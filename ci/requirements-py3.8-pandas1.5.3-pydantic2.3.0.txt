--- conflicted
+++ resolved
@@ -17,16 +17,12 @@
 asttokens==2.4.1
     # via stack-data
 asv==0.6.3
-    # via -r /var/folders/wd/sx8dvgys011_mrcsd1_vrz1m0000gn/T/tmpki59_lmj
+    # via -r /var/folders/wd/sx8dvgys011_mrcsd1_vrz1m0000gn/T/tmpl30b_y47
 asv-runner==0.2.1
     # via asv
-<<<<<<< HEAD
 atpublic==3.1.2
     # via ibis-framework
-attrs==23.2.0
-=======
 attrs==24.2.0
->>>>>>> f6317d6c
     # via
     #   fiona
     #   hypothesis
@@ -41,14 +37,10 @@
     # via jaraco-context
 beautifulsoup4==4.12.3
     # via furo
-<<<<<<< HEAD
 bidict==0.23.1
     # via ibis-framework
-black==24.4.2
-=======
 black==24.8.0
-    # via -r /var/folders/wd/sx8dvgys011_mrcsd1_vrz1m0000gn/T/tmpki59_lmj
->>>>>>> f6317d6c
+    # via -r /var/folders/wd/sx8dvgys011_mrcsd1_vrz1m0000gn/T/tmpl30b_y47
 build==1.2.1
     # via asv
 certifi==2024.7.4
@@ -92,7 +84,7 @@
     # via pytest-cov
 dask==2023.5.0
     # via
-    #   -r /var/folders/wd/sx8dvgys011_mrcsd1_vrz1m0000gn/T/tmpki59_lmj
+    #   -r /var/folders/wd/sx8dvgys011_mrcsd1_vrz1m0000gn/T/tmpl30b_y47
     #   distributed
 debugpy==1.8.5
     # via ipykernel
@@ -103,7 +95,7 @@
 distlib==0.3.8
     # via virtualenv
 distributed==2023.5.0
-    # via -r /var/folders/wd/sx8dvgys011_mrcsd1_vrz1m0000gn/T/tmpki59_lmj
+    # via -r /var/folders/wd/sx8dvgys011_mrcsd1_vrz1m0000gn/T/tmpl30b_y47
 docutils==0.19
     # via
     #   myst-parser
@@ -119,14 +111,8 @@
     # via pytest-xdist
 executing==2.0.1
     # via stack-data
-<<<<<<< HEAD
-fastapi==0.111.1
-fastapi-cli==0.0.4
-    # via fastapi
-=======
 fastapi==0.112.0
-    # via -r /var/folders/wd/sx8dvgys011_mrcsd1_vrz1m0000gn/T/tmpki59_lmj
->>>>>>> f6317d6c
+    # via -r /var/folders/wd/sx8dvgys011_mrcsd1_vrz1m0000gn/T/tmpl30b_y47
 fastjsonschema==2.20.0
     # via nbformat
 filelock==3.15.4
@@ -136,7 +122,7 @@
 fiona==1.9.6
     # via geopandas
 frictionless==4.40.8
-    # via -r /var/folders/wd/sx8dvgys011_mrcsd1_vrz1m0000gn/T/tmpki59_lmj
+    # via -r /var/folders/wd/sx8dvgys011_mrcsd1_vrz1m0000gn/T/tmpl30b_y47
 frozenlist==1.4.1
     # via
     #   aiosignal
@@ -146,28 +132,17 @@
     #   dask
     #   modin
 furo==2023.3.27
-    # via -r /var/folders/wd/sx8dvgys011_mrcsd1_vrz1m0000gn/T/tmpki59_lmj
+    # via -r /var/folders/wd/sx8dvgys011_mrcsd1_vrz1m0000gn/T/tmpl30b_y47
 geopandas==0.13.2
-<<<<<<< HEAD
-greenlet==3.0.3
-    # via sqlalchemy
-grpcio==1.65.1
-=======
-    # via -r /var/folders/wd/sx8dvgys011_mrcsd1_vrz1m0000gn/T/tmpki59_lmj
+    # via -r /var/folders/wd/sx8dvgys011_mrcsd1_vrz1m0000gn/T/tmpl30b_y47
 grpcio==1.65.4
-    # via -r /var/folders/wd/sx8dvgys011_mrcsd1_vrz1m0000gn/T/tmpki59_lmj
->>>>>>> f6317d6c
+    # via -r /var/folders/wd/sx8dvgys011_mrcsd1_vrz1m0000gn/T/tmpl30b_y47
 h11==0.14.0
     # via uvicorn
-<<<<<<< HEAD
-httpx==0.27.0
-    # via fastapi
-hypothesis==6.108.3
+hypothesis==6.111.0
+    # via -r /var/folders/wd/sx8dvgys011_mrcsd1_vrz1m0000gn/T/tmpl30b_y47
 ibis-framework==5.1.0
-=======
-hypothesis==6.110.1
-    # via -r /var/folders/wd/sx8dvgys011_mrcsd1_vrz1m0000gn/T/tmpki59_lmj
->>>>>>> f6317d6c
+    # via -r /var/folders/wd/sx8dvgys011_mrcsd1_vrz1m0000gn/T/tmpl30b_y47
 identify==2.6.0
     # via pre-commit
 idna==3.7
@@ -178,7 +153,7 @@
     # via sphinx
 importlib-metadata==8.2.0
     # via
-    #   -r /var/folders/wd/sx8dvgys011_mrcsd1_vrz1m0000gn/T/tmpki59_lmj
+    #   -r /var/folders/wd/sx8dvgys011_mrcsd1_vrz1m0000gn/T/tmpl30b_y47
     #   asv-runner
     #   build
     #   dask
@@ -208,7 +183,7 @@
     # via frictionless
 isort==5.13.2
     # via
-    #   -r /var/folders/wd/sx8dvgys011_mrcsd1_vrz1m0000gn/T/tmpki59_lmj
+    #   -r /var/folders/wd/sx8dvgys011_mrcsd1_vrz1m0000gn/T/tmpl30b_y47
     #   pylint
 jaraco-classes==3.4.0
     # via keyring
@@ -225,7 +200,7 @@
     #   myst-parser
     #   sphinx
 joblib==1.4.2
-    # via -r /var/folders/wd/sx8dvgys011_mrcsd1_vrz1m0000gn/T/tmpki59_lmj
+    # via -r /var/folders/wd/sx8dvgys011_mrcsd1_vrz1m0000gn/T/tmpl30b_y47
 json5==0.9.25
     # via asv
 jsonschema==4.23.0
@@ -275,7 +250,7 @@
 mdurl==0.1.2
     # via markdown-it-py
 modin==0.22.3
-    # via -r /var/folders/wd/sx8dvgys011_mrcsd1_vrz1m0000gn/T/tmpki59_lmj
+    # via -r /var/folders/wd/sx8dvgys011_mrcsd1_vrz1m0000gn/T/tmpl30b_y47
 more-itertools==10.4.0
     # via
     #   jaraco-classes
@@ -285,21 +260,18 @@
     #   distributed
     #   ray
 multimethod==1.10
-<<<<<<< HEAD
+    # via -r /var/folders/wd/sx8dvgys011_mrcsd1_vrz1m0000gn/T/tmpl30b_y47
 multipledispatch==0.6.0
     # via ibis-framework
-=======
-    # via -r /var/folders/wd/sx8dvgys011_mrcsd1_vrz1m0000gn/T/tmpki59_lmj
->>>>>>> f6317d6c
 mypy==1.10.0
-    # via -r /var/folders/wd/sx8dvgys011_mrcsd1_vrz1m0000gn/T/tmpki59_lmj
+    # via -r /var/folders/wd/sx8dvgys011_mrcsd1_vrz1m0000gn/T/tmpl30b_y47
 mypy-extensions==1.0.0
     # via
     #   black
     #   mypy
     #   typing-inspect
 myst-nb==0.17.2
-    # via -r /var/folders/wd/sx8dvgys011_mrcsd1_vrz1m0000gn/T/tmpki59_lmj
+    # via -r /var/folders/wd/sx8dvgys011_mrcsd1_vrz1m0000gn/T/tmpl30b_y47
 myst-parser==0.18.1
     # via myst-nb
 nbclient==0.7.4
@@ -318,10 +290,10 @@
 nodeenv==1.9.1
     # via pre-commit
 nox==2024.4.15
-    # via -r /var/folders/wd/sx8dvgys011_mrcsd1_vrz1m0000gn/T/tmpki59_lmj
+    # via -r /var/folders/wd/sx8dvgys011_mrcsd1_vrz1m0000gn/T/tmpl30b_y47
 numpy==1.24.4
     # via
-    #   -r /var/folders/wd/sx8dvgys011_mrcsd1_vrz1m0000gn/T/tmpki59_lmj
+    #   -r /var/folders/wd/sx8dvgys011_mrcsd1_vrz1m0000gn/T/tmpl30b_y47
     #   dask
     #   ibis-framework
     #   modin
@@ -331,7 +303,7 @@
     #   shapely
 packaging==24.1
     # via
-    #   -r /var/folders/wd/sx8dvgys011_mrcsd1_vrz1m0000gn/T/tmpki59_lmj
+    #   -r /var/folders/wd/sx8dvgys011_mrcsd1_vrz1m0000gn/T/tmpl30b_y47
     #   black
     #   build
     #   dask
@@ -346,13 +318,13 @@
     #   sphinx
 pandas==1.5.3
     # via
-    #   -r /var/folders/wd/sx8dvgys011_mrcsd1_vrz1m0000gn/T/tmpki59_lmj
+    #   -r /var/folders/wd/sx8dvgys011_mrcsd1_vrz1m0000gn/T/tmpl30b_y47
     #   dask
     #   geopandas
     #   ibis-framework
     #   modin
 pandas-stubs==2.0.3.230814
-    # via -r /var/folders/wd/sx8dvgys011_mrcsd1_vrz1m0000gn/T/tmpki59_lmj
+    # via -r /var/folders/wd/sx8dvgys011_mrcsd1_vrz1m0000gn/T/tmpl30b_y47
 parso==0.8.4
     # via jedi
 parsy==2.1
@@ -368,7 +340,7 @@
 pickleshare==0.7.5
     # via ipython
 pip==24.2
-    # via -r /var/folders/wd/sx8dvgys011_mrcsd1_vrz1m0000gn/T/tmpki59_lmj
+    # via -r /var/folders/wd/sx8dvgys011_mrcsd1_vrz1m0000gn/T/tmpl30b_y47
 pkginfo==1.10.0
     # via twine
 pkgutil-resolve-name==1.3.10
@@ -382,21 +354,17 @@
     #   virtualenv
 pluggy==1.5.0
     # via pytest
-<<<<<<< HEAD
-polars==1.2.1
+polars==1.4.1
+    # via -r /var/folders/wd/sx8dvgys011_mrcsd1_vrz1m0000gn/T/tmpl30b_y47
 pooch==1.8.2
     # via ibis-framework
-=======
-polars==1.4.1
-    # via -r /var/folders/wd/sx8dvgys011_mrcsd1_vrz1m0000gn/T/tmpki59_lmj
->>>>>>> f6317d6c
 pre-commit==3.5.0
-    # via -r /var/folders/wd/sx8dvgys011_mrcsd1_vrz1m0000gn/T/tmpki59_lmj
+    # via -r /var/folders/wd/sx8dvgys011_mrcsd1_vrz1m0000gn/T/tmpl30b_y47
 prompt-toolkit==3.0.47
     # via ipython
 protobuf==5.27.3
     # via
-    #   -r /var/folders/wd/sx8dvgys011_mrcsd1_vrz1m0000gn/T/tmpki59_lmj
+    #   -r /var/folders/wd/sx8dvgys011_mrcsd1_vrz1m0000gn/T/tmpl30b_y47
     #   ray
 psutil==6.0.0
     # via
@@ -410,13 +378,10 @@
 py4j==0.10.9.7
     # via pyspark
 pyarrow==17.0.0
-<<<<<<< HEAD
-=======
-    # via -r /var/folders/wd/sx8dvgys011_mrcsd1_vrz1m0000gn/T/tmpki59_lmj
->>>>>>> f6317d6c
+    # via -r /var/folders/wd/sx8dvgys011_mrcsd1_vrz1m0000gn/T/tmpl30b_y47
 pydantic==2.3.0
     # via
-    #   -r /var/folders/wd/sx8dvgys011_mrcsd1_vrz1m0000gn/T/tmpki59_lmj
+    #   -r /var/folders/wd/sx8dvgys011_mrcsd1_vrz1m0000gn/T/tmpl30b_y47
     #   fastapi
 pydantic-core==2.6.3
     # via pydantic
@@ -428,34 +393,27 @@
     #   rich
     #   sphinx
 pylint==2.17.3
-    # via -r /var/folders/wd/sx8dvgys011_mrcsd1_vrz1m0000gn/T/tmpki59_lmj
+    # via -r /var/folders/wd/sx8dvgys011_mrcsd1_vrz1m0000gn/T/tmpl30b_y47
 pympler==1.1
     # via asv
 pyproj==3.5.0
     # via geopandas
 pyproject-hooks==1.1.0
     # via build
-pyspark==3.5.1
-<<<<<<< HEAD
-pytest==8.3.1
-=======
-    # via -r /var/folders/wd/sx8dvgys011_mrcsd1_vrz1m0000gn/T/tmpki59_lmj
+pyspark==3.5.2
+    # via -r /var/folders/wd/sx8dvgys011_mrcsd1_vrz1m0000gn/T/tmpl30b_y47
 pytest==8.3.2
->>>>>>> f6317d6c
-    # via
-    #   -r /var/folders/wd/sx8dvgys011_mrcsd1_vrz1m0000gn/T/tmpki59_lmj
+    # via
+    #   -r /var/folders/wd/sx8dvgys011_mrcsd1_vrz1m0000gn/T/tmpl30b_y47
     #   pytest-asyncio
     #   pytest-cov
     #   pytest-xdist
 pytest-asyncio==0.23.8
-<<<<<<< HEAD
-=======
-    # via -r /var/folders/wd/sx8dvgys011_mrcsd1_vrz1m0000gn/T/tmpki59_lmj
->>>>>>> f6317d6c
+    # via -r /var/folders/wd/sx8dvgys011_mrcsd1_vrz1m0000gn/T/tmpl30b_y47
 pytest-cov==5.0.0
-    # via -r /var/folders/wd/sx8dvgys011_mrcsd1_vrz1m0000gn/T/tmpki59_lmj
+    # via -r /var/folders/wd/sx8dvgys011_mrcsd1_vrz1m0000gn/T/tmpl30b_y47
 pytest-xdist==3.6.1
-    # via -r /var/folders/wd/sx8dvgys011_mrcsd1_vrz1m0000gn/T/tmpki59_lmj
+    # via -r /var/folders/wd/sx8dvgys011_mrcsd1_vrz1m0000gn/T/tmpl30b_y47
 python-dateutil==2.9.0.post0
     # via
     #   frictionless
@@ -463,18 +421,18 @@
     #   jupyter-client
     #   pandas
 python-multipart==0.0.9
-    # via -r /var/folders/wd/sx8dvgys011_mrcsd1_vrz1m0000gn/T/tmpki59_lmj
+    # via -r /var/folders/wd/sx8dvgys011_mrcsd1_vrz1m0000gn/T/tmpl30b_y47
 python-slugify==8.0.4
     # via frictionless
 pytz==2024.1
     # via
-    #   -r /var/folders/wd/sx8dvgys011_mrcsd1_vrz1m0000gn/T/tmpki59_lmj
+    #   -r /var/folders/wd/sx8dvgys011_mrcsd1_vrz1m0000gn/T/tmpl30b_y47
     #   babel
     #   ibis-framework
     #   pandas
 pyyaml==6.0.2
     # via
-    #   -r /var/folders/wd/sx8dvgys011_mrcsd1_vrz1m0000gn/T/tmpki59_lmj
+    #   -r /var/folders/wd/sx8dvgys011_mrcsd1_vrz1m0000gn/T/tmpl30b_y47
     #   asv
     #   dask
     #   distributed
@@ -489,11 +447,11 @@
     #   ipykernel
     #   jupyter-client
 ray==2.10.0
-    # via -r /var/folders/wd/sx8dvgys011_mrcsd1_vrz1m0000gn/T/tmpki59_lmj
+    # via -r /var/folders/wd/sx8dvgys011_mrcsd1_vrz1m0000gn/T/tmpl30b_y47
 readme-renderer==43.0
     # via twine
 recommonmark==0.7.1
-    # via -r /var/folders/wd/sx8dvgys011_mrcsd1_vrz1m0000gn/T/tmpki59_lmj
+    # via -r /var/folders/wd/sx8dvgys011_mrcsd1_vrz1m0000gn/T/tmpl30b_y47
 referencing==0.35.1
     # via
     #   jsonschema
@@ -522,10 +480,10 @@
     #   jsonschema
     #   referencing
 scipy==1.10.1
-    # via -r /var/folders/wd/sx8dvgys011_mrcsd1_vrz1m0000gn/T/tmpki59_lmj
+    # via -r /var/folders/wd/sx8dvgys011_mrcsd1_vrz1m0000gn/T/tmpl30b_y47
 shapely==2.0.5
     # via
-    #   -r /var/folders/wd/sx8dvgys011_mrcsd1_vrz1m0000gn/T/tmpki59_lmj
+    #   -r /var/folders/wd/sx8dvgys011_mrcsd1_vrz1m0000gn/T/tmpl30b_y47
     #   geopandas
 shellingham==1.5.4
     # via typer
@@ -550,7 +508,7 @@
     # via beautifulsoup4
 sphinx==5.3.0
     # via
-    #   -r /var/folders/wd/sx8dvgys011_mrcsd1_vrz1m0000gn/T/tmpki59_lmj
+    #   -r /var/folders/wd/sx8dvgys011_mrcsd1_vrz1m0000gn/T/tmpl30b_y47
     #   furo
     #   myst-nb
     #   myst-parser
@@ -561,15 +519,15 @@
     #   sphinx-design
     #   sphinx-docsearch
 sphinx-autodoc-typehints==1.14.1
-    # via -r /var/folders/wd/sx8dvgys011_mrcsd1_vrz1m0000gn/T/tmpki59_lmj
+    # via -r /var/folders/wd/sx8dvgys011_mrcsd1_vrz1m0000gn/T/tmpl30b_y47
 sphinx-basic-ng==1.0.0b2
     # via furo
 sphinx-copybutton==0.5.2
-    # via -r /var/folders/wd/sx8dvgys011_mrcsd1_vrz1m0000gn/T/tmpki59_lmj
+    # via -r /var/folders/wd/sx8dvgys011_mrcsd1_vrz1m0000gn/T/tmpl30b_y47
 sphinx-design==0.5.0
-    # via -r /var/folders/wd/sx8dvgys011_mrcsd1_vrz1m0000gn/T/tmpki59_lmj
+    # via -r /var/folders/wd/sx8dvgys011_mrcsd1_vrz1m0000gn/T/tmpl30b_y47
 sphinx-docsearch==0.0.7
-    # via -r /var/folders/wd/sx8dvgys011_mrcsd1_vrz1m0000gn/T/tmpki59_lmj
+    # via -r /var/folders/wd/sx8dvgys011_mrcsd1_vrz1m0000gn/T/tmpl30b_y47
 sphinxcontrib-applehelp==1.0.4
     # via sphinx
 sphinxcontrib-devhelp==1.0.2
@@ -624,7 +582,7 @@
     #   distributed
     #   ipykernel
     #   jupyter-client
-tqdm==4.66.4
+tqdm==4.66.5
     # via pooch
 traitlets==5.14.3
     # via
@@ -637,26 +595,26 @@
     #   nbclient
     #   nbformat
 twine==5.1.1
-    # via -r /var/folders/wd/sx8dvgys011_mrcsd1_vrz1m0000gn/T/tmpki59_lmj
+    # via -r /var/folders/wd/sx8dvgys011_mrcsd1_vrz1m0000gn/T/tmpl30b_y47
 typeguard==4.3.0
-    # via -r /var/folders/wd/sx8dvgys011_mrcsd1_vrz1m0000gn/T/tmpki59_lmj
+    # via -r /var/folders/wd/sx8dvgys011_mrcsd1_vrz1m0000gn/T/tmpl30b_y47
 typer==0.12.3
     # via frictionless
 types-click==7.1.8
-    # via -r /var/folders/wd/sx8dvgys011_mrcsd1_vrz1m0000gn/T/tmpki59_lmj
+    # via -r /var/folders/wd/sx8dvgys011_mrcsd1_vrz1m0000gn/T/tmpl30b_y47
 types-pytz==2024.1.0.20240417
     # via
-    #   -r /var/folders/wd/sx8dvgys011_mrcsd1_vrz1m0000gn/T/tmpki59_lmj
+    #   -r /var/folders/wd/sx8dvgys011_mrcsd1_vrz1m0000gn/T/tmpl30b_y47
     #   pandas-stubs
 types-pyyaml==6.0.12.20240808
-    # via -r /var/folders/wd/sx8dvgys011_mrcsd1_vrz1m0000gn/T/tmpki59_lmj
+    # via -r /var/folders/wd/sx8dvgys011_mrcsd1_vrz1m0000gn/T/tmpl30b_y47
 types-requests==2.32.0.20240712
-    # via -r /var/folders/wd/sx8dvgys011_mrcsd1_vrz1m0000gn/T/tmpki59_lmj
+    # via -r /var/folders/wd/sx8dvgys011_mrcsd1_vrz1m0000gn/T/tmpl30b_y47
 types-setuptools==71.1.0.20240806
-    # via -r /var/folders/wd/sx8dvgys011_mrcsd1_vrz1m0000gn/T/tmpki59_lmj
+    # via -r /var/folders/wd/sx8dvgys011_mrcsd1_vrz1m0000gn/T/tmpl30b_y47
 typing-extensions==4.12.2
     # via
-    #   -r /var/folders/wd/sx8dvgys011_mrcsd1_vrz1m0000gn/T/tmpki59_lmj
+    #   -r /var/folders/wd/sx8dvgys011_mrcsd1_vrz1m0000gn/T/tmpl30b_y47
     #   annotated-types
     #   anyio
     #   astroid
@@ -678,25 +636,15 @@
     #   typing-inspect
     #   uvicorn
 typing-inspect==0.9.0
-<<<<<<< HEAD
-=======
-    # via -r /var/folders/wd/sx8dvgys011_mrcsd1_vrz1m0000gn/T/tmpki59_lmj
->>>>>>> f6317d6c
+    # via -r /var/folders/wd/sx8dvgys011_mrcsd1_vrz1m0000gn/T/tmpl30b_y47
 urllib3==2.2.2
     # via
     #   distributed
     #   requests
     #   twine
     #   types-requests
-<<<<<<< HEAD
-uvicorn==0.30.3
-    # via fastapi
-uvloop==0.19.0
-    # via uvicorn
-=======
 uvicorn==0.30.5
-    # via -r /var/folders/wd/sx8dvgys011_mrcsd1_vrz1m0000gn/T/tmpki59_lmj
->>>>>>> f6317d6c
+    # via -r /var/folders/wd/sx8dvgys011_mrcsd1_vrz1m0000gn/T/tmpl30b_y47
 validators==0.33.0
     # via frictionless
 virtualenv==20.26.3
@@ -707,21 +655,16 @@
 wcwidth==0.2.13
     # via prompt-toolkit
 wrapt==1.16.0
-<<<<<<< HEAD
-    # via astroid
-xdoctest==1.1.5
+    # via
+    #   -r /var/folders/wd/sx8dvgys011_mrcsd1_vrz1m0000gn/T/tmpl30b_y47
+    #   astroid
+xdoctest==1.1.6
+    # via -r /var/folders/wd/sx8dvgys011_mrcsd1_vrz1m0000gn/T/tmpl30b_y47
 xxhash==3.4.1
     # via pooch
-=======
-    # via
-    #   -r /var/folders/wd/sx8dvgys011_mrcsd1_vrz1m0000gn/T/tmpki59_lmj
-    #   astroid
-xdoctest==1.1.6
-    # via -r /var/folders/wd/sx8dvgys011_mrcsd1_vrz1m0000gn/T/tmpki59_lmj
->>>>>>> f6317d6c
 zict==3.0.0
     # via distributed
-zipp==3.19.2
+zipp==3.20.0
     # via
     #   importlib-metadata
     #   importlib-resources
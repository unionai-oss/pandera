--- conflicted
+++ resolved
@@ -17,7 +17,6 @@
 asttokens==2.4.1
     # via stack-data
 asv==0.6.3
-    # via -r /var/folders/wd/sx8dvgys011_mrcsd1_vrz1m0000gn/T/tmpki59_lmj
 asv-runner==0.2.1
     # via asv
 attrs==24.2.0
@@ -36,10 +35,6 @@
 beautifulsoup4==4.12.3
     # via furo
 black==24.8.0
-<<<<<<< HEAD
-=======
-    # via -r /var/folders/wd/sx8dvgys011_mrcsd1_vrz1m0000gn/T/tmpki59_lmj
->>>>>>> f6317d6c
 build==1.2.1
     # via asv
 certifi==2024.7.4
@@ -83,14 +78,8 @@
     # via pytest-cov
 dask==2023.5.0
     # via
-<<<<<<< HEAD
-    #   distributed
-debugpy==1.8.3
-=======
-    #   -r /var/folders/wd/sx8dvgys011_mrcsd1_vrz1m0000gn/T/tmpki59_lmj
     #   distributed
 debugpy==1.8.5
->>>>>>> f6317d6c
     # via ipykernel
 decorator==5.1.1
     # via ipython
@@ -99,10 +88,6 @@
 distlib==0.3.8
     # via virtualenv
 distributed==2023.5.0
-<<<<<<< HEAD
-=======
-    # via -r /var/folders/wd/sx8dvgys011_mrcsd1_vrz1m0000gn/T/tmpki59_lmj
->>>>>>> f6317d6c
 docutils==0.19
     # via
     #   myst-parser
@@ -119,10 +104,6 @@
 executing==2.0.1
     # via stack-data
 fastapi==0.112.0
-<<<<<<< HEAD
-=======
-    # via -r /var/folders/wd/sx8dvgys011_mrcsd1_vrz1m0000gn/T/tmpki59_lmj
->>>>>>> f6317d6c
 fastjsonschema==2.20.0
     # via nbformat
 filelock==3.15.4
@@ -132,7 +113,6 @@
 fiona==1.9.6
     # via geopandas
 frictionless==4.40.8
-    # via -r /var/folders/wd/sx8dvgys011_mrcsd1_vrz1m0000gn/T/tmpki59_lmj
 frozenlist==1.4.1
     # via
     #   aiosignal
@@ -142,9 +122,7 @@
     #   dask
     #   modin
 furo==2023.3.27
-    # via -r /var/folders/wd/sx8dvgys011_mrcsd1_vrz1m0000gn/T/tmpki59_lmj
 geopandas==0.13.2
-<<<<<<< HEAD
 googleapis-common-protos==1.63.2
     # via
     #   grpcio-status
@@ -157,16 +135,7 @@
     # via pyspark
 h11==0.14.0
     # via uvicorn
-hypothesis==6.108.5
-=======
-    # via -r /var/folders/wd/sx8dvgys011_mrcsd1_vrz1m0000gn/T/tmpki59_lmj
-grpcio==1.65.4
-    # via -r /var/folders/wd/sx8dvgys011_mrcsd1_vrz1m0000gn/T/tmpki59_lmj
-h11==0.14.0
-    # via uvicorn
-hypothesis==6.110.1
-    # via -r /var/folders/wd/sx8dvgys011_mrcsd1_vrz1m0000gn/T/tmpki59_lmj
->>>>>>> f6317d6c
+hypothesis==6.111.0
 identify==2.6.0
     # via pre-commit
 idna==3.7
@@ -177,7 +146,6 @@
     # via sphinx
 importlib-metadata==8.2.0
     # via
-    #   -r /var/folders/wd/sx8dvgys011_mrcsd1_vrz1m0000gn/T/tmpki59_lmj
     #   asv-runner
     #   build
     #   dask
@@ -206,10 +174,6 @@
     # via frictionless
 isort==5.13.2
     # via
-<<<<<<< HEAD
-=======
-    #   -r /var/folders/wd/sx8dvgys011_mrcsd1_vrz1m0000gn/T/tmpki59_lmj
->>>>>>> f6317d6c
     #   pylint
 jaraco-classes==3.4.0
     # via keyring
@@ -226,7 +190,6 @@
     #   myst-parser
     #   sphinx
 joblib==1.4.2
-    # via -r /var/folders/wd/sx8dvgys011_mrcsd1_vrz1m0000gn/T/tmpki59_lmj
 json5==0.9.25
     # via asv
 jsonschema==4.23.0
@@ -276,7 +239,6 @@
 mdurl==0.1.2
     # via markdown-it-py
 modin==0.22.3
-    # via -r /var/folders/wd/sx8dvgys011_mrcsd1_vrz1m0000gn/T/tmpki59_lmj
 more-itertools==10.4.0
     # via
     #   jaraco-classes
@@ -286,16 +248,13 @@
     #   distributed
     #   ray
 multimethod==1.10
-    # via -r /var/folders/wd/sx8dvgys011_mrcsd1_vrz1m0000gn/T/tmpki59_lmj
 mypy==1.10.0
-    # via -r /var/folders/wd/sx8dvgys011_mrcsd1_vrz1m0000gn/T/tmpki59_lmj
 mypy-extensions==1.0.0
     # via
     #   black
     #   mypy
     #   typing-inspect
 myst-nb==0.17.2
-    # via -r /var/folders/wd/sx8dvgys011_mrcsd1_vrz1m0000gn/T/tmpki59_lmj
 myst-parser==0.18.1
     # via myst-nb
 nbclient==0.7.4
@@ -314,10 +273,8 @@
 nodeenv==1.9.1
     # via pre-commit
 nox==2024.4.15
-    # via -r /var/folders/wd/sx8dvgys011_mrcsd1_vrz1m0000gn/T/tmpki59_lmj
 numpy==1.24.4
     # via
-    #   -r /var/folders/wd/sx8dvgys011_mrcsd1_vrz1m0000gn/T/tmpki59_lmj
     #   dask
     #   modin
     #   pandas
@@ -327,7 +284,6 @@
     #   shapely
 packaging==24.1
     # via
-    #   -r /var/folders/wd/sx8dvgys011_mrcsd1_vrz1m0000gn/T/tmpki59_lmj
     #   black
     #   build
     #   dask
@@ -341,13 +297,11 @@
     #   sphinx
 pandas==1.5.3
     # via
-    #   -r /var/folders/wd/sx8dvgys011_mrcsd1_vrz1m0000gn/T/tmpki59_lmj
     #   dask
     #   geopandas
     #   modin
     #   pyspark
 pandas-stubs==2.0.3.230814
-    # via -r /var/folders/wd/sx8dvgys011_mrcsd1_vrz1m0000gn/T/tmpki59_lmj
 parso==0.8.4
     # via jedi
 partd==1.4.1
@@ -361,10 +315,6 @@
 pickleshare==0.7.5
     # via ipython
 pip==24.2
-<<<<<<< HEAD
-=======
-    # via -r /var/folders/wd/sx8dvgys011_mrcsd1_vrz1m0000gn/T/tmpki59_lmj
->>>>>>> f6317d6c
 pkginfo==1.10.0
     # via twine
 pkgutil-resolve-name==1.3.10
@@ -377,24 +327,14 @@
     #   virtualenv
 pluggy==1.5.0
     # via pytest
-<<<<<<< HEAD
-polars==1.4.0
-=======
 polars==1.4.1
-    # via -r /var/folders/wd/sx8dvgys011_mrcsd1_vrz1m0000gn/T/tmpki59_lmj
->>>>>>> f6317d6c
 pre-commit==3.5.0
-    # via -r /var/folders/wd/sx8dvgys011_mrcsd1_vrz1m0000gn/T/tmpki59_lmj
 prompt-toolkit==3.0.47
     # via ipython
 protobuf==5.27.3
     # via
-<<<<<<< HEAD
     #   googleapis-common-protos
     #   grpcio-status
-=======
-    #   -r /var/folders/wd/sx8dvgys011_mrcsd1_vrz1m0000gn/T/tmpki59_lmj
->>>>>>> f6317d6c
     #   ray
 psutil==6.0.0
     # via
@@ -408,17 +348,10 @@
 py4j==0.10.9.7
     # via pyspark
 pyarrow==17.0.0
-<<<<<<< HEAD
     # via
     #   pyspark
 pydantic==2.3.0
     # via
-=======
-    # via -r /var/folders/wd/sx8dvgys011_mrcsd1_vrz1m0000gn/T/tmpki59_lmj
-pydantic==2.3.0
-    # via
-    #   -r /var/folders/wd/sx8dvgys011_mrcsd1_vrz1m0000gn/T/tmpki59_lmj
->>>>>>> f6317d6c
     #   fastapi
 pydantic-core==2.6.3
     # via pydantic
@@ -430,7 +363,6 @@
     #   rich
     #   sphinx
 pylint==2.17.3
-    # via -r /var/folders/wd/sx8dvgys011_mrcsd1_vrz1m0000gn/T/tmpki59_lmj
 pympler==1.1
     # via asv
 pyproj==3.5.0
@@ -438,45 +370,28 @@
 pyproject-hooks==1.1.0
     # via build
 pyspark==3.5.1
-<<<<<<< HEAD
-=======
-    # via -r /var/folders/wd/sx8dvgys011_mrcsd1_vrz1m0000gn/T/tmpki59_lmj
->>>>>>> f6317d6c
 pytest==8.3.2
     # via
-    #   -r /var/folders/wd/sx8dvgys011_mrcsd1_vrz1m0000gn/T/tmpki59_lmj
     #   pytest-asyncio
     #   pytest-cov
     #   pytest-xdist
 pytest-asyncio==0.23.8
-<<<<<<< HEAD
-=======
-    # via -r /var/folders/wd/sx8dvgys011_mrcsd1_vrz1m0000gn/T/tmpki59_lmj
->>>>>>> f6317d6c
 pytest-cov==5.0.0
-    # via -r /var/folders/wd/sx8dvgys011_mrcsd1_vrz1m0000gn/T/tmpki59_lmj
 pytest-xdist==3.6.1
-    # via -r /var/folders/wd/sx8dvgys011_mrcsd1_vrz1m0000gn/T/tmpki59_lmj
 python-dateutil==2.9.0.post0
     # via
     #   frictionless
     #   jupyter-client
     #   pandas
 python-multipart==0.0.9
-<<<<<<< HEAD
-=======
-    # via -r /var/folders/wd/sx8dvgys011_mrcsd1_vrz1m0000gn/T/tmpki59_lmj
->>>>>>> f6317d6c
 python-slugify==8.0.4
     # via frictionless
 pytz==2024.1
     # via
-    #   -r /var/folders/wd/sx8dvgys011_mrcsd1_vrz1m0000gn/T/tmpki59_lmj
     #   babel
     #   pandas
 pyyaml==6.0.2
     # via
-    #   -r /var/folders/wd/sx8dvgys011_mrcsd1_vrz1m0000gn/T/tmpki59_lmj
     #   asv
     #   dask
     #   distributed
@@ -486,20 +401,14 @@
     #   myst-parser
     #   pre-commit
     #   ray
-<<<<<<< HEAD
-pyzmq==26.0.3
-=======
 pyzmq==26.1.0
->>>>>>> f6317d6c
     # via
     #   ipykernel
     #   jupyter-client
 ray==2.10.0
-    # via -r /var/folders/wd/sx8dvgys011_mrcsd1_vrz1m0000gn/T/tmpki59_lmj
 readme-renderer==43.0
     # via twine
 recommonmark==0.7.1
-    # via -r /var/folders/wd/sx8dvgys011_mrcsd1_vrz1m0000gn/T/tmpki59_lmj
 referencing==0.35.1
     # via
     #   jsonschema
@@ -521,22 +430,13 @@
     # via
     #   twine
     #   typer
-<<<<<<< HEAD
-rpds-py==0.19.1
-=======
 rpds-py==0.20.0
->>>>>>> f6317d6c
     # via
     #   jsonschema
     #   referencing
 scipy==1.10.1
-    # via -r /var/folders/wd/sx8dvgys011_mrcsd1_vrz1m0000gn/T/tmpki59_lmj
 shapely==2.0.5
     # via
-<<<<<<< HEAD
-=======
-    #   -r /var/folders/wd/sx8dvgys011_mrcsd1_vrz1m0000gn/T/tmpki59_lmj
->>>>>>> f6317d6c
     #   geopandas
 shellingham==1.5.4
     # via typer
@@ -560,7 +460,6 @@
     # via beautifulsoup4
 sphinx==5.3.0
     # via
-    #   -r /var/folders/wd/sx8dvgys011_mrcsd1_vrz1m0000gn/T/tmpki59_lmj
     #   furo
     #   myst-nb
     #   myst-parser
@@ -571,15 +470,11 @@
     #   sphinx-design
     #   sphinx-docsearch
 sphinx-autodoc-typehints==1.14.1
-    # via -r /var/folders/wd/sx8dvgys011_mrcsd1_vrz1m0000gn/T/tmpki59_lmj
 sphinx-basic-ng==1.0.0b2
     # via furo
 sphinx-copybutton==0.5.2
-    # via -r /var/folders/wd/sx8dvgys011_mrcsd1_vrz1m0000gn/T/tmpki59_lmj
 sphinx-design==0.5.0
-    # via -r /var/folders/wd/sx8dvgys011_mrcsd1_vrz1m0000gn/T/tmpki59_lmj
 sphinx-docsearch==0.0.7
-    # via -r /var/folders/wd/sx8dvgys011_mrcsd1_vrz1m0000gn/T/tmpki59_lmj
 sphinxcontrib-applehelp==1.0.4
     # via sphinx
 sphinxcontrib-devhelp==1.0.2
@@ -642,35 +537,18 @@
     #   nbclient
     #   nbformat
 twine==5.1.1
-    # via -r /var/folders/wd/sx8dvgys011_mrcsd1_vrz1m0000gn/T/tmpki59_lmj
 typeguard==4.3.0
-    # via -r /var/folders/wd/sx8dvgys011_mrcsd1_vrz1m0000gn/T/tmpki59_lmj
 typer==0.12.3
     # via frictionless
 types-click==7.1.8
-<<<<<<< HEAD
 types-pytz==2024.1.0.20240417
     # via
-    #   pandas-stubs
-types-pyyaml==6.0.12.20240724
-types-requests==2.32.0.20240712
-types-setuptools==71.1.0.20240726
-=======
-    # via -r /var/folders/wd/sx8dvgys011_mrcsd1_vrz1m0000gn/T/tmpki59_lmj
-types-pytz==2024.1.0.20240417
-    # via
-    #   -r /var/folders/wd/sx8dvgys011_mrcsd1_vrz1m0000gn/T/tmpki59_lmj
     #   pandas-stubs
 types-pyyaml==6.0.12.20240808
-    # via -r /var/folders/wd/sx8dvgys011_mrcsd1_vrz1m0000gn/T/tmpki59_lmj
 types-requests==2.32.0.20240712
-    # via -r /var/folders/wd/sx8dvgys011_mrcsd1_vrz1m0000gn/T/tmpki59_lmj
 types-setuptools==71.1.0.20240806
-    # via -r /var/folders/wd/sx8dvgys011_mrcsd1_vrz1m0000gn/T/tmpki59_lmj
->>>>>>> f6317d6c
 typing-extensions==4.12.2
     # via
-    #   -r /var/folders/wd/sx8dvgys011_mrcsd1_vrz1m0000gn/T/tmpki59_lmj
     #   annotated-types
     #   anyio
     #   astroid
@@ -691,10 +569,6 @@
     #   typing-inspect
     #   uvicorn
 typing-inspect==0.9.0
-<<<<<<< HEAD
-=======
-    # via -r /var/folders/wd/sx8dvgys011_mrcsd1_vrz1m0000gn/T/tmpki59_lmj
->>>>>>> f6317d6c
 urllib3==2.2.2
     # via
     #   distributed
@@ -702,10 +576,6 @@
     #   twine
     #   types-requests
 uvicorn==0.30.5
-<<<<<<< HEAD
-=======
-    # via -r /var/folders/wd/sx8dvgys011_mrcsd1_vrz1m0000gn/T/tmpki59_lmj
->>>>>>> f6317d6c
 validators==0.33.0
     # via frictionless
 virtualenv==20.26.3
@@ -717,18 +587,11 @@
     # via prompt-toolkit
 wrapt==1.16.0
     # via
-<<<<<<< HEAD
     #   astroid
 xdoctest==1.1.6
-=======
-    #   -r /var/folders/wd/sx8dvgys011_mrcsd1_vrz1m0000gn/T/tmpki59_lmj
-    #   astroid
-xdoctest==1.1.6
-    # via -r /var/folders/wd/sx8dvgys011_mrcsd1_vrz1m0000gn/T/tmpki59_lmj
->>>>>>> f6317d6c
 zict==3.0.0
     # via distributed
-zipp==3.19.2
+zipp==3.20.0
     # via
     #   importlib-metadata
     #   importlib-resources
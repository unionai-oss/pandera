aiosignal==1.3.1
    # via ray
alabaster==0.7.16
    # via sphinx
annotated-types==0.7.0
    # via pydantic
anyio==4.4.0
    # via starlette
appnope==0.1.4
    # via ipykernel
argcomplete==3.5.0
    # via nox
astroid==2.15.8
    # via pylint
asttokens==2.4.1
    # via stack-data
asv==0.6.3
    # via -r /var/folders/wd/sx8dvgys011_mrcsd1_vrz1m0000gn/T/tmpa1pv_jna
asv-runner==0.2.1
    # via asv
attrs==24.2.0
    # via
    #   hypothesis
    #   jsonschema
    #   jupyter-cache
    #   referencing
babel==2.16.0
    # via sphinx
backports-tarfile==1.2.0
    # via jaraco-context
beautifulsoup4==4.12.3
    # via furo
black==24.8.0
<<<<<<< HEAD
=======
    # via -r /var/folders/wd/sx8dvgys011_mrcsd1_vrz1m0000gn/T/tmpa1pv_jna
>>>>>>> f6317d6c
build==1.2.1
    # via asv
certifi==2024.7.4
    # via
    #   pyogrio
    #   pyproj
    #   requests
cfgv==3.4.0
    # via pre-commit
chardet==5.2.0
    # via frictionless
charset-normalizer==3.3.2
    # via requests
click==8.1.7
    # via
    #   black
    #   dask
    #   distributed
    #   jupyter-cache
    #   ray
    #   typer
    #   uvicorn
cloudpickle==3.0.0
    # via
    #   dask
    #   distributed
colorlog==6.8.2
    # via nox
comm==0.2.2
    # via ipykernel
commonmark==0.9.1
    # via recommonmark
coverage==7.6.1
    # via pytest-cov
dask==2024.2.1
    # via
<<<<<<< HEAD
    #   distributed
debugpy==1.8.3
=======
    #   -r /var/folders/wd/sx8dvgys011_mrcsd1_vrz1m0000gn/T/tmpa1pv_jna
    #   distributed
debugpy==1.8.5
>>>>>>> f6317d6c
    # via ipykernel
decorator==5.1.1
    # via ipython
dill==0.3.8
    # via pylint
distlib==0.3.8
    # via virtualenv
distributed==2024.2.1
<<<<<<< HEAD
=======
    # via -r /var/folders/wd/sx8dvgys011_mrcsd1_vrz1m0000gn/T/tmpa1pv_jna
>>>>>>> f6317d6c
docutils==0.21.2
    # via
    #   myst-parser
    #   readme-renderer
    #   recommonmark
    #   sphinx
execnet==2.1.1
    # via pytest-xdist
executing==2.0.1
    # via stack-data
fastapi==0.112.0
<<<<<<< HEAD
=======
    # via -r /var/folders/wd/sx8dvgys011_mrcsd1_vrz1m0000gn/T/tmpa1pv_jna
>>>>>>> f6317d6c
fastjsonschema==2.20.0
    # via nbformat
filelock==3.15.4
    # via
    #   ray
    #   virtualenv
frictionless==4.40.8
    # via -r /var/folders/wd/sx8dvgys011_mrcsd1_vrz1m0000gn/T/tmpa1pv_jna
frozenlist==1.4.1
    # via
    #   aiosignal
    #   ray
fsspec==2024.6.1
    # via
    #   dask
    #   modin
<<<<<<< HEAD
furo==2024.7.18
geopandas==1.0.1
googleapis-common-protos==1.63.2
    # via
    #   grpcio-status
    #   pyspark
grpcio==1.65.4
    # via
    #   grpcio-status
    #   pyspark
grpcio-status==1.65.4
    # via pyspark
h11==0.14.0
    # via uvicorn
hypothesis==6.108.5
=======
furo==2024.8.6
    # via -r /var/folders/wd/sx8dvgys011_mrcsd1_vrz1m0000gn/T/tmpa1pv_jna
geopandas==1.0.1
    # via -r /var/folders/wd/sx8dvgys011_mrcsd1_vrz1m0000gn/T/tmpa1pv_jna
grpcio==1.65.4
    # via -r /var/folders/wd/sx8dvgys011_mrcsd1_vrz1m0000gn/T/tmpa1pv_jna
h11==0.14.0
    # via uvicorn
hypothesis==6.110.1
    # via -r /var/folders/wd/sx8dvgys011_mrcsd1_vrz1m0000gn/T/tmpa1pv_jna
>>>>>>> f6317d6c
identify==2.6.0
    # via pre-commit
idna==3.7
    # via
    #   anyio
    #   requests
imagesize==1.4.1
    # via sphinx
importlib-metadata==8.2.0
    # via
    #   -r /var/folders/wd/sx8dvgys011_mrcsd1_vrz1m0000gn/T/tmpa1pv_jna
    #   asv-runner
    #   dask
    #   jupyter-cache
    #   keyring
    #   myst-nb
    #   twine
iniconfig==2.0.0
    # via pytest
ipykernel==6.29.5
    # via myst-nb
ipython==8.26.0
    # via
    #   ipykernel
    #   myst-nb
isodate==0.6.1
    # via frictionless
isort==5.13.2
    # via
<<<<<<< HEAD
=======
    #   -r /var/folders/wd/sx8dvgys011_mrcsd1_vrz1m0000gn/T/tmpa1pv_jna
>>>>>>> f6317d6c
    #   pylint
jaraco-classes==3.4.0
    # via keyring
jaraco-context==5.3.0
    # via keyring
jaraco-functools==4.0.2
    # via keyring
jedi==0.19.1
    # via ipython
jinja2==3.1.4
    # via
    #   distributed
    #   frictionless
    #   myst-parser
    #   sphinx
joblib==1.4.2
    # via -r /var/folders/wd/sx8dvgys011_mrcsd1_vrz1m0000gn/T/tmpa1pv_jna
json5==0.9.25
    # via asv
jsonschema==4.23.0
    # via
    #   frictionless
    #   nbformat
    #   ray
jsonschema-specifications==2023.12.1
    # via jsonschema
jupyter-cache==1.0.0
    # via myst-nb
jupyter-client==8.6.2
    # via
    #   ipykernel
    #   nbclient
jupyter-core==5.7.2
    # via
    #   ipykernel
    #   jupyter-client
    #   nbclient
    #   nbformat
keyring==25.3.0
    # via twine
lazy-object-proxy==1.10.0
    # via astroid
locket==1.0.0
    # via
    #   distributed
    #   partd
markdown-it-py==3.0.0
    # via
    #   mdit-py-plugins
    #   myst-parser
    #   rich
marko==2.1.2
    # via frictionless
markupsafe==2.1.5
    # via jinja2
matplotlib-inline==0.1.7
    # via
    #   ipykernel
    #   ipython
mccabe==0.7.0
    # via pylint
mdit-py-plugins==0.4.1
    # via myst-parser
mdurl==0.1.2
    # via markdown-it-py
modin==0.22.3
    # via -r /var/folders/wd/sx8dvgys011_mrcsd1_vrz1m0000gn/T/tmpa1pv_jna
more-itertools==10.4.0
    # via
    #   jaraco-classes
    #   jaraco-functools
msgpack==1.0.8
    # via
    #   distributed
    #   ray
multimethod==1.10
    # via -r /var/folders/wd/sx8dvgys011_mrcsd1_vrz1m0000gn/T/tmpa1pv_jna
mypy==1.10.0
    # via -r /var/folders/wd/sx8dvgys011_mrcsd1_vrz1m0000gn/T/tmpa1pv_jna
mypy-extensions==1.0.0
    # via
    #   black
    #   mypy
    #   typing-inspect
myst-nb==1.1.1
    # via -r /var/folders/wd/sx8dvgys011_mrcsd1_vrz1m0000gn/T/tmpa1pv_jna
myst-parser==4.0.0
    # via myst-nb
nbclient==0.10.0
    # via
    #   jupyter-cache
    #   myst-nb
nbformat==5.10.4
    # via
    #   jupyter-cache
    #   myst-nb
    #   nbclient
nest-asyncio==1.6.0
    # via ipykernel
nh3==0.2.18
    # via readme-renderer
nodeenv==1.9.1
    # via pre-commit
nox==2024.4.15
    # via -r /var/folders/wd/sx8dvgys011_mrcsd1_vrz1m0000gn/T/tmpa1pv_jna
numpy==1.26.4
    # via
    #   -r /var/folders/wd/sx8dvgys011_mrcsd1_vrz1m0000gn/T/tmpa1pv_jna
    #   dask
    #   geopandas
    #   modin
    #   pandas
    #   pandas-stubs
    #   pyarrow
    #   pyogrio
    #   pyspark
    #   scipy
    #   shapely
packaging==24.1
    # via
    #   -r /var/folders/wd/sx8dvgys011_mrcsd1_vrz1m0000gn/T/tmpa1pv_jna
    #   black
    #   build
    #   dask
    #   distributed
    #   geopandas
    #   ipykernel
    #   modin
    #   nox
    #   pyogrio
    #   pytest
    #   ray
    #   sphinx
pandas==1.5.3
    # via
    #   -r /var/folders/wd/sx8dvgys011_mrcsd1_vrz1m0000gn/T/tmpa1pv_jna
    #   dask
    #   geopandas
    #   modin
<<<<<<< HEAD
    #   pyspark
pandas-stubs==2.2.2.240603
=======
pandas-stubs==2.2.2.240807
    # via -r /var/folders/wd/sx8dvgys011_mrcsd1_vrz1m0000gn/T/tmpa1pv_jna
>>>>>>> f6317d6c
parso==0.8.4
    # via jedi
partd==1.4.2
    # via dask
pathspec==0.12.1
    # via black
petl==1.7.15
    # via frictionless
pexpect==4.9.0
    # via ipython
pip==24.2
<<<<<<< HEAD
=======
    # via -r /var/folders/wd/sx8dvgys011_mrcsd1_vrz1m0000gn/T/tmpa1pv_jna
>>>>>>> f6317d6c
pkginfo==1.10.0
    # via twine
platformdirs==4.2.2
    # via
    #   black
    #   jupyter-core
    #   pylint
    #   virtualenv
pluggy==1.5.0
    # via pytest
<<<<<<< HEAD
polars==1.4.0
pre-commit==3.8.0
=======
polars==1.4.1
    # via -r /var/folders/wd/sx8dvgys011_mrcsd1_vrz1m0000gn/T/tmpa1pv_jna
pre-commit==3.8.0
    # via -r /var/folders/wd/sx8dvgys011_mrcsd1_vrz1m0000gn/T/tmpa1pv_jna
>>>>>>> f6317d6c
prompt-toolkit==3.0.47
    # via ipython
protobuf==5.27.3
    # via
<<<<<<< HEAD
    #   googleapis-common-protos
    #   grpcio-status
=======
    #   -r /var/folders/wd/sx8dvgys011_mrcsd1_vrz1m0000gn/T/tmpa1pv_jna
>>>>>>> f6317d6c
    #   ray
psutil==6.0.0
    # via
    #   distributed
    #   ipykernel
    #   modin
ptyprocess==0.7.0
    # via pexpect
pure-eval==0.2.3
    # via stack-data
py4j==0.10.9.7
    # via pyspark
pyarrow==17.0.0
<<<<<<< HEAD
    # via
    #   pyspark
pydantic==2.3.0
    # via
=======
    # via -r /var/folders/wd/sx8dvgys011_mrcsd1_vrz1m0000gn/T/tmpa1pv_jna
pydantic==2.3.0
    # via
    #   -r /var/folders/wd/sx8dvgys011_mrcsd1_vrz1m0000gn/T/tmpa1pv_jna
>>>>>>> f6317d6c
    #   fastapi
pydantic-core==2.6.3
    # via pydantic
pygments==2.18.0
    # via
    #   furo
    #   ipython
    #   readme-renderer
    #   rich
    #   sphinx
pylint==2.17.3
    # via -r /var/folders/wd/sx8dvgys011_mrcsd1_vrz1m0000gn/T/tmpa1pv_jna
pympler==1.1
    # via asv
pyogrio==0.9.0
    # via geopandas
pyproj==3.6.1
    # via geopandas
pyproject-hooks==1.1.0
    # via build
pyspark==3.5.1
<<<<<<< HEAD
=======
    # via -r /var/folders/wd/sx8dvgys011_mrcsd1_vrz1m0000gn/T/tmpa1pv_jna
>>>>>>> f6317d6c
pytest==8.3.2
    # via
    #   -r /var/folders/wd/sx8dvgys011_mrcsd1_vrz1m0000gn/T/tmpa1pv_jna
    #   pytest-asyncio
    #   pytest-cov
    #   pytest-xdist
pytest-asyncio==0.23.8
<<<<<<< HEAD
=======
    # via -r /var/folders/wd/sx8dvgys011_mrcsd1_vrz1m0000gn/T/tmpa1pv_jna
>>>>>>> f6317d6c
pytest-cov==5.0.0
    # via -r /var/folders/wd/sx8dvgys011_mrcsd1_vrz1m0000gn/T/tmpa1pv_jna
pytest-xdist==3.6.1
    # via -r /var/folders/wd/sx8dvgys011_mrcsd1_vrz1m0000gn/T/tmpa1pv_jna
python-dateutil==2.9.0.post0
    # via
    #   frictionless
    #   jupyter-client
    #   pandas
python-multipart==0.0.9
<<<<<<< HEAD
python-slugify==8.0.4
    # via frictionless
pytz==2024.1
    # via
    #   pandas
pyyaml==6.0.1
=======
    # via -r /var/folders/wd/sx8dvgys011_mrcsd1_vrz1m0000gn/T/tmpa1pv_jna
python-slugify==8.0.4
    # via frictionless
pytz==2024.1
>>>>>>> f6317d6c
    # via
    #   -r /var/folders/wd/sx8dvgys011_mrcsd1_vrz1m0000gn/T/tmpa1pv_jna
    #   pandas
pyyaml==6.0.2
    # via
    #   -r /var/folders/wd/sx8dvgys011_mrcsd1_vrz1m0000gn/T/tmpa1pv_jna
    #   asv
    #   dask
    #   distributed
    #   frictionless
    #   jupyter-cache
    #   myst-nb
    #   myst-parser
    #   pre-commit
    #   ray
<<<<<<< HEAD
pyzmq==26.0.3
=======
pyzmq==26.1.0
>>>>>>> f6317d6c
    # via
    #   ipykernel
    #   jupyter-client
ray==2.34.0
<<<<<<< HEAD
=======
    # via -r /var/folders/wd/sx8dvgys011_mrcsd1_vrz1m0000gn/T/tmpa1pv_jna
>>>>>>> f6317d6c
readme-renderer==44.0
    # via twine
recommonmark==0.7.1
    # via -r /var/folders/wd/sx8dvgys011_mrcsd1_vrz1m0000gn/T/tmpa1pv_jna
referencing==0.35.1
    # via
    #   jsonschema
    #   jsonschema-specifications
requests==2.32.3
    # via
    #   frictionless
    #   ray
    #   requests-toolbelt
    #   sphinx
    #   twine
requests-toolbelt==1.0.0
    # via twine
rfc3986==2.0.0
    # via
    #   frictionless
    #   twine
rich==13.7.1
    # via
    #   twine
    #   typer
<<<<<<< HEAD
rpds-py==0.19.1
=======
rpds-py==0.20.0
>>>>>>> f6317d6c
    # via
    #   jsonschema
    #   referencing
scipy==1.14.0
    # via -r /var/folders/wd/sx8dvgys011_mrcsd1_vrz1m0000gn/T/tmpa1pv_jna
shapely==2.0.5
    # via
<<<<<<< HEAD
=======
    #   -r /var/folders/wd/sx8dvgys011_mrcsd1_vrz1m0000gn/T/tmpa1pv_jna
>>>>>>> f6317d6c
    #   geopandas
shellingham==1.5.4
    # via typer
simpleeval==0.9.13
    # via frictionless
six==1.16.0
    # via
    #   asttokens
    #   isodate
    #   python-dateutil
sniffio==1.3.1
    # via anyio
snowballstemmer==2.2.0
    # via sphinx
sortedcontainers==2.4.0
    # via
    #   distributed
    #   hypothesis
soupsieve==2.5
    # via beautifulsoup4
sphinx==7.3.7
    # via
    #   -r /var/folders/wd/sx8dvgys011_mrcsd1_vrz1m0000gn/T/tmpa1pv_jna
    #   furo
    #   myst-nb
    #   myst-parser
    #   recommonmark
    #   sphinx-autodoc-typehints
    #   sphinx-basic-ng
    #   sphinx-copybutton
    #   sphinx-design
    #   sphinx-docsearch
sphinx-autodoc-typehints==1.14.1
    # via -r /var/folders/wd/sx8dvgys011_mrcsd1_vrz1m0000gn/T/tmpa1pv_jna
sphinx-basic-ng==1.0.0b2
    # via furo
sphinx-copybutton==0.5.2
<<<<<<< HEAD
sphinx-design==0.6.1
sphinx-docsearch==0.0.7
=======
    # via -r /var/folders/wd/sx8dvgys011_mrcsd1_vrz1m0000gn/T/tmpa1pv_jna
sphinx-design==0.6.1
    # via -r /var/folders/wd/sx8dvgys011_mrcsd1_vrz1m0000gn/T/tmpa1pv_jna
sphinx-docsearch==0.0.7
    # via -r /var/folders/wd/sx8dvgys011_mrcsd1_vrz1m0000gn/T/tmpa1pv_jna
>>>>>>> f6317d6c
sphinxcontrib-applehelp==2.0.0
    # via sphinx
sphinxcontrib-devhelp==2.0.0
    # via sphinx
sphinxcontrib-htmlhelp==2.1.0
    # via sphinx
sphinxcontrib-jsmath==1.0.1
    # via sphinx
sphinxcontrib-qthelp==2.0.0
    # via sphinx
sphinxcontrib-serializinghtml==2.0.0
    # via sphinx
sqlalchemy==2.0.32
    # via jupyter-cache
stack-data==0.6.3
    # via ipython
starlette==0.37.2
    # via fastapi
stringcase==1.2.0
    # via frictionless
tabulate==0.9.0
    # via
    #   asv
    #   frictionless
    #   jupyter-cache
tblib==3.0.0
    # via distributed
text-unidecode==1.3
    # via python-slugify
tomli==2.0.1
    # via asv
tomlkit==0.13.0
    # via pylint
toolz==0.12.1
    # via
    #   dask
    #   distributed
    #   partd
tornado==6.4.1
    # via
    #   distributed
    #   ipykernel
    #   jupyter-client
traitlets==5.14.3
    # via
    #   comm
    #   ipykernel
    #   ipython
    #   jupyter-client
    #   jupyter-core
    #   matplotlib-inline
    #   nbclient
    #   nbformat
twine==5.1.1
    # via -r /var/folders/wd/sx8dvgys011_mrcsd1_vrz1m0000gn/T/tmpa1pv_jna
typeguard==4.3.0
    # via -r /var/folders/wd/sx8dvgys011_mrcsd1_vrz1m0000gn/T/tmpa1pv_jna
typer==0.12.3
    # via frictionless
types-click==7.1.8
<<<<<<< HEAD
types-pytz==2024.1.0.20240417
    # via
    #   pandas-stubs
types-pyyaml==6.0.12.20240724
types-requests==2.32.0.20240712
types-setuptools==71.1.0.20240726
=======
    # via -r /var/folders/wd/sx8dvgys011_mrcsd1_vrz1m0000gn/T/tmpa1pv_jna
types-pytz==2024.1.0.20240417
    # via
    #   -r /var/folders/wd/sx8dvgys011_mrcsd1_vrz1m0000gn/T/tmpa1pv_jna
    #   pandas-stubs
types-pyyaml==6.0.12.20240808
    # via -r /var/folders/wd/sx8dvgys011_mrcsd1_vrz1m0000gn/T/tmpa1pv_jna
types-requests==2.32.0.20240712
    # via -r /var/folders/wd/sx8dvgys011_mrcsd1_vrz1m0000gn/T/tmpa1pv_jna
types-setuptools==71.1.0.20240806
    # via -r /var/folders/wd/sx8dvgys011_mrcsd1_vrz1m0000gn/T/tmpa1pv_jna
>>>>>>> f6317d6c
typing-extensions==4.12.2
    # via
    #   -r /var/folders/wd/sx8dvgys011_mrcsd1_vrz1m0000gn/T/tmpa1pv_jna
    #   fastapi
    #   ipython
    #   mypy
    #   myst-nb
    #   pydantic
    #   pydantic-core
    #   sqlalchemy
    #   typeguard
    #   typer
    #   typing-inspect
typing-inspect==0.9.0
<<<<<<< HEAD
=======
    # via -r /var/folders/wd/sx8dvgys011_mrcsd1_vrz1m0000gn/T/tmpa1pv_jna
>>>>>>> f6317d6c
urllib3==2.2.2
    # via
    #   distributed
    #   requests
    #   twine
    #   types-requests
uvicorn==0.30.5
<<<<<<< HEAD
=======
    # via -r /var/folders/wd/sx8dvgys011_mrcsd1_vrz1m0000gn/T/tmpa1pv_jna
>>>>>>> f6317d6c
validators==0.33.0
    # via frictionless
virtualenv==20.26.3
    # via
    #   asv
    #   nox
    #   pre-commit
wcwidth==0.2.13
    # via prompt-toolkit
wrapt==1.16.0
    # via
<<<<<<< HEAD
    #   astroid
xdoctest==1.1.6
=======
    #   -r /var/folders/wd/sx8dvgys011_mrcsd1_vrz1m0000gn/T/tmpa1pv_jna
    #   astroid
xdoctest==1.1.6
    # via -r /var/folders/wd/sx8dvgys011_mrcsd1_vrz1m0000gn/T/tmpa1pv_jna
>>>>>>> f6317d6c
zict==3.0.0
    # via distributed
zipp==3.19.2
    # via importlib-metadata<|MERGE_RESOLUTION|>--- conflicted
+++ resolved
@@ -15,7 +15,6 @@
 asttokens==2.4.1
     # via stack-data
 asv==0.6.3
-    # via -r /var/folders/wd/sx8dvgys011_mrcsd1_vrz1m0000gn/T/tmpa1pv_jna
 asv-runner==0.2.1
     # via asv
 attrs==24.2.0
@@ -31,10 +30,6 @@
 beautifulsoup4==4.12.3
     # via furo
 black==24.8.0
-<<<<<<< HEAD
-=======
-    # via -r /var/folders/wd/sx8dvgys011_mrcsd1_vrz1m0000gn/T/tmpa1pv_jna
->>>>>>> f6317d6c
 build==1.2.1
     # via asv
 certifi==2024.7.4
@@ -71,14 +66,8 @@
     # via pytest-cov
 dask==2024.2.1
     # via
-<<<<<<< HEAD
-    #   distributed
-debugpy==1.8.3
-=======
-    #   -r /var/folders/wd/sx8dvgys011_mrcsd1_vrz1m0000gn/T/tmpa1pv_jna
     #   distributed
 debugpy==1.8.5
->>>>>>> f6317d6c
     # via ipykernel
 decorator==5.1.1
     # via ipython
@@ -87,10 +76,6 @@
 distlib==0.3.8
     # via virtualenv
 distributed==2024.2.1
-<<<<<<< HEAD
-=======
-    # via -r /var/folders/wd/sx8dvgys011_mrcsd1_vrz1m0000gn/T/tmpa1pv_jna
->>>>>>> f6317d6c
 docutils==0.21.2
     # via
     #   myst-parser
@@ -102,10 +87,6 @@
 executing==2.0.1
     # via stack-data
 fastapi==0.112.0
-<<<<<<< HEAD
-=======
-    # via -r /var/folders/wd/sx8dvgys011_mrcsd1_vrz1m0000gn/T/tmpa1pv_jna
->>>>>>> f6317d6c
 fastjsonschema==2.20.0
     # via nbformat
 filelock==3.15.4
@@ -113,7 +94,6 @@
     #   ray
     #   virtualenv
 frictionless==4.40.8
-    # via -r /var/folders/wd/sx8dvgys011_mrcsd1_vrz1m0000gn/T/tmpa1pv_jna
 frozenlist==1.4.1
     # via
     #   aiosignal
@@ -122,8 +102,7 @@
     # via
     #   dask
     #   modin
-<<<<<<< HEAD
-furo==2024.7.18
+furo==2024.8.6
 geopandas==1.0.1
 googleapis-common-protos==1.63.2
     # via
@@ -137,19 +116,7 @@
     # via pyspark
 h11==0.14.0
     # via uvicorn
-hypothesis==6.108.5
-=======
-furo==2024.8.6
-    # via -r /var/folders/wd/sx8dvgys011_mrcsd1_vrz1m0000gn/T/tmpa1pv_jna
-geopandas==1.0.1
-    # via -r /var/folders/wd/sx8dvgys011_mrcsd1_vrz1m0000gn/T/tmpa1pv_jna
-grpcio==1.65.4
-    # via -r /var/folders/wd/sx8dvgys011_mrcsd1_vrz1m0000gn/T/tmpa1pv_jna
-h11==0.14.0
-    # via uvicorn
-hypothesis==6.110.1
-    # via -r /var/folders/wd/sx8dvgys011_mrcsd1_vrz1m0000gn/T/tmpa1pv_jna
->>>>>>> f6317d6c
+hypothesis==6.111.0
 identify==2.6.0
     # via pre-commit
 idna==3.7
@@ -160,7 +127,6 @@
     # via sphinx
 importlib-metadata==8.2.0
     # via
-    #   -r /var/folders/wd/sx8dvgys011_mrcsd1_vrz1m0000gn/T/tmpa1pv_jna
     #   asv-runner
     #   dask
     #   jupyter-cache
@@ -179,10 +145,6 @@
     # via frictionless
 isort==5.13.2
     # via
-<<<<<<< HEAD
-=======
-    #   -r /var/folders/wd/sx8dvgys011_mrcsd1_vrz1m0000gn/T/tmpa1pv_jna
->>>>>>> f6317d6c
     #   pylint
 jaraco-classes==3.4.0
     # via keyring
@@ -199,7 +161,6 @@
     #   myst-parser
     #   sphinx
 joblib==1.4.2
-    # via -r /var/folders/wd/sx8dvgys011_mrcsd1_vrz1m0000gn/T/tmpa1pv_jna
 json5==0.9.25
     # via asv
 jsonschema==4.23.0
@@ -249,7 +210,6 @@
 mdurl==0.1.2
     # via markdown-it-py
 modin==0.22.3
-    # via -r /var/folders/wd/sx8dvgys011_mrcsd1_vrz1m0000gn/T/tmpa1pv_jna
 more-itertools==10.4.0
     # via
     #   jaraco-classes
@@ -259,16 +219,13 @@
     #   distributed
     #   ray
 multimethod==1.10
-    # via -r /var/folders/wd/sx8dvgys011_mrcsd1_vrz1m0000gn/T/tmpa1pv_jna
 mypy==1.10.0
-    # via -r /var/folders/wd/sx8dvgys011_mrcsd1_vrz1m0000gn/T/tmpa1pv_jna
 mypy-extensions==1.0.0
     # via
     #   black
     #   mypy
     #   typing-inspect
 myst-nb==1.1.1
-    # via -r /var/folders/wd/sx8dvgys011_mrcsd1_vrz1m0000gn/T/tmpa1pv_jna
 myst-parser==4.0.0
     # via myst-nb
 nbclient==0.10.0
@@ -287,10 +244,8 @@
 nodeenv==1.9.1
     # via pre-commit
 nox==2024.4.15
-    # via -r /var/folders/wd/sx8dvgys011_mrcsd1_vrz1m0000gn/T/tmpa1pv_jna
 numpy==1.26.4
     # via
-    #   -r /var/folders/wd/sx8dvgys011_mrcsd1_vrz1m0000gn/T/tmpa1pv_jna
     #   dask
     #   geopandas
     #   modin
@@ -303,7 +258,6 @@
     #   shapely
 packaging==24.1
     # via
-    #   -r /var/folders/wd/sx8dvgys011_mrcsd1_vrz1m0000gn/T/tmpa1pv_jna
     #   black
     #   build
     #   dask
@@ -318,17 +272,11 @@
     #   sphinx
 pandas==1.5.3
     # via
-    #   -r /var/folders/wd/sx8dvgys011_mrcsd1_vrz1m0000gn/T/tmpa1pv_jna
     #   dask
     #   geopandas
     #   modin
-<<<<<<< HEAD
     #   pyspark
-pandas-stubs==2.2.2.240603
-=======
 pandas-stubs==2.2.2.240807
-    # via -r /var/folders/wd/sx8dvgys011_mrcsd1_vrz1m0000gn/T/tmpa1pv_jna
->>>>>>> f6317d6c
 parso==0.8.4
     # via jedi
 partd==1.4.2
@@ -340,10 +288,6 @@
 pexpect==4.9.0
     # via ipython
 pip==24.2
-<<<<<<< HEAD
-=======
-    # via -r /var/folders/wd/sx8dvgys011_mrcsd1_vrz1m0000gn/T/tmpa1pv_jna
->>>>>>> f6317d6c
 pkginfo==1.10.0
     # via twine
 platformdirs==4.2.2
@@ -354,25 +298,14 @@
     #   virtualenv
 pluggy==1.5.0
     # via pytest
-<<<<<<< HEAD
-polars==1.4.0
+polars==1.4.1
 pre-commit==3.8.0
-=======
-polars==1.4.1
-    # via -r /var/folders/wd/sx8dvgys011_mrcsd1_vrz1m0000gn/T/tmpa1pv_jna
-pre-commit==3.8.0
-    # via -r /var/folders/wd/sx8dvgys011_mrcsd1_vrz1m0000gn/T/tmpa1pv_jna
->>>>>>> f6317d6c
 prompt-toolkit==3.0.47
     # via ipython
 protobuf==5.27.3
     # via
-<<<<<<< HEAD
     #   googleapis-common-protos
     #   grpcio-status
-=======
-    #   -r /var/folders/wd/sx8dvgys011_mrcsd1_vrz1m0000gn/T/tmpa1pv_jna
->>>>>>> f6317d6c
     #   ray
 psutil==6.0.0
     # via
@@ -386,17 +319,10 @@
 py4j==0.10.9.7
     # via pyspark
 pyarrow==17.0.0
-<<<<<<< HEAD
     # via
     #   pyspark
 pydantic==2.3.0
     # via
-=======
-    # via -r /var/folders/wd/sx8dvgys011_mrcsd1_vrz1m0000gn/T/tmpa1pv_jna
-pydantic==2.3.0
-    # via
-    #   -r /var/folders/wd/sx8dvgys011_mrcsd1_vrz1m0000gn/T/tmpa1pv_jna
->>>>>>> f6317d6c
     #   fastapi
 pydantic-core==2.6.3
     # via pydantic
@@ -408,7 +334,6 @@
     #   rich
     #   sphinx
 pylint==2.17.3
-    # via -r /var/folders/wd/sx8dvgys011_mrcsd1_vrz1m0000gn/T/tmpa1pv_jna
 pympler==1.1
     # via asv
 pyogrio==0.9.0
@@ -418,50 +343,27 @@
 pyproject-hooks==1.1.0
     # via build
 pyspark==3.5.1
-<<<<<<< HEAD
-=======
-    # via -r /var/folders/wd/sx8dvgys011_mrcsd1_vrz1m0000gn/T/tmpa1pv_jna
->>>>>>> f6317d6c
 pytest==8.3.2
     # via
-    #   -r /var/folders/wd/sx8dvgys011_mrcsd1_vrz1m0000gn/T/tmpa1pv_jna
     #   pytest-asyncio
     #   pytest-cov
     #   pytest-xdist
 pytest-asyncio==0.23.8
-<<<<<<< HEAD
-=======
-    # via -r /var/folders/wd/sx8dvgys011_mrcsd1_vrz1m0000gn/T/tmpa1pv_jna
->>>>>>> f6317d6c
 pytest-cov==5.0.0
-    # via -r /var/folders/wd/sx8dvgys011_mrcsd1_vrz1m0000gn/T/tmpa1pv_jna
 pytest-xdist==3.6.1
-    # via -r /var/folders/wd/sx8dvgys011_mrcsd1_vrz1m0000gn/T/tmpa1pv_jna
 python-dateutil==2.9.0.post0
     # via
     #   frictionless
     #   jupyter-client
     #   pandas
 python-multipart==0.0.9
-<<<<<<< HEAD
 python-slugify==8.0.4
     # via frictionless
 pytz==2024.1
     # via
-    #   pandas
-pyyaml==6.0.1
-=======
-    # via -r /var/folders/wd/sx8dvgys011_mrcsd1_vrz1m0000gn/T/tmpa1pv_jna
-python-slugify==8.0.4
-    # via frictionless
-pytz==2024.1
->>>>>>> f6317d6c
-    # via
-    #   -r /var/folders/wd/sx8dvgys011_mrcsd1_vrz1m0000gn/T/tmpa1pv_jna
     #   pandas
 pyyaml==6.0.2
     # via
-    #   -r /var/folders/wd/sx8dvgys011_mrcsd1_vrz1m0000gn/T/tmpa1pv_jna
     #   asv
     #   dask
     #   distributed
@@ -471,23 +373,14 @@
     #   myst-parser
     #   pre-commit
     #   ray
-<<<<<<< HEAD
-pyzmq==26.0.3
-=======
 pyzmq==26.1.0
->>>>>>> f6317d6c
     # via
     #   ipykernel
     #   jupyter-client
 ray==2.34.0
-<<<<<<< HEAD
-=======
-    # via -r /var/folders/wd/sx8dvgys011_mrcsd1_vrz1m0000gn/T/tmpa1pv_jna
->>>>>>> f6317d6c
 readme-renderer==44.0
     # via twine
 recommonmark==0.7.1
-    # via -r /var/folders/wd/sx8dvgys011_mrcsd1_vrz1m0000gn/T/tmpa1pv_jna
 referencing==0.35.1
     # via
     #   jsonschema
@@ -509,22 +402,13 @@
     # via
     #   twine
     #   typer
-<<<<<<< HEAD
-rpds-py==0.19.1
-=======
 rpds-py==0.20.0
->>>>>>> f6317d6c
     # via
     #   jsonschema
     #   referencing
 scipy==1.14.0
-    # via -r /var/folders/wd/sx8dvgys011_mrcsd1_vrz1m0000gn/T/tmpa1pv_jna
 shapely==2.0.5
     # via
-<<<<<<< HEAD
-=======
-    #   -r /var/folders/wd/sx8dvgys011_mrcsd1_vrz1m0000gn/T/tmpa1pv_jna
->>>>>>> f6317d6c
     #   geopandas
 shellingham==1.5.4
     # via typer
@@ -547,7 +431,6 @@
     # via beautifulsoup4
 sphinx==7.3.7
     # via
-    #   -r /var/folders/wd/sx8dvgys011_mrcsd1_vrz1m0000gn/T/tmpa1pv_jna
     #   furo
     #   myst-nb
     #   myst-parser
@@ -558,20 +441,11 @@
     #   sphinx-design
     #   sphinx-docsearch
 sphinx-autodoc-typehints==1.14.1
-    # via -r /var/folders/wd/sx8dvgys011_mrcsd1_vrz1m0000gn/T/tmpa1pv_jna
 sphinx-basic-ng==1.0.0b2
     # via furo
 sphinx-copybutton==0.5.2
-<<<<<<< HEAD
 sphinx-design==0.6.1
 sphinx-docsearch==0.0.7
-=======
-    # via -r /var/folders/wd/sx8dvgys011_mrcsd1_vrz1m0000gn/T/tmpa1pv_jna
-sphinx-design==0.6.1
-    # via -r /var/folders/wd/sx8dvgys011_mrcsd1_vrz1m0000gn/T/tmpa1pv_jna
-sphinx-docsearch==0.0.7
-    # via -r /var/folders/wd/sx8dvgys011_mrcsd1_vrz1m0000gn/T/tmpa1pv_jna
->>>>>>> f6317d6c
 sphinxcontrib-applehelp==2.0.0
     # via sphinx
 sphinxcontrib-devhelp==2.0.0
@@ -626,35 +500,18 @@
     #   nbclient
     #   nbformat
 twine==5.1.1
-    # via -r /var/folders/wd/sx8dvgys011_mrcsd1_vrz1m0000gn/T/tmpa1pv_jna
 typeguard==4.3.0
-    # via -r /var/folders/wd/sx8dvgys011_mrcsd1_vrz1m0000gn/T/tmpa1pv_jna
 typer==0.12.3
     # via frictionless
 types-click==7.1.8
-<<<<<<< HEAD
 types-pytz==2024.1.0.20240417
     # via
-    #   pandas-stubs
-types-pyyaml==6.0.12.20240724
-types-requests==2.32.0.20240712
-types-setuptools==71.1.0.20240726
-=======
-    # via -r /var/folders/wd/sx8dvgys011_mrcsd1_vrz1m0000gn/T/tmpa1pv_jna
-types-pytz==2024.1.0.20240417
-    # via
-    #   -r /var/folders/wd/sx8dvgys011_mrcsd1_vrz1m0000gn/T/tmpa1pv_jna
     #   pandas-stubs
 types-pyyaml==6.0.12.20240808
-    # via -r /var/folders/wd/sx8dvgys011_mrcsd1_vrz1m0000gn/T/tmpa1pv_jna
 types-requests==2.32.0.20240712
-    # via -r /var/folders/wd/sx8dvgys011_mrcsd1_vrz1m0000gn/T/tmpa1pv_jna
 types-setuptools==71.1.0.20240806
-    # via -r /var/folders/wd/sx8dvgys011_mrcsd1_vrz1m0000gn/T/tmpa1pv_jna
->>>>>>> f6317d6c
 typing-extensions==4.12.2
     # via
-    #   -r /var/folders/wd/sx8dvgys011_mrcsd1_vrz1m0000gn/T/tmpa1pv_jna
     #   fastapi
     #   ipython
     #   mypy
@@ -666,10 +523,6 @@
     #   typer
     #   typing-inspect
 typing-inspect==0.9.0
-<<<<<<< HEAD
-=======
-    # via -r /var/folders/wd/sx8dvgys011_mrcsd1_vrz1m0000gn/T/tmpa1pv_jna
->>>>>>> f6317d6c
 urllib3==2.2.2
     # via
     #   distributed
@@ -677,10 +530,6 @@
     #   twine
     #   types-requests
 uvicorn==0.30.5
-<<<<<<< HEAD
-=======
-    # via -r /var/folders/wd/sx8dvgys011_mrcsd1_vrz1m0000gn/T/tmpa1pv_jna
->>>>>>> f6317d6c
 validators==0.33.0
     # via frictionless
 virtualenv==20.26.3
@@ -692,16 +541,9 @@
     # via prompt-toolkit
 wrapt==1.16.0
     # via
-<<<<<<< HEAD
     #   astroid
 xdoctest==1.1.6
-=======
-    #   -r /var/folders/wd/sx8dvgys011_mrcsd1_vrz1m0000gn/T/tmpa1pv_jna
-    #   astroid
-xdoctest==1.1.6
-    # via -r /var/folders/wd/sx8dvgys011_mrcsd1_vrz1m0000gn/T/tmpa1pv_jna
->>>>>>> f6317d6c
 zict==3.0.0
     # via distributed
-zipp==3.19.2
+zipp==3.20.0
     # via importlib-metadata
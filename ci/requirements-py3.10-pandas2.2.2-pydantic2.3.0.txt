aiosignal==1.3.1
    # via ray
alabaster==0.7.16
    # via sphinx
annotated-types==0.7.0
    # via pydantic
anyio==4.4.0
    # via starlette
appnope==0.1.4
    # via ipykernel
argcomplete==3.5.0
    # via nox
astroid==2.15.8
    # via pylint
asttokens==2.4.1
    # via stack-data
asv==0.6.3
<<<<<<< HEAD
=======
    # via -r /var/folders/wd/sx8dvgys011_mrcsd1_vrz1m0000gn/T/tmpzu9tkl04
>>>>>>> f6317d6c
asv-runner==0.2.1
    # via asv
attrs==24.2.0
    # via
    #   hypothesis
    #   jsonschema
    #   jupyter-cache
    #   referencing
babel==2.16.0
    # via sphinx
backports-tarfile==1.2.0
    # via jaraco-context
beautifulsoup4==4.12.3
    # via furo
black==24.8.0
<<<<<<< HEAD
=======
    # via -r /var/folders/wd/sx8dvgys011_mrcsd1_vrz1m0000gn/T/tmpzu9tkl04
>>>>>>> f6317d6c
build==1.2.1
    # via asv
certifi==2024.7.4
    # via
    #   pyogrio
    #   pyproj
    #   requests
cfgv==3.4.0
    # via pre-commit
chardet==5.2.0
    # via frictionless
charset-normalizer==3.3.2
    # via requests
click==8.1.7
    # via
    #   black
    #   dask
    #   distributed
    #   jupyter-cache
    #   ray
    #   typer
    #   uvicorn
cloudpickle==3.0.0
    # via
    #   dask
    #   distributed
colorlog==6.8.2
    # via nox
comm==0.2.2
    # via ipykernel
commonmark==0.9.1
    # via recommonmark
coverage==7.6.1
    # via pytest-cov
<<<<<<< HEAD
dask==2024.7.1
    # via
    #   dask-expr
    #   distributed
dask-expr==1.1.9
    # via dask
debugpy==1.8.3
=======
dask==2024.8.0
    # via
    #   -r /var/folders/wd/sx8dvgys011_mrcsd1_vrz1m0000gn/T/tmpzu9tkl04
    #   dask-expr
    #   distributed
dask-expr==1.1.10
    # via dask
debugpy==1.8.5
>>>>>>> f6317d6c
    # via ipykernel
decorator==5.1.1
    # via ipython
dill==0.3.8
    # via pylint
distlib==0.3.8
    # via virtualenv
<<<<<<< HEAD
distributed==2024.7.1
=======
distributed==2024.8.0
    # via -r /var/folders/wd/sx8dvgys011_mrcsd1_vrz1m0000gn/T/tmpzu9tkl04
>>>>>>> f6317d6c
docutils==0.21.2
    # via
    #   myst-parser
    #   readme-renderer
    #   recommonmark
    #   sphinx
exceptiongroup==1.2.2
    # via
    #   anyio
    #   hypothesis
    #   ipython
    #   pytest
execnet==2.1.1
    # via pytest-xdist
executing==2.0.1
    # via stack-data
fastapi==0.112.0
<<<<<<< HEAD
=======
    # via -r /var/folders/wd/sx8dvgys011_mrcsd1_vrz1m0000gn/T/tmpzu9tkl04
>>>>>>> f6317d6c
fastjsonschema==2.20.0
    # via nbformat
filelock==3.15.4
    # via
    #   ray
    #   virtualenv
frictionless==4.40.8
<<<<<<< HEAD
=======
    # via -r /var/folders/wd/sx8dvgys011_mrcsd1_vrz1m0000gn/T/tmpzu9tkl04
>>>>>>> f6317d6c
frozenlist==1.4.1
    # via
    #   aiosignal
    #   ray
fsspec==2024.6.1
    # via
    #   dask
    #   modin
<<<<<<< HEAD
furo==2024.7.18
geopandas==1.0.1
googleapis-common-protos==1.63.2
    # via
    #   grpcio-status
    #   pyspark
grpcio==1.65.4
    # via
    #   grpcio-status
    #   pyspark
grpcio-status==1.65.4
    # via pyspark
h11==0.14.0
    # via uvicorn
hypothesis==6.108.5
=======
furo==2024.8.6
    # via -r /var/folders/wd/sx8dvgys011_mrcsd1_vrz1m0000gn/T/tmpzu9tkl04
geopandas==1.0.1
    # via -r /var/folders/wd/sx8dvgys011_mrcsd1_vrz1m0000gn/T/tmpzu9tkl04
grpcio==1.65.4
    # via -r /var/folders/wd/sx8dvgys011_mrcsd1_vrz1m0000gn/T/tmpzu9tkl04
h11==0.14.0
    # via uvicorn
hypothesis==6.110.1
    # via -r /var/folders/wd/sx8dvgys011_mrcsd1_vrz1m0000gn/T/tmpzu9tkl04
>>>>>>> f6317d6c
identify==2.6.0
    # via pre-commit
idna==3.7
    # via
    #   anyio
    #   requests
imagesize==1.4.1
    # via sphinx
importlib-metadata==8.2.0
    # via
<<<<<<< HEAD
=======
    #   -r /var/folders/wd/sx8dvgys011_mrcsd1_vrz1m0000gn/T/tmpzu9tkl04
>>>>>>> f6317d6c
    #   asv-runner
    #   dask
    #   jupyter-cache
    #   keyring
    #   myst-nb
    #   twine
iniconfig==2.0.0
    # via pytest
ipykernel==6.29.5
    # via myst-nb
ipython==8.26.0
    # via
    #   ipykernel
    #   myst-nb
isodate==0.6.1
    # via frictionless
isort==5.13.2
    # via
<<<<<<< HEAD
=======
    #   -r /var/folders/wd/sx8dvgys011_mrcsd1_vrz1m0000gn/T/tmpzu9tkl04
>>>>>>> f6317d6c
    #   pylint
jaraco-classes==3.4.0
    # via keyring
jaraco-context==5.3.0
    # via keyring
jaraco-functools==4.0.2
    # via keyring
jedi==0.19.1
    # via ipython
jinja2==3.1.4
    # via
    #   distributed
    #   frictionless
    #   myst-parser
    #   sphinx
joblib==1.4.2
<<<<<<< HEAD
=======
    # via -r /var/folders/wd/sx8dvgys011_mrcsd1_vrz1m0000gn/T/tmpzu9tkl04
>>>>>>> f6317d6c
json5==0.9.25
    # via asv
jsonschema==4.23.0
    # via
    #   frictionless
    #   nbformat
    #   ray
jsonschema-specifications==2023.12.1
    # via jsonschema
jupyter-cache==1.0.0
    # via myst-nb
jupyter-client==8.6.2
    # via
    #   ipykernel
    #   nbclient
jupyter-core==5.7.2
    # via
    #   ipykernel
    #   jupyter-client
    #   nbclient
    #   nbformat
keyring==25.3.0
    # via twine
lazy-object-proxy==1.10.0
    # via astroid
locket==1.0.0
    # via
    #   distributed
    #   partd
markdown-it-py==3.0.0
    # via
    #   mdit-py-plugins
    #   myst-parser
    #   rich
marko==2.1.2
    # via frictionless
markupsafe==2.1.5
    # via jinja2
matplotlib-inline==0.1.7
    # via
    #   ipykernel
    #   ipython
mccabe==0.7.0
    # via pylint
mdit-py-plugins==0.4.1
    # via myst-parser
mdurl==0.1.2
    # via markdown-it-py
modin==0.31.0
<<<<<<< HEAD
more-itertools==10.3.0
=======
    # via -r /var/folders/wd/sx8dvgys011_mrcsd1_vrz1m0000gn/T/tmpzu9tkl04
more-itertools==10.4.0
>>>>>>> f6317d6c
    # via
    #   jaraco-classes
    #   jaraco-functools
msgpack==1.0.8
    # via
    #   distributed
    #   ray
multimethod==1.10
<<<<<<< HEAD
mypy==1.10.0
=======
    # via -r /var/folders/wd/sx8dvgys011_mrcsd1_vrz1m0000gn/T/tmpzu9tkl04
mypy==1.10.0
    # via -r /var/folders/wd/sx8dvgys011_mrcsd1_vrz1m0000gn/T/tmpzu9tkl04
>>>>>>> f6317d6c
mypy-extensions==1.0.0
    # via
    #   black
    #   mypy
    #   typing-inspect
myst-nb==1.1.1
<<<<<<< HEAD
myst-parser==3.0.1
=======
    # via -r /var/folders/wd/sx8dvgys011_mrcsd1_vrz1m0000gn/T/tmpzu9tkl04
myst-parser==4.0.0
>>>>>>> f6317d6c
    # via myst-nb
nbclient==0.10.0
    # via
    #   jupyter-cache
    #   myst-nb
nbformat==5.10.4
    # via
    #   jupyter-cache
    #   myst-nb
    #   nbclient
nest-asyncio==1.6.0
    # via ipykernel
nh3==0.2.18
    # via readme-renderer
nodeenv==1.9.1
    # via pre-commit
nox==2024.4.15
<<<<<<< HEAD
numpy==2.0.1
    # via
=======
    # via -r /var/folders/wd/sx8dvgys011_mrcsd1_vrz1m0000gn/T/tmpzu9tkl04
numpy==2.0.1
    # via
    #   -r /var/folders/wd/sx8dvgys011_mrcsd1_vrz1m0000gn/T/tmpzu9tkl04
>>>>>>> f6317d6c
    #   dask
    #   geopandas
    #   modin
    #   pandas
    #   pandas-stubs
    #   pyarrow
    #   pyogrio
    #   pyspark
    #   scipy
    #   shapely
packaging==24.1
    # via
<<<<<<< HEAD
=======
    #   -r /var/folders/wd/sx8dvgys011_mrcsd1_vrz1m0000gn/T/tmpzu9tkl04
>>>>>>> f6317d6c
    #   black
    #   build
    #   dask
    #   distributed
    #   geopandas
    #   ipykernel
    #   modin
    #   nox
    #   pyogrio
    #   pytest
    #   ray
    #   sphinx
pandas==2.2.2
    # via
<<<<<<< HEAD
=======
    #   -r /var/folders/wd/sx8dvgys011_mrcsd1_vrz1m0000gn/T/tmpzu9tkl04
>>>>>>> f6317d6c
    #   dask
    #   dask-expr
    #   geopandas
    #   modin
<<<<<<< HEAD
    #   pyspark
pandas-stubs==2.2.2.240603
=======
pandas-stubs==2.2.2.240807
    # via -r /var/folders/wd/sx8dvgys011_mrcsd1_vrz1m0000gn/T/tmpzu9tkl04
>>>>>>> f6317d6c
parso==0.8.4
    # via jedi
partd==1.4.2
    # via dask
pathspec==0.12.1
    # via black
petl==1.7.15
    # via frictionless
pexpect==4.9.0
    # via ipython
pip==24.2
<<<<<<< HEAD
=======
    # via -r /var/folders/wd/sx8dvgys011_mrcsd1_vrz1m0000gn/T/tmpzu9tkl04
>>>>>>> f6317d6c
pkginfo==1.10.0
    # via twine
platformdirs==4.2.2
    # via
    #   black
    #   jupyter-core
    #   pylint
    #   virtualenv
pluggy==1.5.0
    # via pytest
<<<<<<< HEAD
polars==1.4.0
pre-commit==3.8.0
=======
polars==1.4.1
    # via -r /var/folders/wd/sx8dvgys011_mrcsd1_vrz1m0000gn/T/tmpzu9tkl04
pre-commit==3.8.0
    # via -r /var/folders/wd/sx8dvgys011_mrcsd1_vrz1m0000gn/T/tmpzu9tkl04
>>>>>>> f6317d6c
prompt-toolkit==3.0.47
    # via ipython
protobuf==5.27.3
    # via
<<<<<<< HEAD
    #   googleapis-common-protos
    #   grpcio-status
=======
    #   -r /var/folders/wd/sx8dvgys011_mrcsd1_vrz1m0000gn/T/tmpzu9tkl04
>>>>>>> f6317d6c
    #   ray
psutil==6.0.0
    # via
    #   distributed
    #   ipykernel
    #   modin
ptyprocess==0.7.0
    # via pexpect
pure-eval==0.2.3
    # via stack-data
py4j==0.10.9.7
    # via pyspark
pyarrow==17.0.0
    # via
<<<<<<< HEAD
=======
    #   -r /var/folders/wd/sx8dvgys011_mrcsd1_vrz1m0000gn/T/tmpzu9tkl04
>>>>>>> f6317d6c
    #   dask-expr
    #   pyspark
pydantic==2.3.0
    # via
<<<<<<< HEAD
=======
    #   -r /var/folders/wd/sx8dvgys011_mrcsd1_vrz1m0000gn/T/tmpzu9tkl04
>>>>>>> f6317d6c
    #   fastapi
pydantic-core==2.6.3
    # via pydantic
pygments==2.18.0
    # via
    #   furo
    #   ipython
    #   readme-renderer
    #   rich
    #   sphinx
pylint==2.17.3
<<<<<<< HEAD
=======
    # via -r /var/folders/wd/sx8dvgys011_mrcsd1_vrz1m0000gn/T/tmpzu9tkl04
>>>>>>> f6317d6c
pympler==1.1
    # via asv
pyogrio==0.9.0
    # via geopandas
pyproj==3.6.1
    # via geopandas
pyproject-hooks==1.1.0
    # via build
pyspark==3.5.1
<<<<<<< HEAD
pytest==8.3.2
    # via
=======
    # via -r /var/folders/wd/sx8dvgys011_mrcsd1_vrz1m0000gn/T/tmpzu9tkl04
pytest==8.3.2
    # via
    #   -r /var/folders/wd/sx8dvgys011_mrcsd1_vrz1m0000gn/T/tmpzu9tkl04
>>>>>>> f6317d6c
    #   pytest-asyncio
    #   pytest-cov
    #   pytest-xdist
pytest-asyncio==0.23.8
<<<<<<< HEAD
pytest-cov==5.0.0
pytest-xdist==3.6.1
=======
    # via -r /var/folders/wd/sx8dvgys011_mrcsd1_vrz1m0000gn/T/tmpzu9tkl04
pytest-cov==5.0.0
    # via -r /var/folders/wd/sx8dvgys011_mrcsd1_vrz1m0000gn/T/tmpzu9tkl04
pytest-xdist==3.6.1
    # via -r /var/folders/wd/sx8dvgys011_mrcsd1_vrz1m0000gn/T/tmpzu9tkl04
>>>>>>> f6317d6c
python-dateutil==2.9.0.post0
    # via
    #   frictionless
    #   jupyter-client
    #   pandas
python-multipart==0.0.9
<<<<<<< HEAD
=======
    # via -r /var/folders/wd/sx8dvgys011_mrcsd1_vrz1m0000gn/T/tmpzu9tkl04
>>>>>>> f6317d6c
python-slugify==8.0.4
    # via frictionless
pytz==2024.1
    # via
<<<<<<< HEAD
=======
    #   -r /var/folders/wd/sx8dvgys011_mrcsd1_vrz1m0000gn/T/tmpzu9tkl04
>>>>>>> f6317d6c
    #   pandas
pyyaml==6.0.2
    # via
<<<<<<< HEAD
=======
    #   -r /var/folders/wd/sx8dvgys011_mrcsd1_vrz1m0000gn/T/tmpzu9tkl04
>>>>>>> f6317d6c
    #   asv
    #   dask
    #   distributed
    #   frictionless
    #   jupyter-cache
    #   myst-nb
    #   myst-parser
    #   pre-commit
    #   ray
<<<<<<< HEAD
pyzmq==26.0.3
=======
pyzmq==26.1.0
>>>>>>> f6317d6c
    # via
    #   ipykernel
    #   jupyter-client
ray==2.34.0
<<<<<<< HEAD
readme-renderer==44.0
    # via twine
recommonmark==0.7.1
=======
    # via -r /var/folders/wd/sx8dvgys011_mrcsd1_vrz1m0000gn/T/tmpzu9tkl04
readme-renderer==44.0
    # via twine
recommonmark==0.7.1
    # via -r /var/folders/wd/sx8dvgys011_mrcsd1_vrz1m0000gn/T/tmpzu9tkl04
>>>>>>> f6317d6c
referencing==0.35.1
    # via
    #   jsonschema
    #   jsonschema-specifications
requests==2.32.3
    # via
    #   frictionless
    #   ray
    #   requests-toolbelt
    #   sphinx
    #   twine
requests-toolbelt==1.0.0
    # via twine
rfc3986==2.0.0
    # via
    #   frictionless
    #   twine
rich==13.7.1
    # via
    #   twine
    #   typer
<<<<<<< HEAD
rpds-py==0.19.1
=======
rpds-py==0.20.0
>>>>>>> f6317d6c
    # via
    #   jsonschema
    #   referencing
scipy==1.14.0
<<<<<<< HEAD
shapely==2.0.5
    # via
=======
    # via -r /var/folders/wd/sx8dvgys011_mrcsd1_vrz1m0000gn/T/tmpzu9tkl04
shapely==2.0.5
    # via
    #   -r /var/folders/wd/sx8dvgys011_mrcsd1_vrz1m0000gn/T/tmpzu9tkl04
>>>>>>> f6317d6c
    #   geopandas
shellingham==1.5.4
    # via typer
simpleeval==0.9.13
    # via frictionless
six==1.16.0
    # via
    #   asttokens
    #   isodate
    #   python-dateutil
sniffio==1.3.1
    # via anyio
snowballstemmer==2.2.0
    # via sphinx
sortedcontainers==2.4.0
    # via
    #   distributed
    #   hypothesis
soupsieve==2.5
    # via beautifulsoup4
sphinx==7.3.7
    # via
<<<<<<< HEAD
=======
    #   -r /var/folders/wd/sx8dvgys011_mrcsd1_vrz1m0000gn/T/tmpzu9tkl04
>>>>>>> f6317d6c
    #   furo
    #   myst-nb
    #   myst-parser
    #   recommonmark
    #   sphinx-autodoc-typehints
    #   sphinx-basic-ng
    #   sphinx-copybutton
    #   sphinx-design
    #   sphinx-docsearch
sphinx-autodoc-typehints==1.14.1
<<<<<<< HEAD
sphinx-basic-ng==1.0.0b2
    # via furo
sphinx-copybutton==0.5.2
sphinx-design==0.6.1
sphinx-docsearch==0.0.7
=======
    # via -r /var/folders/wd/sx8dvgys011_mrcsd1_vrz1m0000gn/T/tmpzu9tkl04
sphinx-basic-ng==1.0.0b2
    # via furo
sphinx-copybutton==0.5.2
    # via -r /var/folders/wd/sx8dvgys011_mrcsd1_vrz1m0000gn/T/tmpzu9tkl04
sphinx-design==0.6.1
    # via -r /var/folders/wd/sx8dvgys011_mrcsd1_vrz1m0000gn/T/tmpzu9tkl04
sphinx-docsearch==0.0.7
    # via -r /var/folders/wd/sx8dvgys011_mrcsd1_vrz1m0000gn/T/tmpzu9tkl04
>>>>>>> f6317d6c
sphinxcontrib-applehelp==2.0.0
    # via sphinx
sphinxcontrib-devhelp==2.0.0
    # via sphinx
sphinxcontrib-htmlhelp==2.1.0
    # via sphinx
sphinxcontrib-jsmath==1.0.1
    # via sphinx
sphinxcontrib-qthelp==2.0.0
    # via sphinx
sphinxcontrib-serializinghtml==2.0.0
    # via sphinx
sqlalchemy==2.0.32
    # via jupyter-cache
stack-data==0.6.3
    # via ipython
starlette==0.37.2
    # via fastapi
stringcase==1.2.0
    # via frictionless
tabulate==0.9.0
    # via
    #   asv
    #   frictionless
    #   jupyter-cache
tblib==3.0.0
    # via distributed
text-unidecode==1.3
    # via python-slugify
tomli==2.0.1
    # via
    #   asv
    #   black
    #   build
    #   coverage
    #   mypy
    #   nox
    #   pylint
    #   pytest
    #   sphinx
tomlkit==0.13.0
    # via pylint
toolz==0.12.1
    # via
    #   dask
    #   distributed
    #   partd
tornado==6.4.1
    # via
    #   distributed
    #   ipykernel
    #   jupyter-client
traitlets==5.14.3
    # via
    #   comm
    #   ipykernel
    #   ipython
    #   jupyter-client
    #   jupyter-core
    #   matplotlib-inline
    #   nbclient
    #   nbformat
twine==5.1.1
<<<<<<< HEAD
typeguard==4.3.0
typer==0.12.3
    # via frictionless
types-click==7.1.8
types-pytz==2024.1.0.20240417
    # via
    #   pandas-stubs
types-pyyaml==6.0.12.20240724
types-requests==2.32.0.20240712
types-setuptools==71.1.0.20240726
typing-extensions==4.12.2
    # via
=======
    # via -r /var/folders/wd/sx8dvgys011_mrcsd1_vrz1m0000gn/T/tmpzu9tkl04
typeguard==4.3.0
    # via -r /var/folders/wd/sx8dvgys011_mrcsd1_vrz1m0000gn/T/tmpzu9tkl04
typer==0.12.3
    # via frictionless
types-click==7.1.8
    # via -r /var/folders/wd/sx8dvgys011_mrcsd1_vrz1m0000gn/T/tmpzu9tkl04
types-pytz==2024.1.0.20240417
    # via
    #   -r /var/folders/wd/sx8dvgys011_mrcsd1_vrz1m0000gn/T/tmpzu9tkl04
    #   pandas-stubs
types-pyyaml==6.0.12.20240808
    # via -r /var/folders/wd/sx8dvgys011_mrcsd1_vrz1m0000gn/T/tmpzu9tkl04
types-requests==2.32.0.20240712
    # via -r /var/folders/wd/sx8dvgys011_mrcsd1_vrz1m0000gn/T/tmpzu9tkl04
types-setuptools==71.1.0.20240806
    # via -r /var/folders/wd/sx8dvgys011_mrcsd1_vrz1m0000gn/T/tmpzu9tkl04
typing-extensions==4.12.2
    # via
    #   -r /var/folders/wd/sx8dvgys011_mrcsd1_vrz1m0000gn/T/tmpzu9tkl04
>>>>>>> f6317d6c
    #   anyio
    #   astroid
    #   black
    #   fastapi
    #   ipython
    #   mypy
    #   myst-nb
    #   pydantic
    #   pydantic-core
    #   sqlalchemy
    #   typeguard
    #   typer
    #   typing-inspect
    #   uvicorn
typing-inspect==0.9.0
<<<<<<< HEAD
=======
    # via -r /var/folders/wd/sx8dvgys011_mrcsd1_vrz1m0000gn/T/tmpzu9tkl04
>>>>>>> f6317d6c
tzdata==2024.1
    # via pandas
urllib3==2.2.2
    # via
    #   distributed
    #   requests
    #   twine
    #   types-requests
uvicorn==0.30.5
<<<<<<< HEAD
=======
    # via -r /var/folders/wd/sx8dvgys011_mrcsd1_vrz1m0000gn/T/tmpzu9tkl04
>>>>>>> f6317d6c
validators==0.33.0
    # via frictionless
virtualenv==20.26.3
    # via
    #   asv
    #   nox
    #   pre-commit
wcwidth==0.2.13
    # via prompt-toolkit
wrapt==1.16.0
    # via
<<<<<<< HEAD
    #   astroid
xdoctest==1.1.6
=======
    #   -r /var/folders/wd/sx8dvgys011_mrcsd1_vrz1m0000gn/T/tmpzu9tkl04
    #   astroid
xdoctest==1.1.6
    # via -r /var/folders/wd/sx8dvgys011_mrcsd1_vrz1m0000gn/T/tmpzu9tkl04
>>>>>>> f6317d6c
zict==3.0.0
    # via distributed
zipp==3.19.2
    # via importlib-metadata<|MERGE_RESOLUTION|>--- conflicted
+++ resolved
@@ -15,10 +15,6 @@
 asttokens==2.4.1
     # via stack-data
 asv==0.6.3
-<<<<<<< HEAD
-=======
-    # via -r /var/folders/wd/sx8dvgys011_mrcsd1_vrz1m0000gn/T/tmpzu9tkl04
->>>>>>> f6317d6c
 asv-runner==0.2.1
     # via asv
 attrs==24.2.0
@@ -34,10 +30,6 @@
 beautifulsoup4==4.12.3
     # via furo
 black==24.8.0
-<<<<<<< HEAD
-=======
-    # via -r /var/folders/wd/sx8dvgys011_mrcsd1_vrz1m0000gn/T/tmpzu9tkl04
->>>>>>> f6317d6c
 build==1.2.1
     # via asv
 certifi==2024.7.4
@@ -72,24 +64,13 @@
     # via recommonmark
 coverage==7.6.1
     # via pytest-cov
-<<<<<<< HEAD
-dask==2024.7.1
-    # via
-    #   dask-expr
-    #   distributed
-dask-expr==1.1.9
-    # via dask
-debugpy==1.8.3
-=======
 dask==2024.8.0
     # via
-    #   -r /var/folders/wd/sx8dvgys011_mrcsd1_vrz1m0000gn/T/tmpzu9tkl04
     #   dask-expr
     #   distributed
 dask-expr==1.1.10
     # via dask
 debugpy==1.8.5
->>>>>>> f6317d6c
     # via ipykernel
 decorator==5.1.1
     # via ipython
@@ -97,12 +78,7 @@
     # via pylint
 distlib==0.3.8
     # via virtualenv
-<<<<<<< HEAD
-distributed==2024.7.1
-=======
 distributed==2024.8.0
-    # via -r /var/folders/wd/sx8dvgys011_mrcsd1_vrz1m0000gn/T/tmpzu9tkl04
->>>>>>> f6317d6c
 docutils==0.21.2
     # via
     #   myst-parser
@@ -120,10 +96,6 @@
 executing==2.0.1
     # via stack-data
 fastapi==0.112.0
-<<<<<<< HEAD
-=======
-    # via -r /var/folders/wd/sx8dvgys011_mrcsd1_vrz1m0000gn/T/tmpzu9tkl04
->>>>>>> f6317d6c
 fastjsonschema==2.20.0
     # via nbformat
 filelock==3.15.4
@@ -131,10 +103,6 @@
     #   ray
     #   virtualenv
 frictionless==4.40.8
-<<<<<<< HEAD
-=======
-    # via -r /var/folders/wd/sx8dvgys011_mrcsd1_vrz1m0000gn/T/tmpzu9tkl04
->>>>>>> f6317d6c
 frozenlist==1.4.1
     # via
     #   aiosignal
@@ -143,8 +111,7 @@
     # via
     #   dask
     #   modin
-<<<<<<< HEAD
-furo==2024.7.18
+furo==2024.8.6
 geopandas==1.0.1
 googleapis-common-protos==1.63.2
     # via
@@ -158,19 +125,7 @@
     # via pyspark
 h11==0.14.0
     # via uvicorn
-hypothesis==6.108.5
-=======
-furo==2024.8.6
-    # via -r /var/folders/wd/sx8dvgys011_mrcsd1_vrz1m0000gn/T/tmpzu9tkl04
-geopandas==1.0.1
-    # via -r /var/folders/wd/sx8dvgys011_mrcsd1_vrz1m0000gn/T/tmpzu9tkl04
-grpcio==1.65.4
-    # via -r /var/folders/wd/sx8dvgys011_mrcsd1_vrz1m0000gn/T/tmpzu9tkl04
-h11==0.14.0
-    # via uvicorn
-hypothesis==6.110.1
-    # via -r /var/folders/wd/sx8dvgys011_mrcsd1_vrz1m0000gn/T/tmpzu9tkl04
->>>>>>> f6317d6c
+hypothesis==6.111.0
 identify==2.6.0
     # via pre-commit
 idna==3.7
@@ -181,10 +136,6 @@
     # via sphinx
 importlib-metadata==8.2.0
     # via
-<<<<<<< HEAD
-=======
-    #   -r /var/folders/wd/sx8dvgys011_mrcsd1_vrz1m0000gn/T/tmpzu9tkl04
->>>>>>> f6317d6c
     #   asv-runner
     #   dask
     #   jupyter-cache
@@ -203,10 +154,6 @@
     # via frictionless
 isort==5.13.2
     # via
-<<<<<<< HEAD
-=======
-    #   -r /var/folders/wd/sx8dvgys011_mrcsd1_vrz1m0000gn/T/tmpzu9tkl04
->>>>>>> f6317d6c
     #   pylint
 jaraco-classes==3.4.0
     # via keyring
@@ -223,10 +170,6 @@
     #   myst-parser
     #   sphinx
 joblib==1.4.2
-<<<<<<< HEAD
-=======
-    # via -r /var/folders/wd/sx8dvgys011_mrcsd1_vrz1m0000gn/T/tmpzu9tkl04
->>>>>>> f6317d6c
 json5==0.9.25
     # via asv
 jsonschema==4.23.0
@@ -276,12 +219,7 @@
 mdurl==0.1.2
     # via markdown-it-py
 modin==0.31.0
-<<<<<<< HEAD
-more-itertools==10.3.0
-=======
-    # via -r /var/folders/wd/sx8dvgys011_mrcsd1_vrz1m0000gn/T/tmpzu9tkl04
 more-itertools==10.4.0
->>>>>>> f6317d6c
     # via
     #   jaraco-classes
     #   jaraco-functools
@@ -290,25 +228,14 @@
     #   distributed
     #   ray
 multimethod==1.10
-<<<<<<< HEAD
 mypy==1.10.0
-=======
-    # via -r /var/folders/wd/sx8dvgys011_mrcsd1_vrz1m0000gn/T/tmpzu9tkl04
-mypy==1.10.0
-    # via -r /var/folders/wd/sx8dvgys011_mrcsd1_vrz1m0000gn/T/tmpzu9tkl04
->>>>>>> f6317d6c
 mypy-extensions==1.0.0
     # via
     #   black
     #   mypy
     #   typing-inspect
 myst-nb==1.1.1
-<<<<<<< HEAD
-myst-parser==3.0.1
-=======
-    # via -r /var/folders/wd/sx8dvgys011_mrcsd1_vrz1m0000gn/T/tmpzu9tkl04
 myst-parser==4.0.0
->>>>>>> f6317d6c
     # via myst-nb
 nbclient==0.10.0
     # via
@@ -326,15 +253,8 @@
 nodeenv==1.9.1
     # via pre-commit
 nox==2024.4.15
-<<<<<<< HEAD
 numpy==2.0.1
     # via
-=======
-    # via -r /var/folders/wd/sx8dvgys011_mrcsd1_vrz1m0000gn/T/tmpzu9tkl04
-numpy==2.0.1
-    # via
-    #   -r /var/folders/wd/sx8dvgys011_mrcsd1_vrz1m0000gn/T/tmpzu9tkl04
->>>>>>> f6317d6c
     #   dask
     #   geopandas
     #   modin
@@ -347,10 +267,6 @@
     #   shapely
 packaging==24.1
     # via
-<<<<<<< HEAD
-=======
-    #   -r /var/folders/wd/sx8dvgys011_mrcsd1_vrz1m0000gn/T/tmpzu9tkl04
->>>>>>> f6317d6c
     #   black
     #   build
     #   dask
@@ -365,21 +281,12 @@
     #   sphinx
 pandas==2.2.2
     # via
-<<<<<<< HEAD
-=======
-    #   -r /var/folders/wd/sx8dvgys011_mrcsd1_vrz1m0000gn/T/tmpzu9tkl04
->>>>>>> f6317d6c
     #   dask
     #   dask-expr
     #   geopandas
     #   modin
-<<<<<<< HEAD
     #   pyspark
-pandas-stubs==2.2.2.240603
-=======
 pandas-stubs==2.2.2.240807
-    # via -r /var/folders/wd/sx8dvgys011_mrcsd1_vrz1m0000gn/T/tmpzu9tkl04
->>>>>>> f6317d6c
 parso==0.8.4
     # via jedi
 partd==1.4.2
@@ -391,10 +298,6 @@
 pexpect==4.9.0
     # via ipython
 pip==24.2
-<<<<<<< HEAD
-=======
-    # via -r /var/folders/wd/sx8dvgys011_mrcsd1_vrz1m0000gn/T/tmpzu9tkl04
->>>>>>> f6317d6c
 pkginfo==1.10.0
     # via twine
 platformdirs==4.2.2
@@ -405,25 +308,14 @@
     #   virtualenv
 pluggy==1.5.0
     # via pytest
-<<<<<<< HEAD
-polars==1.4.0
+polars==1.4.1
 pre-commit==3.8.0
-=======
-polars==1.4.1
-    # via -r /var/folders/wd/sx8dvgys011_mrcsd1_vrz1m0000gn/T/tmpzu9tkl04
-pre-commit==3.8.0
-    # via -r /var/folders/wd/sx8dvgys011_mrcsd1_vrz1m0000gn/T/tmpzu9tkl04
->>>>>>> f6317d6c
 prompt-toolkit==3.0.47
     # via ipython
 protobuf==5.27.3
     # via
-<<<<<<< HEAD
     #   googleapis-common-protos
     #   grpcio-status
-=======
-    #   -r /var/folders/wd/sx8dvgys011_mrcsd1_vrz1m0000gn/T/tmpzu9tkl04
->>>>>>> f6317d6c
     #   ray
 psutil==6.0.0
     # via
@@ -438,18 +330,10 @@
     # via pyspark
 pyarrow==17.0.0
     # via
-<<<<<<< HEAD
-=======
-    #   -r /var/folders/wd/sx8dvgys011_mrcsd1_vrz1m0000gn/T/tmpzu9tkl04
->>>>>>> f6317d6c
     #   dask-expr
     #   pyspark
 pydantic==2.3.0
     # via
-<<<<<<< HEAD
-=======
-    #   -r /var/folders/wd/sx8dvgys011_mrcsd1_vrz1m0000gn/T/tmpzu9tkl04
->>>>>>> f6317d6c
     #   fastapi
 pydantic-core==2.6.3
     # via pydantic
@@ -461,10 +345,6 @@
     #   rich
     #   sphinx
 pylint==2.17.3
-<<<<<<< HEAD
-=======
-    # via -r /var/folders/wd/sx8dvgys011_mrcsd1_vrz1m0000gn/T/tmpzu9tkl04
->>>>>>> f6317d6c
 pympler==1.1
     # via asv
 pyogrio==0.9.0
@@ -474,54 +354,27 @@
 pyproject-hooks==1.1.0
     # via build
 pyspark==3.5.1
-<<<<<<< HEAD
 pytest==8.3.2
     # via
-=======
-    # via -r /var/folders/wd/sx8dvgys011_mrcsd1_vrz1m0000gn/T/tmpzu9tkl04
-pytest==8.3.2
-    # via
-    #   -r /var/folders/wd/sx8dvgys011_mrcsd1_vrz1m0000gn/T/tmpzu9tkl04
->>>>>>> f6317d6c
     #   pytest-asyncio
     #   pytest-cov
     #   pytest-xdist
 pytest-asyncio==0.23.8
-<<<<<<< HEAD
 pytest-cov==5.0.0
 pytest-xdist==3.6.1
-=======
-    # via -r /var/folders/wd/sx8dvgys011_mrcsd1_vrz1m0000gn/T/tmpzu9tkl04
-pytest-cov==5.0.0
-    # via -r /var/folders/wd/sx8dvgys011_mrcsd1_vrz1m0000gn/T/tmpzu9tkl04
-pytest-xdist==3.6.1
-    # via -r /var/folders/wd/sx8dvgys011_mrcsd1_vrz1m0000gn/T/tmpzu9tkl04
->>>>>>> f6317d6c
 python-dateutil==2.9.0.post0
     # via
     #   frictionless
     #   jupyter-client
     #   pandas
 python-multipart==0.0.9
-<<<<<<< HEAD
-=======
-    # via -r /var/folders/wd/sx8dvgys011_mrcsd1_vrz1m0000gn/T/tmpzu9tkl04
->>>>>>> f6317d6c
 python-slugify==8.0.4
     # via frictionless
 pytz==2024.1
     # via
-<<<<<<< HEAD
-=======
-    #   -r /var/folders/wd/sx8dvgys011_mrcsd1_vrz1m0000gn/T/tmpzu9tkl04
->>>>>>> f6317d6c
     #   pandas
 pyyaml==6.0.2
     # via
-<<<<<<< HEAD
-=======
-    #   -r /var/folders/wd/sx8dvgys011_mrcsd1_vrz1m0000gn/T/tmpzu9tkl04
->>>>>>> f6317d6c
     #   asv
     #   dask
     #   distributed
@@ -531,26 +384,14 @@
     #   myst-parser
     #   pre-commit
     #   ray
-<<<<<<< HEAD
-pyzmq==26.0.3
-=======
 pyzmq==26.1.0
->>>>>>> f6317d6c
     # via
     #   ipykernel
     #   jupyter-client
 ray==2.34.0
-<<<<<<< HEAD
 readme-renderer==44.0
     # via twine
 recommonmark==0.7.1
-=======
-    # via -r /var/folders/wd/sx8dvgys011_mrcsd1_vrz1m0000gn/T/tmpzu9tkl04
-readme-renderer==44.0
-    # via twine
-recommonmark==0.7.1
-    # via -r /var/folders/wd/sx8dvgys011_mrcsd1_vrz1m0000gn/T/tmpzu9tkl04
->>>>>>> f6317d6c
 referencing==0.35.1
     # via
     #   jsonschema
@@ -572,24 +413,13 @@
     # via
     #   twine
     #   typer
-<<<<<<< HEAD
-rpds-py==0.19.1
-=======
 rpds-py==0.20.0
->>>>>>> f6317d6c
     # via
     #   jsonschema
     #   referencing
 scipy==1.14.0
-<<<<<<< HEAD
 shapely==2.0.5
     # via
-=======
-    # via -r /var/folders/wd/sx8dvgys011_mrcsd1_vrz1m0000gn/T/tmpzu9tkl04
-shapely==2.0.5
-    # via
-    #   -r /var/folders/wd/sx8dvgys011_mrcsd1_vrz1m0000gn/T/tmpzu9tkl04
->>>>>>> f6317d6c
     #   geopandas
 shellingham==1.5.4
     # via typer
@@ -612,10 +442,6 @@
     # via beautifulsoup4
 sphinx==7.3.7
     # via
-<<<<<<< HEAD
-=======
-    #   -r /var/folders/wd/sx8dvgys011_mrcsd1_vrz1m0000gn/T/tmpzu9tkl04
->>>>>>> f6317d6c
     #   furo
     #   myst-nb
     #   myst-parser
@@ -626,23 +452,11 @@
     #   sphinx-design
     #   sphinx-docsearch
 sphinx-autodoc-typehints==1.14.1
-<<<<<<< HEAD
 sphinx-basic-ng==1.0.0b2
     # via furo
 sphinx-copybutton==0.5.2
 sphinx-design==0.6.1
 sphinx-docsearch==0.0.7
-=======
-    # via -r /var/folders/wd/sx8dvgys011_mrcsd1_vrz1m0000gn/T/tmpzu9tkl04
-sphinx-basic-ng==1.0.0b2
-    # via furo
-sphinx-copybutton==0.5.2
-    # via -r /var/folders/wd/sx8dvgys011_mrcsd1_vrz1m0000gn/T/tmpzu9tkl04
-sphinx-design==0.6.1
-    # via -r /var/folders/wd/sx8dvgys011_mrcsd1_vrz1m0000gn/T/tmpzu9tkl04
-sphinx-docsearch==0.0.7
-    # via -r /var/folders/wd/sx8dvgys011_mrcsd1_vrz1m0000gn/T/tmpzu9tkl04
->>>>>>> f6317d6c
 sphinxcontrib-applehelp==2.0.0
     # via sphinx
 sphinxcontrib-devhelp==2.0.0
@@ -706,7 +520,6 @@
     #   nbclient
     #   nbformat
 twine==5.1.1
-<<<<<<< HEAD
 typeguard==4.3.0
 typer==0.12.3
     # via frictionless
@@ -714,33 +527,11 @@
 types-pytz==2024.1.0.20240417
     # via
     #   pandas-stubs
-types-pyyaml==6.0.12.20240724
+types-pyyaml==6.0.12.20240808
 types-requests==2.32.0.20240712
-types-setuptools==71.1.0.20240726
+types-setuptools==71.1.0.20240806
 typing-extensions==4.12.2
     # via
-=======
-    # via -r /var/folders/wd/sx8dvgys011_mrcsd1_vrz1m0000gn/T/tmpzu9tkl04
-typeguard==4.3.0
-    # via -r /var/folders/wd/sx8dvgys011_mrcsd1_vrz1m0000gn/T/tmpzu9tkl04
-typer==0.12.3
-    # via frictionless
-types-click==7.1.8
-    # via -r /var/folders/wd/sx8dvgys011_mrcsd1_vrz1m0000gn/T/tmpzu9tkl04
-types-pytz==2024.1.0.20240417
-    # via
-    #   -r /var/folders/wd/sx8dvgys011_mrcsd1_vrz1m0000gn/T/tmpzu9tkl04
-    #   pandas-stubs
-types-pyyaml==6.0.12.20240808
-    # via -r /var/folders/wd/sx8dvgys011_mrcsd1_vrz1m0000gn/T/tmpzu9tkl04
-types-requests==2.32.0.20240712
-    # via -r /var/folders/wd/sx8dvgys011_mrcsd1_vrz1m0000gn/T/tmpzu9tkl04
-types-setuptools==71.1.0.20240806
-    # via -r /var/folders/wd/sx8dvgys011_mrcsd1_vrz1m0000gn/T/tmpzu9tkl04
-typing-extensions==4.12.2
-    # via
-    #   -r /var/folders/wd/sx8dvgys011_mrcsd1_vrz1m0000gn/T/tmpzu9tkl04
->>>>>>> f6317d6c
     #   anyio
     #   astroid
     #   black
@@ -756,10 +547,6 @@
     #   typing-inspect
     #   uvicorn
 typing-inspect==0.9.0
-<<<<<<< HEAD
-=======
-    # via -r /var/folders/wd/sx8dvgys011_mrcsd1_vrz1m0000gn/T/tmpzu9tkl04
->>>>>>> f6317d6c
 tzdata==2024.1
     # via pandas
 urllib3==2.2.2
@@ -769,10 +556,6 @@
     #   twine
     #   types-requests
 uvicorn==0.30.5
-<<<<<<< HEAD
-=======
-    # via -r /var/folders/wd/sx8dvgys011_mrcsd1_vrz1m0000gn/T/tmpzu9tkl04
->>>>>>> f6317d6c
 validators==0.33.0
     # via frictionless
 virtualenv==20.26.3
@@ -784,16 +567,9 @@
     # via prompt-toolkit
 wrapt==1.16.0
     # via
-<<<<<<< HEAD
     #   astroid
 xdoctest==1.1.6
-=======
-    #   -r /var/folders/wd/sx8dvgys011_mrcsd1_vrz1m0000gn/T/tmpzu9tkl04
-    #   astroid
-xdoctest==1.1.6
-    # via -r /var/folders/wd/sx8dvgys011_mrcsd1_vrz1m0000gn/T/tmpzu9tkl04
->>>>>>> f6317d6c
 zict==3.0.0
     # via distributed
-zipp==3.19.2
+zipp==3.20.0
     # via importlib-metadata
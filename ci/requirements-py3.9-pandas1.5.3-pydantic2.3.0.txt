aiosignal==1.3.1
    # via ray
alabaster==0.7.16
    # via sphinx
annotated-types==0.7.0
    # via pydantic
anyio==4.4.0
    # via starlette
appnope==0.1.4
    # via ipykernel
argcomplete==3.5.0
    # via nox
astroid==2.15.8
    # via pylint
asttokens==2.4.1
    # via stack-data
asv==0.6.3
    # via -r /var/folders/wd/sx8dvgys011_mrcsd1_vrz1m0000gn/T/tmpqccnkfd8
asv-runner==0.2.1
    # via asv
attrs==24.2.0
    # via
    #   hypothesis
    #   jsonschema
    #   jupyter-cache
    #   referencing
babel==2.16.0
    # via sphinx
backports-tarfile==1.2.0
    # via jaraco-context
beautifulsoup4==4.12.3
    # via furo
black==24.8.0
<<<<<<< HEAD
=======
    # via -r /var/folders/wd/sx8dvgys011_mrcsd1_vrz1m0000gn/T/tmpqccnkfd8
>>>>>>> f6317d6c
build==1.2.1
    # via asv
certifi==2024.7.4
    # via
    #   pyogrio
    #   pyproj
    #   requests
cfgv==3.4.0
    # via pre-commit
chardet==5.2.0
    # via frictionless
charset-normalizer==3.3.2
    # via requests
click==8.1.7
    # via
    #   black
    #   dask
    #   distributed
    #   jupyter-cache
    #   ray
    #   typer
    #   uvicorn
cloudpickle==3.0.0
    # via
    #   dask
    #   distributed
colorlog==6.8.2
    # via nox
comm==0.2.2
    # via ipykernel
commonmark==0.9.1
    # via recommonmark
coverage==7.6.1
    # via pytest-cov
dask==2024.2.1
    # via
<<<<<<< HEAD
    #   distributed
debugpy==1.8.3
=======
    #   -r /var/folders/wd/sx8dvgys011_mrcsd1_vrz1m0000gn/T/tmpqccnkfd8
    #   distributed
debugpy==1.8.5
>>>>>>> f6317d6c
    # via ipykernel
decorator==5.1.1
    # via ipython
dill==0.3.8
    # via pylint
distlib==0.3.8
    # via virtualenv
distributed==2024.2.1
<<<<<<< HEAD
=======
    # via -r /var/folders/wd/sx8dvgys011_mrcsd1_vrz1m0000gn/T/tmpqccnkfd8
>>>>>>> f6317d6c
docutils==0.21.2
    # via
    #   myst-parser
    #   readme-renderer
    #   recommonmark
    #   sphinx
exceptiongroup==1.2.2
    # via
    #   anyio
    #   hypothesis
    #   ipython
    #   pytest
execnet==2.1.1
    # via pytest-xdist
executing==2.0.1
    # via stack-data
fastapi==0.112.0
<<<<<<< HEAD
=======
    # via -r /var/folders/wd/sx8dvgys011_mrcsd1_vrz1m0000gn/T/tmpqccnkfd8
>>>>>>> f6317d6c
fastjsonschema==2.20.0
    # via nbformat
filelock==3.15.4
    # via
    #   ray
    #   virtualenv
frictionless==4.40.8
    # via -r /var/folders/wd/sx8dvgys011_mrcsd1_vrz1m0000gn/T/tmpqccnkfd8
frozenlist==1.4.1
    # via
    #   aiosignal
    #   ray
fsspec==2024.6.1
    # via
    #   dask
    #   modin
<<<<<<< HEAD
furo==2024.7.18
geopandas==1.0.1
googleapis-common-protos==1.63.2
    # via
    #   grpcio-status
    #   pyspark
grpcio==1.65.4
    # via
    #   grpcio-status
    #   pyspark
grpcio-status==1.65.4
    # via pyspark
h11==0.14.0
    # via uvicorn
hypothesis==6.108.5
=======
furo==2024.8.6
    # via -r /var/folders/wd/sx8dvgys011_mrcsd1_vrz1m0000gn/T/tmpqccnkfd8
geopandas==1.0.1
    # via -r /var/folders/wd/sx8dvgys011_mrcsd1_vrz1m0000gn/T/tmpqccnkfd8
grpcio==1.65.4
    # via -r /var/folders/wd/sx8dvgys011_mrcsd1_vrz1m0000gn/T/tmpqccnkfd8
h11==0.14.0
    # via uvicorn
hypothesis==6.110.1
    # via -r /var/folders/wd/sx8dvgys011_mrcsd1_vrz1m0000gn/T/tmpqccnkfd8
>>>>>>> f6317d6c
identify==2.6.0
    # via pre-commit
idna==3.7
    # via
    #   anyio
    #   requests
imagesize==1.4.1
    # via sphinx
importlib-metadata==8.2.0
    # via
    #   -r /var/folders/wd/sx8dvgys011_mrcsd1_vrz1m0000gn/T/tmpqccnkfd8
    #   asv-runner
    #   build
    #   dask
    #   jupyter-cache
    #   jupyter-client
    #   keyring
    #   myst-nb
    #   sphinx
    #   twine
    #   typeguard
iniconfig==2.0.0
    # via pytest
ipykernel==6.29.5
    # via myst-nb
ipython==8.18.1
    # via
    #   ipykernel
    #   myst-nb
isodate==0.6.1
    # via frictionless
isort==5.13.2
    # via
<<<<<<< HEAD
=======
    #   -r /var/folders/wd/sx8dvgys011_mrcsd1_vrz1m0000gn/T/tmpqccnkfd8
>>>>>>> f6317d6c
    #   pylint
jaraco-classes==3.4.0
    # via keyring
jaraco-context==5.3.0
    # via keyring
jaraco-functools==4.0.2
    # via keyring
jedi==0.19.1
    # via ipython
jinja2==3.1.4
    # via
    #   distributed
    #   frictionless
    #   myst-parser
    #   sphinx
joblib==1.4.2
    # via -r /var/folders/wd/sx8dvgys011_mrcsd1_vrz1m0000gn/T/tmpqccnkfd8
json5==0.9.25
    # via asv
jsonschema==4.23.0
    # via
    #   frictionless
    #   nbformat
    #   ray
jsonschema-specifications==2023.12.1
    # via jsonschema
jupyter-cache==1.0.0
    # via myst-nb
jupyter-client==8.6.2
    # via
    #   ipykernel
    #   nbclient
jupyter-core==5.7.2
    # via
    #   ipykernel
    #   jupyter-client
    #   nbclient
    #   nbformat
keyring==25.3.0
    # via twine
lazy-object-proxy==1.10.0
    # via astroid
locket==1.0.0
    # via
    #   distributed
    #   partd
markdown-it-py==3.0.0
    # via
    #   mdit-py-plugins
    #   myst-parser
    #   rich
marko==2.1.2
    # via frictionless
markupsafe==2.1.5
    # via jinja2
matplotlib-inline==0.1.7
    # via
    #   ipykernel
    #   ipython
mccabe==0.7.0
    # via pylint
mdit-py-plugins==0.4.1
    # via myst-parser
mdurl==0.1.2
    # via markdown-it-py
modin==0.22.3
    # via -r /var/folders/wd/sx8dvgys011_mrcsd1_vrz1m0000gn/T/tmpqccnkfd8
more-itertools==10.4.0
    # via
    #   jaraco-classes
    #   jaraco-functools
msgpack==1.0.8
    # via
    #   distributed
    #   ray
multimethod==1.10
    # via -r /var/folders/wd/sx8dvgys011_mrcsd1_vrz1m0000gn/T/tmpqccnkfd8
mypy==1.10.0
    # via -r /var/folders/wd/sx8dvgys011_mrcsd1_vrz1m0000gn/T/tmpqccnkfd8
mypy-extensions==1.0.0
    # via
    #   black
    #   mypy
    #   typing-inspect
myst-nb==1.1.1
    # via -r /var/folders/wd/sx8dvgys011_mrcsd1_vrz1m0000gn/T/tmpqccnkfd8
myst-parser==3.0.1
    # via myst-nb
nbclient==0.10.0
    # via
    #   jupyter-cache
    #   myst-nb
nbformat==5.10.4
    # via
    #   jupyter-cache
    #   myst-nb
    #   nbclient
nest-asyncio==1.6.0
    # via ipykernel
nh3==0.2.18
    # via readme-renderer
nodeenv==1.9.1
    # via pre-commit
nox==2024.4.15
    # via -r /var/folders/wd/sx8dvgys011_mrcsd1_vrz1m0000gn/T/tmpqccnkfd8
numpy==1.26.4
    # via
    #   -r /var/folders/wd/sx8dvgys011_mrcsd1_vrz1m0000gn/T/tmpqccnkfd8
    #   dask
    #   geopandas
    #   modin
    #   pandas
    #   pandas-stubs
    #   pyarrow
    #   pyogrio
    #   pyspark
    #   scipy
    #   shapely
packaging==24.1
    # via
    #   -r /var/folders/wd/sx8dvgys011_mrcsd1_vrz1m0000gn/T/tmpqccnkfd8
    #   black
    #   build
    #   dask
    #   distributed
    #   geopandas
    #   ipykernel
    #   modin
    #   nox
    #   pyogrio
    #   pytest
    #   ray
    #   sphinx
pandas==1.5.3
    # via
    #   -r /var/folders/wd/sx8dvgys011_mrcsd1_vrz1m0000gn/T/tmpqccnkfd8
    #   dask
    #   geopandas
    #   modin
<<<<<<< HEAD
    #   pyspark
pandas-stubs==2.2.2.240603
=======
pandas-stubs==2.2.2.240807
    # via -r /var/folders/wd/sx8dvgys011_mrcsd1_vrz1m0000gn/T/tmpqccnkfd8
>>>>>>> f6317d6c
parso==0.8.4
    # via jedi
partd==1.4.2
    # via dask
pathspec==0.12.1
    # via black
petl==1.7.15
    # via frictionless
pexpect==4.9.0
    # via ipython
pip==24.2
<<<<<<< HEAD
=======
    # via -r /var/folders/wd/sx8dvgys011_mrcsd1_vrz1m0000gn/T/tmpqccnkfd8
>>>>>>> f6317d6c
pkginfo==1.10.0
    # via twine
platformdirs==4.2.2
    # via
    #   black
    #   jupyter-core
    #   pylint
    #   virtualenv
pluggy==1.5.0
    # via pytest
<<<<<<< HEAD
polars==1.4.0
pre-commit==3.8.0
=======
polars==1.4.1
    # via -r /var/folders/wd/sx8dvgys011_mrcsd1_vrz1m0000gn/T/tmpqccnkfd8
pre-commit==3.8.0
    # via -r /var/folders/wd/sx8dvgys011_mrcsd1_vrz1m0000gn/T/tmpqccnkfd8
>>>>>>> f6317d6c
prompt-toolkit==3.0.47
    # via ipython
protobuf==5.27.3
    # via
<<<<<<< HEAD
    #   googleapis-common-protos
    #   grpcio-status
=======
    #   -r /var/folders/wd/sx8dvgys011_mrcsd1_vrz1m0000gn/T/tmpqccnkfd8
>>>>>>> f6317d6c
    #   ray
psutil==6.0.0
    # via
    #   distributed
    #   ipykernel
    #   modin
ptyprocess==0.7.0
    # via pexpect
pure-eval==0.2.3
    # via stack-data
py4j==0.10.9.7
    # via pyspark
pyarrow==17.0.0
<<<<<<< HEAD
    # via
    #   pyspark
pydantic==2.3.0
    # via
=======
    # via -r /var/folders/wd/sx8dvgys011_mrcsd1_vrz1m0000gn/T/tmpqccnkfd8
pydantic==2.3.0
    # via
    #   -r /var/folders/wd/sx8dvgys011_mrcsd1_vrz1m0000gn/T/tmpqccnkfd8
>>>>>>> f6317d6c
    #   fastapi
pydantic-core==2.6.3
    # via pydantic
pygments==2.18.0
    # via
    #   furo
    #   ipython
    #   readme-renderer
    #   rich
    #   sphinx
pylint==2.17.3
    # via -r /var/folders/wd/sx8dvgys011_mrcsd1_vrz1m0000gn/T/tmpqccnkfd8
pympler==1.1
    # via asv
pyogrio==0.9.0
    # via geopandas
pyproj==3.6.1
    # via geopandas
pyproject-hooks==1.1.0
    # via build
pyspark==3.5.1
<<<<<<< HEAD
=======
    # via -r /var/folders/wd/sx8dvgys011_mrcsd1_vrz1m0000gn/T/tmpqccnkfd8
>>>>>>> f6317d6c
pytest==8.3.2
    # via
    #   -r /var/folders/wd/sx8dvgys011_mrcsd1_vrz1m0000gn/T/tmpqccnkfd8
    #   pytest-asyncio
    #   pytest-cov
    #   pytest-xdist
pytest-asyncio==0.23.8
<<<<<<< HEAD
=======
    # via -r /var/folders/wd/sx8dvgys011_mrcsd1_vrz1m0000gn/T/tmpqccnkfd8
>>>>>>> f6317d6c
pytest-cov==5.0.0
    # via -r /var/folders/wd/sx8dvgys011_mrcsd1_vrz1m0000gn/T/tmpqccnkfd8
pytest-xdist==3.6.1
    # via -r /var/folders/wd/sx8dvgys011_mrcsd1_vrz1m0000gn/T/tmpqccnkfd8
python-dateutil==2.9.0.post0
    # via
    #   frictionless
    #   jupyter-client
    #   pandas
python-multipart==0.0.9
<<<<<<< HEAD
python-slugify==8.0.4
    # via frictionless
pytz==2024.1
    # via
    #   pandas
pyyaml==6.0.1
=======
    # via -r /var/folders/wd/sx8dvgys011_mrcsd1_vrz1m0000gn/T/tmpqccnkfd8
python-slugify==8.0.4
    # via frictionless
pytz==2024.1
>>>>>>> f6317d6c
    # via
    #   -r /var/folders/wd/sx8dvgys011_mrcsd1_vrz1m0000gn/T/tmpqccnkfd8
    #   pandas
pyyaml==6.0.2
    # via
    #   -r /var/folders/wd/sx8dvgys011_mrcsd1_vrz1m0000gn/T/tmpqccnkfd8
    #   asv
    #   dask
    #   distributed
    #   frictionless
    #   jupyter-cache
    #   myst-nb
    #   myst-parser
    #   pre-commit
    #   ray
<<<<<<< HEAD
pyzmq==26.0.3
=======
pyzmq==26.1.0
>>>>>>> f6317d6c
    # via
    #   ipykernel
    #   jupyter-client
ray==2.34.0
<<<<<<< HEAD
=======
    # via -r /var/folders/wd/sx8dvgys011_mrcsd1_vrz1m0000gn/T/tmpqccnkfd8
>>>>>>> f6317d6c
readme-renderer==44.0
    # via twine
recommonmark==0.7.1
    # via -r /var/folders/wd/sx8dvgys011_mrcsd1_vrz1m0000gn/T/tmpqccnkfd8
referencing==0.35.1
    # via
    #   jsonschema
    #   jsonschema-specifications
requests==2.32.3
    # via
    #   frictionless
    #   ray
    #   requests-toolbelt
    #   sphinx
    #   twine
requests-toolbelt==1.0.0
    # via twine
rfc3986==2.0.0
    # via
    #   frictionless
    #   twine
rich==13.7.1
    # via
    #   twine
    #   typer
<<<<<<< HEAD
rpds-py==0.19.1
=======
rpds-py==0.20.0
>>>>>>> f6317d6c
    # via
    #   jsonschema
    #   referencing
scipy==1.13.1
    # via -r /var/folders/wd/sx8dvgys011_mrcsd1_vrz1m0000gn/T/tmpqccnkfd8
shapely==2.0.5
    # via
<<<<<<< HEAD
=======
    #   -r /var/folders/wd/sx8dvgys011_mrcsd1_vrz1m0000gn/T/tmpqccnkfd8
>>>>>>> f6317d6c
    #   geopandas
shellingham==1.5.4
    # via typer
simpleeval==0.9.13
    # via frictionless
six==1.16.0
    # via
    #   asttokens
    #   isodate
    #   python-dateutil
sniffio==1.3.1
    # via anyio
snowballstemmer==2.2.0
    # via sphinx
sortedcontainers==2.4.0
    # via
    #   distributed
    #   hypothesis
soupsieve==2.5
    # via beautifulsoup4
sphinx==7.3.7
    # via
    #   -r /var/folders/wd/sx8dvgys011_mrcsd1_vrz1m0000gn/T/tmpqccnkfd8
    #   furo
    #   myst-nb
    #   myst-parser
    #   recommonmark
    #   sphinx-autodoc-typehints
    #   sphinx-basic-ng
    #   sphinx-copybutton
    #   sphinx-design
    #   sphinx-docsearch
sphinx-autodoc-typehints==1.14.1
    # via -r /var/folders/wd/sx8dvgys011_mrcsd1_vrz1m0000gn/T/tmpqccnkfd8
sphinx-basic-ng==1.0.0b2
    # via furo
sphinx-copybutton==0.5.2
<<<<<<< HEAD
sphinx-design==0.6.1
sphinx-docsearch==0.0.7
=======
    # via -r /var/folders/wd/sx8dvgys011_mrcsd1_vrz1m0000gn/T/tmpqccnkfd8
sphinx-design==0.6.1
    # via -r /var/folders/wd/sx8dvgys011_mrcsd1_vrz1m0000gn/T/tmpqccnkfd8
sphinx-docsearch==0.0.7
    # via -r /var/folders/wd/sx8dvgys011_mrcsd1_vrz1m0000gn/T/tmpqccnkfd8
>>>>>>> f6317d6c
sphinxcontrib-applehelp==2.0.0
    # via sphinx
sphinxcontrib-devhelp==2.0.0
    # via sphinx
sphinxcontrib-htmlhelp==2.1.0
    # via sphinx
sphinxcontrib-jsmath==1.0.1
    # via sphinx
sphinxcontrib-qthelp==2.0.0
    # via sphinx
sphinxcontrib-serializinghtml==2.0.0
    # via sphinx
sqlalchemy==2.0.32
    # via jupyter-cache
stack-data==0.6.3
    # via ipython
starlette==0.37.2
    # via fastapi
stringcase==1.2.0
    # via frictionless
tabulate==0.9.0
    # via
    #   asv
    #   frictionless
    #   jupyter-cache
tblib==3.0.0
    # via distributed
text-unidecode==1.3
    # via python-slugify
tomli==2.0.1
    # via
    #   asv
    #   black
    #   build
    #   coverage
    #   mypy
    #   nox
    #   pylint
    #   pytest
    #   sphinx
tomlkit==0.13.0
    # via pylint
toolz==0.12.1
    # via
    #   dask
    #   distributed
    #   partd
tornado==6.4.1
    # via
    #   distributed
    #   ipykernel
    #   jupyter-client
traitlets==5.14.3
    # via
    #   comm
    #   ipykernel
    #   ipython
    #   jupyter-client
    #   jupyter-core
    #   matplotlib-inline
    #   nbclient
    #   nbformat
twine==5.1.1
    # via -r /var/folders/wd/sx8dvgys011_mrcsd1_vrz1m0000gn/T/tmpqccnkfd8
typeguard==4.3.0
    # via -r /var/folders/wd/sx8dvgys011_mrcsd1_vrz1m0000gn/T/tmpqccnkfd8
typer==0.12.3
    # via frictionless
types-click==7.1.8
<<<<<<< HEAD
types-pytz==2024.1.0.20240417
    # via
    #   pandas-stubs
types-pyyaml==6.0.12.20240724
types-requests==2.32.0.20240712
types-setuptools==71.1.0.20240726
=======
    # via -r /var/folders/wd/sx8dvgys011_mrcsd1_vrz1m0000gn/T/tmpqccnkfd8
types-pytz==2024.1.0.20240417
    # via
    #   -r /var/folders/wd/sx8dvgys011_mrcsd1_vrz1m0000gn/T/tmpqccnkfd8
    #   pandas-stubs
types-pyyaml==6.0.12.20240808
    # via -r /var/folders/wd/sx8dvgys011_mrcsd1_vrz1m0000gn/T/tmpqccnkfd8
types-requests==2.32.0.20240712
    # via -r /var/folders/wd/sx8dvgys011_mrcsd1_vrz1m0000gn/T/tmpqccnkfd8
types-setuptools==71.1.0.20240806
    # via -r /var/folders/wd/sx8dvgys011_mrcsd1_vrz1m0000gn/T/tmpqccnkfd8
>>>>>>> f6317d6c
typing-extensions==4.12.2
    # via
    #   -r /var/folders/wd/sx8dvgys011_mrcsd1_vrz1m0000gn/T/tmpqccnkfd8
    #   anyio
    #   astroid
    #   black
    #   fastapi
    #   ipython
    #   mypy
    #   myst-nb
    #   pydantic
    #   pydantic-core
    #   pylint
    #   sqlalchemy
    #   starlette
    #   typeguard
    #   typer
    #   typing-inspect
    #   uvicorn
typing-inspect==0.9.0
<<<<<<< HEAD
=======
    # via -r /var/folders/wd/sx8dvgys011_mrcsd1_vrz1m0000gn/T/tmpqccnkfd8
>>>>>>> f6317d6c
urllib3==2.2.2
    # via
    #   distributed
    #   requests
    #   twine
    #   types-requests
uvicorn==0.30.5
<<<<<<< HEAD
=======
    # via -r /var/folders/wd/sx8dvgys011_mrcsd1_vrz1m0000gn/T/tmpqccnkfd8
>>>>>>> f6317d6c
validators==0.33.0
    # via frictionless
virtualenv==20.26.3
    # via
    #   asv
    #   nox
    #   pre-commit
wcwidth==0.2.13
    # via prompt-toolkit
wrapt==1.16.0
    # via
<<<<<<< HEAD
    #   astroid
xdoctest==1.1.6
=======
    #   -r /var/folders/wd/sx8dvgys011_mrcsd1_vrz1m0000gn/T/tmpqccnkfd8
    #   astroid
xdoctest==1.1.6
    # via -r /var/folders/wd/sx8dvgys011_mrcsd1_vrz1m0000gn/T/tmpqccnkfd8
>>>>>>> f6317d6c
zict==3.0.0
    # via distributed
zipp==3.19.2
    # via importlib-metadata<|MERGE_RESOLUTION|>--- conflicted
+++ resolved
@@ -15,7 +15,6 @@
 asttokens==2.4.1
     # via stack-data
 asv==0.6.3
-    # via -r /var/folders/wd/sx8dvgys011_mrcsd1_vrz1m0000gn/T/tmpqccnkfd8
 asv-runner==0.2.1
     # via asv
 attrs==24.2.0
@@ -31,10 +30,6 @@
 beautifulsoup4==4.12.3
     # via furo
 black==24.8.0
-<<<<<<< HEAD
-=======
-    # via -r /var/folders/wd/sx8dvgys011_mrcsd1_vrz1m0000gn/T/tmpqccnkfd8
->>>>>>> f6317d6c
 build==1.2.1
     # via asv
 certifi==2024.7.4
@@ -71,14 +66,8 @@
     # via pytest-cov
 dask==2024.2.1
     # via
-<<<<<<< HEAD
-    #   distributed
-debugpy==1.8.3
-=======
-    #   -r /var/folders/wd/sx8dvgys011_mrcsd1_vrz1m0000gn/T/tmpqccnkfd8
     #   distributed
 debugpy==1.8.5
->>>>>>> f6317d6c
     # via ipykernel
 decorator==5.1.1
     # via ipython
@@ -87,10 +76,6 @@
 distlib==0.3.8
     # via virtualenv
 distributed==2024.2.1
-<<<<<<< HEAD
-=======
-    # via -r /var/folders/wd/sx8dvgys011_mrcsd1_vrz1m0000gn/T/tmpqccnkfd8
->>>>>>> f6317d6c
 docutils==0.21.2
     # via
     #   myst-parser
@@ -108,10 +93,6 @@
 executing==2.0.1
     # via stack-data
 fastapi==0.112.0
-<<<<<<< HEAD
-=======
-    # via -r /var/folders/wd/sx8dvgys011_mrcsd1_vrz1m0000gn/T/tmpqccnkfd8
->>>>>>> f6317d6c
 fastjsonschema==2.20.0
     # via nbformat
 filelock==3.15.4
@@ -119,7 +100,6 @@
     #   ray
     #   virtualenv
 frictionless==4.40.8
-    # via -r /var/folders/wd/sx8dvgys011_mrcsd1_vrz1m0000gn/T/tmpqccnkfd8
 frozenlist==1.4.1
     # via
     #   aiosignal
@@ -128,8 +108,7 @@
     # via
     #   dask
     #   modin
-<<<<<<< HEAD
-furo==2024.7.18
+furo==2024.8.6
 geopandas==1.0.1
 googleapis-common-protos==1.63.2
     # via
@@ -143,19 +122,7 @@
     # via pyspark
 h11==0.14.0
     # via uvicorn
-hypothesis==6.108.5
-=======
-furo==2024.8.6
-    # via -r /var/folders/wd/sx8dvgys011_mrcsd1_vrz1m0000gn/T/tmpqccnkfd8
-geopandas==1.0.1
-    # via -r /var/folders/wd/sx8dvgys011_mrcsd1_vrz1m0000gn/T/tmpqccnkfd8
-grpcio==1.65.4
-    # via -r /var/folders/wd/sx8dvgys011_mrcsd1_vrz1m0000gn/T/tmpqccnkfd8
-h11==0.14.0
-    # via uvicorn
-hypothesis==6.110.1
-    # via -r /var/folders/wd/sx8dvgys011_mrcsd1_vrz1m0000gn/T/tmpqccnkfd8
->>>>>>> f6317d6c
+hypothesis==6.111.0
 identify==2.6.0
     # via pre-commit
 idna==3.7
@@ -166,7 +133,6 @@
     # via sphinx
 importlib-metadata==8.2.0
     # via
-    #   -r /var/folders/wd/sx8dvgys011_mrcsd1_vrz1m0000gn/T/tmpqccnkfd8
     #   asv-runner
     #   build
     #   dask
@@ -189,10 +155,6 @@
     # via frictionless
 isort==5.13.2
     # via
-<<<<<<< HEAD
-=======
-    #   -r /var/folders/wd/sx8dvgys011_mrcsd1_vrz1m0000gn/T/tmpqccnkfd8
->>>>>>> f6317d6c
     #   pylint
 jaraco-classes==3.4.0
     # via keyring
@@ -209,7 +171,6 @@
     #   myst-parser
     #   sphinx
 joblib==1.4.2
-    # via -r /var/folders/wd/sx8dvgys011_mrcsd1_vrz1m0000gn/T/tmpqccnkfd8
 json5==0.9.25
     # via asv
 jsonschema==4.23.0
@@ -259,7 +220,6 @@
 mdurl==0.1.2
     # via markdown-it-py
 modin==0.22.3
-    # via -r /var/folders/wd/sx8dvgys011_mrcsd1_vrz1m0000gn/T/tmpqccnkfd8
 more-itertools==10.4.0
     # via
     #   jaraco-classes
@@ -269,16 +229,13 @@
     #   distributed
     #   ray
 multimethod==1.10
-    # via -r /var/folders/wd/sx8dvgys011_mrcsd1_vrz1m0000gn/T/tmpqccnkfd8
 mypy==1.10.0
-    # via -r /var/folders/wd/sx8dvgys011_mrcsd1_vrz1m0000gn/T/tmpqccnkfd8
 mypy-extensions==1.0.0
     # via
     #   black
     #   mypy
     #   typing-inspect
 myst-nb==1.1.1
-    # via -r /var/folders/wd/sx8dvgys011_mrcsd1_vrz1m0000gn/T/tmpqccnkfd8
 myst-parser==3.0.1
     # via myst-nb
 nbclient==0.10.0
@@ -297,10 +254,8 @@
 nodeenv==1.9.1
     # via pre-commit
 nox==2024.4.15
-    # via -r /var/folders/wd/sx8dvgys011_mrcsd1_vrz1m0000gn/T/tmpqccnkfd8
 numpy==1.26.4
     # via
-    #   -r /var/folders/wd/sx8dvgys011_mrcsd1_vrz1m0000gn/T/tmpqccnkfd8
     #   dask
     #   geopandas
     #   modin
@@ -313,7 +268,6 @@
     #   shapely
 packaging==24.1
     # via
-    #   -r /var/folders/wd/sx8dvgys011_mrcsd1_vrz1m0000gn/T/tmpqccnkfd8
     #   black
     #   build
     #   dask
@@ -328,17 +282,11 @@
     #   sphinx
 pandas==1.5.3
     # via
-    #   -r /var/folders/wd/sx8dvgys011_mrcsd1_vrz1m0000gn/T/tmpqccnkfd8
     #   dask
     #   geopandas
     #   modin
-<<<<<<< HEAD
     #   pyspark
-pandas-stubs==2.2.2.240603
-=======
 pandas-stubs==2.2.2.240807
-    # via -r /var/folders/wd/sx8dvgys011_mrcsd1_vrz1m0000gn/T/tmpqccnkfd8
->>>>>>> f6317d6c
 parso==0.8.4
     # via jedi
 partd==1.4.2
@@ -350,10 +298,6 @@
 pexpect==4.9.0
     # via ipython
 pip==24.2
-<<<<<<< HEAD
-=======
-    # via -r /var/folders/wd/sx8dvgys011_mrcsd1_vrz1m0000gn/T/tmpqccnkfd8
->>>>>>> f6317d6c
 pkginfo==1.10.0
     # via twine
 platformdirs==4.2.2
@@ -364,25 +308,14 @@
     #   virtualenv
 pluggy==1.5.0
     # via pytest
-<<<<<<< HEAD
-polars==1.4.0
+polars==1.4.1
 pre-commit==3.8.0
-=======
-polars==1.4.1
-    # via -r /var/folders/wd/sx8dvgys011_mrcsd1_vrz1m0000gn/T/tmpqccnkfd8
-pre-commit==3.8.0
-    # via -r /var/folders/wd/sx8dvgys011_mrcsd1_vrz1m0000gn/T/tmpqccnkfd8
->>>>>>> f6317d6c
 prompt-toolkit==3.0.47
     # via ipython
 protobuf==5.27.3
     # via
-<<<<<<< HEAD
     #   googleapis-common-protos
     #   grpcio-status
-=======
-    #   -r /var/folders/wd/sx8dvgys011_mrcsd1_vrz1m0000gn/T/tmpqccnkfd8
->>>>>>> f6317d6c
     #   ray
 psutil==6.0.0
     # via
@@ -396,17 +329,10 @@
 py4j==0.10.9.7
     # via pyspark
 pyarrow==17.0.0
-<<<<<<< HEAD
     # via
     #   pyspark
 pydantic==2.3.0
     # via
-=======
-    # via -r /var/folders/wd/sx8dvgys011_mrcsd1_vrz1m0000gn/T/tmpqccnkfd8
-pydantic==2.3.0
-    # via
-    #   -r /var/folders/wd/sx8dvgys011_mrcsd1_vrz1m0000gn/T/tmpqccnkfd8
->>>>>>> f6317d6c
     #   fastapi
 pydantic-core==2.6.3
     # via pydantic
@@ -418,7 +344,6 @@
     #   rich
     #   sphinx
 pylint==2.17.3
-    # via -r /var/folders/wd/sx8dvgys011_mrcsd1_vrz1m0000gn/T/tmpqccnkfd8
 pympler==1.1
     # via asv
 pyogrio==0.9.0
@@ -428,50 +353,27 @@
 pyproject-hooks==1.1.0
     # via build
 pyspark==3.5.1
-<<<<<<< HEAD
-=======
-    # via -r /var/folders/wd/sx8dvgys011_mrcsd1_vrz1m0000gn/T/tmpqccnkfd8
->>>>>>> f6317d6c
 pytest==8.3.2
     # via
-    #   -r /var/folders/wd/sx8dvgys011_mrcsd1_vrz1m0000gn/T/tmpqccnkfd8
     #   pytest-asyncio
     #   pytest-cov
     #   pytest-xdist
 pytest-asyncio==0.23.8
-<<<<<<< HEAD
-=======
-    # via -r /var/folders/wd/sx8dvgys011_mrcsd1_vrz1m0000gn/T/tmpqccnkfd8
->>>>>>> f6317d6c
 pytest-cov==5.0.0
-    # via -r /var/folders/wd/sx8dvgys011_mrcsd1_vrz1m0000gn/T/tmpqccnkfd8
 pytest-xdist==3.6.1
-    # via -r /var/folders/wd/sx8dvgys011_mrcsd1_vrz1m0000gn/T/tmpqccnkfd8
 python-dateutil==2.9.0.post0
     # via
     #   frictionless
     #   jupyter-client
     #   pandas
 python-multipart==0.0.9
-<<<<<<< HEAD
 python-slugify==8.0.4
     # via frictionless
 pytz==2024.1
     # via
-    #   pandas
-pyyaml==6.0.1
-=======
-    # via -r /var/folders/wd/sx8dvgys011_mrcsd1_vrz1m0000gn/T/tmpqccnkfd8
-python-slugify==8.0.4
-    # via frictionless
-pytz==2024.1
->>>>>>> f6317d6c
-    # via
-    #   -r /var/folders/wd/sx8dvgys011_mrcsd1_vrz1m0000gn/T/tmpqccnkfd8
     #   pandas
 pyyaml==6.0.2
     # via
-    #   -r /var/folders/wd/sx8dvgys011_mrcsd1_vrz1m0000gn/T/tmpqccnkfd8
     #   asv
     #   dask
     #   distributed
@@ -481,23 +383,14 @@
     #   myst-parser
     #   pre-commit
     #   ray
-<<<<<<< HEAD
-pyzmq==26.0.3
-=======
 pyzmq==26.1.0
->>>>>>> f6317d6c
     # via
     #   ipykernel
     #   jupyter-client
 ray==2.34.0
-<<<<<<< HEAD
-=======
-    # via -r /var/folders/wd/sx8dvgys011_mrcsd1_vrz1m0000gn/T/tmpqccnkfd8
->>>>>>> f6317d6c
 readme-renderer==44.0
     # via twine
 recommonmark==0.7.1
-    # via -r /var/folders/wd/sx8dvgys011_mrcsd1_vrz1m0000gn/T/tmpqccnkfd8
 referencing==0.35.1
     # via
     #   jsonschema
@@ -519,22 +412,13 @@
     # via
     #   twine
     #   typer
-<<<<<<< HEAD
-rpds-py==0.19.1
-=======
 rpds-py==0.20.0
->>>>>>> f6317d6c
     # via
     #   jsonschema
     #   referencing
 scipy==1.13.1
-    # via -r /var/folders/wd/sx8dvgys011_mrcsd1_vrz1m0000gn/T/tmpqccnkfd8
 shapely==2.0.5
     # via
-<<<<<<< HEAD
-=======
-    #   -r /var/folders/wd/sx8dvgys011_mrcsd1_vrz1m0000gn/T/tmpqccnkfd8
->>>>>>> f6317d6c
     #   geopandas
 shellingham==1.5.4
     # via typer
@@ -557,7 +441,6 @@
     # via beautifulsoup4
 sphinx==7.3.7
     # via
-    #   -r /var/folders/wd/sx8dvgys011_mrcsd1_vrz1m0000gn/T/tmpqccnkfd8
     #   furo
     #   myst-nb
     #   myst-parser
@@ -568,20 +451,11 @@
     #   sphinx-design
     #   sphinx-docsearch
 sphinx-autodoc-typehints==1.14.1
-    # via -r /var/folders/wd/sx8dvgys011_mrcsd1_vrz1m0000gn/T/tmpqccnkfd8
 sphinx-basic-ng==1.0.0b2
     # via furo
 sphinx-copybutton==0.5.2
-<<<<<<< HEAD
 sphinx-design==0.6.1
 sphinx-docsearch==0.0.7
-=======
-    # via -r /var/folders/wd/sx8dvgys011_mrcsd1_vrz1m0000gn/T/tmpqccnkfd8
-sphinx-design==0.6.1
-    # via -r /var/folders/wd/sx8dvgys011_mrcsd1_vrz1m0000gn/T/tmpqccnkfd8
-sphinx-docsearch==0.0.7
-    # via -r /var/folders/wd/sx8dvgys011_mrcsd1_vrz1m0000gn/T/tmpqccnkfd8
->>>>>>> f6317d6c
 sphinxcontrib-applehelp==2.0.0
     # via sphinx
 sphinxcontrib-devhelp==2.0.0
@@ -645,35 +519,18 @@
     #   nbclient
     #   nbformat
 twine==5.1.1
-    # via -r /var/folders/wd/sx8dvgys011_mrcsd1_vrz1m0000gn/T/tmpqccnkfd8
 typeguard==4.3.0
-    # via -r /var/folders/wd/sx8dvgys011_mrcsd1_vrz1m0000gn/T/tmpqccnkfd8
 typer==0.12.3
     # via frictionless
 types-click==7.1.8
-<<<<<<< HEAD
 types-pytz==2024.1.0.20240417
     # via
-    #   pandas-stubs
-types-pyyaml==6.0.12.20240724
-types-requests==2.32.0.20240712
-types-setuptools==71.1.0.20240726
-=======
-    # via -r /var/folders/wd/sx8dvgys011_mrcsd1_vrz1m0000gn/T/tmpqccnkfd8
-types-pytz==2024.1.0.20240417
-    # via
-    #   -r /var/folders/wd/sx8dvgys011_mrcsd1_vrz1m0000gn/T/tmpqccnkfd8
     #   pandas-stubs
 types-pyyaml==6.0.12.20240808
-    # via -r /var/folders/wd/sx8dvgys011_mrcsd1_vrz1m0000gn/T/tmpqccnkfd8
 types-requests==2.32.0.20240712
-    # via -r /var/folders/wd/sx8dvgys011_mrcsd1_vrz1m0000gn/T/tmpqccnkfd8
 types-setuptools==71.1.0.20240806
-    # via -r /var/folders/wd/sx8dvgys011_mrcsd1_vrz1m0000gn/T/tmpqccnkfd8
->>>>>>> f6317d6c
 typing-extensions==4.12.2
     # via
-    #   -r /var/folders/wd/sx8dvgys011_mrcsd1_vrz1m0000gn/T/tmpqccnkfd8
     #   anyio
     #   astroid
     #   black
@@ -691,10 +548,6 @@
     #   typing-inspect
     #   uvicorn
 typing-inspect==0.9.0
-<<<<<<< HEAD
-=======
-    # via -r /var/folders/wd/sx8dvgys011_mrcsd1_vrz1m0000gn/T/tmpqccnkfd8
->>>>>>> f6317d6c
 urllib3==2.2.2
     # via
     #   distributed
@@ -702,10 +555,6 @@
     #   twine
     #   types-requests
 uvicorn==0.30.5
-<<<<<<< HEAD
-=======
-    # via -r /var/folders/wd/sx8dvgys011_mrcsd1_vrz1m0000gn/T/tmpqccnkfd8
->>>>>>> f6317d6c
 validators==0.33.0
     # via frictionless
 virtualenv==20.26.3
@@ -717,16 +566,9 @@
     # via prompt-toolkit
 wrapt==1.16.0
     # via
-<<<<<<< HEAD
     #   astroid
 xdoctest==1.1.6
-=======
-    #   -r /var/folders/wd/sx8dvgys011_mrcsd1_vrz1m0000gn/T/tmpqccnkfd8
-    #   astroid
-xdoctest==1.1.6
-    # via -r /var/folders/wd/sx8dvgys011_mrcsd1_vrz1m0000gn/T/tmpqccnkfd8
->>>>>>> f6317d6c
 zict==3.0.0
     # via distributed
-zipp==3.19.2
+zipp==3.20.0
     # via importlib-metadata
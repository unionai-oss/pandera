aiosignal==1.3.1
    # via ray
alabaster==0.7.16
    # via sphinx
anyio==4.4.0
    # via starlette
appnope==0.1.4
    # via ipykernel
argcomplete==3.5.0
    # via nox
astroid==2.15.8
    # via pylint
asttokens==2.4.1
    # via stack-data
asv==0.6.3
    # via -r /var/folders/wd/sx8dvgys011_mrcsd1_vrz1m0000gn/T/tmpcgdgfpte
asv-runner==0.2.1
    # via asv
attrs==24.2.0
    # via
    #   hypothesis
    #   jsonschema
    #   jupyter-cache
    #   referencing
babel==2.16.0
    # via sphinx
backports-tarfile==1.2.0
    # via jaraco-context
beautifulsoup4==4.12.3
    # via furo
black==24.8.0
<<<<<<< HEAD
=======
    # via -r /var/folders/wd/sx8dvgys011_mrcsd1_vrz1m0000gn/T/tmpcgdgfpte
>>>>>>> f6317d6c
build==1.2.1
    # via asv
certifi==2024.7.4
    # via
    #   pyogrio
    #   pyproj
    #   requests
cfgv==3.4.0
    # via pre-commit
chardet==5.2.0
    # via frictionless
charset-normalizer==3.3.2
    # via requests
click==8.1.7
    # via
    #   black
    #   dask
    #   distributed
    #   jupyter-cache
    #   ray
    #   typer
    #   uvicorn
cloudpickle==3.0.0
    # via
    #   dask
    #   distributed
colorlog==6.8.2
    # via nox
comm==0.2.2
    # via ipykernel
commonmark==0.9.1
    # via recommonmark
coverage==7.6.1
    # via pytest-cov
dask==2024.2.1
    # via
<<<<<<< HEAD
    #   distributed
debugpy==1.8.3
=======
    #   -r /var/folders/wd/sx8dvgys011_mrcsd1_vrz1m0000gn/T/tmpcgdgfpte
    #   distributed
debugpy==1.8.5
>>>>>>> f6317d6c
    # via ipykernel
decorator==5.1.1
    # via ipython
dill==0.3.8
    # via pylint
distlib==0.3.8
    # via virtualenv
distributed==2024.2.1
<<<<<<< HEAD
=======
    # via -r /var/folders/wd/sx8dvgys011_mrcsd1_vrz1m0000gn/T/tmpcgdgfpte
>>>>>>> f6317d6c
docutils==0.21.2
    # via
    #   myst-parser
    #   readme-renderer
    #   recommonmark
    #   sphinx
execnet==2.1.1
    # via pytest-xdist
executing==2.0.1
    # via stack-data
fastapi==0.112.0
<<<<<<< HEAD
=======
    # via -r /var/folders/wd/sx8dvgys011_mrcsd1_vrz1m0000gn/T/tmpcgdgfpte
>>>>>>> f6317d6c
fastjsonschema==2.20.0
    # via nbformat
filelock==3.15.4
    # via
    #   ray
    #   virtualenv
frictionless==4.40.8
    # via -r /var/folders/wd/sx8dvgys011_mrcsd1_vrz1m0000gn/T/tmpcgdgfpte
frozenlist==1.4.1
    # via
    #   aiosignal
    #   ray
fsspec==2024.6.1
    # via
    #   dask
    #   modin
<<<<<<< HEAD
furo==2024.7.18
geopandas==1.0.1
googleapis-common-protos==1.63.2
    # via
    #   grpcio-status
    #   pyspark
grpcio==1.65.4
    # via
    #   grpcio-status
    #   pyspark
grpcio-status==1.65.4
    # via pyspark
h11==0.14.0
    # via uvicorn
hypothesis==6.108.5
=======
furo==2024.8.6
    # via -r /var/folders/wd/sx8dvgys011_mrcsd1_vrz1m0000gn/T/tmpcgdgfpte
geopandas==1.0.1
    # via -r /var/folders/wd/sx8dvgys011_mrcsd1_vrz1m0000gn/T/tmpcgdgfpte
grpcio==1.65.4
    # via -r /var/folders/wd/sx8dvgys011_mrcsd1_vrz1m0000gn/T/tmpcgdgfpte
h11==0.14.0
    # via uvicorn
hypothesis==6.110.1
    # via -r /var/folders/wd/sx8dvgys011_mrcsd1_vrz1m0000gn/T/tmpcgdgfpte
>>>>>>> f6317d6c
identify==2.6.0
    # via pre-commit
idna==3.7
    # via
    #   anyio
    #   requests
imagesize==1.4.1
    # via sphinx
importlib-metadata==8.2.0
    # via
    #   -r /var/folders/wd/sx8dvgys011_mrcsd1_vrz1m0000gn/T/tmpcgdgfpte
    #   asv-runner
    #   dask
    #   jupyter-cache
    #   keyring
    #   myst-nb
    #   twine
iniconfig==2.0.0
    # via pytest
ipykernel==6.29.5
    # via myst-nb
ipython==8.26.0
    # via
    #   ipykernel
    #   myst-nb
isodate==0.6.1
    # via frictionless
isort==5.13.2
    # via
<<<<<<< HEAD
=======
    #   -r /var/folders/wd/sx8dvgys011_mrcsd1_vrz1m0000gn/T/tmpcgdgfpte
>>>>>>> f6317d6c
    #   pylint
jaraco-classes==3.4.0
    # via keyring
jaraco-context==5.3.0
    # via keyring
jaraco-functools==4.0.2
    # via keyring
jedi==0.19.1
    # via ipython
jinja2==3.1.4
    # via
    #   distributed
    #   frictionless
    #   myst-parser
    #   sphinx
joblib==1.4.2
    # via -r /var/folders/wd/sx8dvgys011_mrcsd1_vrz1m0000gn/T/tmpcgdgfpte
json5==0.9.25
    # via asv
jsonschema==4.23.0
    # via
    #   frictionless
    #   nbformat
    #   ray
jsonschema-specifications==2023.12.1
    # via jsonschema
jupyter-cache==1.0.0
    # via myst-nb
jupyter-client==8.6.2
    # via
    #   ipykernel
    #   nbclient
jupyter-core==5.7.2
    # via
    #   ipykernel
    #   jupyter-client
    #   nbclient
    #   nbformat
keyring==25.3.0
    # via twine
lazy-object-proxy==1.10.0
    # via astroid
locket==1.0.0
    # via
    #   distributed
    #   partd
markdown-it-py==3.0.0
    # via
    #   mdit-py-plugins
    #   myst-parser
    #   rich
marko==2.1.2
    # via frictionless
markupsafe==2.1.5
    # via jinja2
matplotlib-inline==0.1.7
    # via
    #   ipykernel
    #   ipython
mccabe==0.7.0
    # via pylint
mdit-py-plugins==0.4.1
    # via myst-parser
mdurl==0.1.2
    # via markdown-it-py
modin==0.22.3
    # via -r /var/folders/wd/sx8dvgys011_mrcsd1_vrz1m0000gn/T/tmpcgdgfpte
more-itertools==10.4.0
    # via
    #   jaraco-classes
    #   jaraco-functools
msgpack==1.0.8
    # via
    #   distributed
    #   ray
multimethod==1.10
    # via -r /var/folders/wd/sx8dvgys011_mrcsd1_vrz1m0000gn/T/tmpcgdgfpte
mypy==1.10.0
    # via -r /var/folders/wd/sx8dvgys011_mrcsd1_vrz1m0000gn/T/tmpcgdgfpte
mypy-extensions==1.0.0
    # via
    #   black
    #   mypy
    #   typing-inspect
myst-nb==1.1.1
    # via -r /var/folders/wd/sx8dvgys011_mrcsd1_vrz1m0000gn/T/tmpcgdgfpte
myst-parser==4.0.0
    # via myst-nb
nbclient==0.10.0
    # via
    #   jupyter-cache
    #   myst-nb
nbformat==5.10.4
    # via
    #   jupyter-cache
    #   myst-nb
    #   nbclient
nest-asyncio==1.6.0
    # via ipykernel
nh3==0.2.18
    # via readme-renderer
nodeenv==1.9.1
    # via pre-commit
nox==2024.4.15
    # via -r /var/folders/wd/sx8dvgys011_mrcsd1_vrz1m0000gn/T/tmpcgdgfpte
numpy==1.26.4
    # via
    #   -r /var/folders/wd/sx8dvgys011_mrcsd1_vrz1m0000gn/T/tmpcgdgfpte
    #   dask
    #   geopandas
    #   modin
    #   pandas
    #   pandas-stubs
    #   pyarrow
    #   pyogrio
    #   pyspark
    #   scipy
    #   shapely
packaging==24.1
    # via
    #   -r /var/folders/wd/sx8dvgys011_mrcsd1_vrz1m0000gn/T/tmpcgdgfpte
    #   black
    #   build
    #   dask
    #   distributed
    #   geopandas
    #   ipykernel
    #   modin
    #   nox
    #   pyogrio
    #   pytest
    #   ray
    #   sphinx
pandas==1.5.3
    # via
    #   -r /var/folders/wd/sx8dvgys011_mrcsd1_vrz1m0000gn/T/tmpcgdgfpte
    #   dask
    #   geopandas
    #   modin
<<<<<<< HEAD
    #   pyspark
pandas-stubs==2.2.2.240603
=======
pandas-stubs==2.2.2.240807
    # via -r /var/folders/wd/sx8dvgys011_mrcsd1_vrz1m0000gn/T/tmpcgdgfpte
>>>>>>> f6317d6c
parso==0.8.4
    # via jedi
partd==1.4.2
    # via dask
pathspec==0.12.1
    # via black
petl==1.7.15
    # via frictionless
pexpect==4.9.0
    # via ipython
pip==24.2
<<<<<<< HEAD
=======
    # via -r /var/folders/wd/sx8dvgys011_mrcsd1_vrz1m0000gn/T/tmpcgdgfpte
>>>>>>> f6317d6c
pkginfo==1.10.0
    # via twine
platformdirs==4.2.2
    # via
    #   black
    #   jupyter-core
    #   pylint
    #   virtualenv
pluggy==1.5.0
    # via pytest
<<<<<<< HEAD
polars==1.4.0
pre-commit==3.8.0
=======
polars==1.4.1
    # via -r /var/folders/wd/sx8dvgys011_mrcsd1_vrz1m0000gn/T/tmpcgdgfpte
pre-commit==3.8.0
    # via -r /var/folders/wd/sx8dvgys011_mrcsd1_vrz1m0000gn/T/tmpcgdgfpte
>>>>>>> f6317d6c
prompt-toolkit==3.0.47
    # via ipython
protobuf==5.27.3
    # via
<<<<<<< HEAD
    #   googleapis-common-protos
    #   grpcio-status
=======
    #   -r /var/folders/wd/sx8dvgys011_mrcsd1_vrz1m0000gn/T/tmpcgdgfpte
>>>>>>> f6317d6c
    #   ray
psutil==6.0.0
    # via
    #   distributed
    #   ipykernel
    #   modin
ptyprocess==0.7.0
    # via pexpect
pure-eval==0.2.3
    # via stack-data
py4j==0.10.9.7
    # via pyspark
pyarrow==17.0.0
<<<<<<< HEAD
    # via
    #   pyspark
pydantic==1.10.11
    # via
=======
    # via -r /var/folders/wd/sx8dvgys011_mrcsd1_vrz1m0000gn/T/tmpcgdgfpte
pydantic==1.10.11
    # via
    #   -r /var/folders/wd/sx8dvgys011_mrcsd1_vrz1m0000gn/T/tmpcgdgfpte
>>>>>>> f6317d6c
    #   fastapi
pygments==2.18.0
    # via
    #   furo
    #   ipython
    #   readme-renderer
    #   rich
    #   sphinx
pylint==2.17.3
    # via -r /var/folders/wd/sx8dvgys011_mrcsd1_vrz1m0000gn/T/tmpcgdgfpte
pympler==1.1
    # via asv
pyogrio==0.9.0
    # via geopandas
pyproj==3.6.1
    # via geopandas
pyproject-hooks==1.1.0
    # via build
pyspark==3.5.1
<<<<<<< HEAD
=======
    # via -r /var/folders/wd/sx8dvgys011_mrcsd1_vrz1m0000gn/T/tmpcgdgfpte
>>>>>>> f6317d6c
pytest==8.3.2
    # via
    #   -r /var/folders/wd/sx8dvgys011_mrcsd1_vrz1m0000gn/T/tmpcgdgfpte
    #   pytest-asyncio
    #   pytest-cov
    #   pytest-xdist
pytest-asyncio==0.23.8
<<<<<<< HEAD
=======
    # via -r /var/folders/wd/sx8dvgys011_mrcsd1_vrz1m0000gn/T/tmpcgdgfpte
>>>>>>> f6317d6c
pytest-cov==5.0.0
    # via -r /var/folders/wd/sx8dvgys011_mrcsd1_vrz1m0000gn/T/tmpcgdgfpte
pytest-xdist==3.6.1
    # via -r /var/folders/wd/sx8dvgys011_mrcsd1_vrz1m0000gn/T/tmpcgdgfpte
python-dateutil==2.9.0.post0
    # via
    #   frictionless
    #   jupyter-client
    #   pandas
python-multipart==0.0.9
<<<<<<< HEAD
python-slugify==8.0.4
    # via frictionless
pytz==2024.1
    # via
    #   pandas
pyyaml==6.0.1
=======
    # via -r /var/folders/wd/sx8dvgys011_mrcsd1_vrz1m0000gn/T/tmpcgdgfpte
python-slugify==8.0.4
    # via frictionless
pytz==2024.1
>>>>>>> f6317d6c
    # via
    #   -r /var/folders/wd/sx8dvgys011_mrcsd1_vrz1m0000gn/T/tmpcgdgfpte
    #   pandas
pyyaml==6.0.2
    # via
    #   -r /var/folders/wd/sx8dvgys011_mrcsd1_vrz1m0000gn/T/tmpcgdgfpte
    #   asv
    #   dask
    #   distributed
    #   frictionless
    #   jupyter-cache
    #   myst-nb
    #   myst-parser
    #   pre-commit
    #   ray
<<<<<<< HEAD
pyzmq==26.0.3
=======
pyzmq==26.1.0
>>>>>>> f6317d6c
    # via
    #   ipykernel
    #   jupyter-client
ray==2.34.0
<<<<<<< HEAD
=======
    # via -r /var/folders/wd/sx8dvgys011_mrcsd1_vrz1m0000gn/T/tmpcgdgfpte
>>>>>>> f6317d6c
readme-renderer==44.0
    # via twine
recommonmark==0.7.1
    # via -r /var/folders/wd/sx8dvgys011_mrcsd1_vrz1m0000gn/T/tmpcgdgfpte
referencing==0.35.1
    # via
    #   jsonschema
    #   jsonschema-specifications
requests==2.32.3
    # via
    #   frictionless
    #   ray
    #   requests-toolbelt
    #   sphinx
    #   twine
requests-toolbelt==1.0.0
    # via twine
rfc3986==2.0.0
    # via
    #   frictionless
    #   twine
rich==13.7.1
    # via
    #   twine
    #   typer
<<<<<<< HEAD
rpds-py==0.19.1
=======
rpds-py==0.20.0
>>>>>>> f6317d6c
    # via
    #   jsonschema
    #   referencing
scipy==1.14.0
    # via -r /var/folders/wd/sx8dvgys011_mrcsd1_vrz1m0000gn/T/tmpcgdgfpte
shapely==2.0.5
    # via
<<<<<<< HEAD
=======
    #   -r /var/folders/wd/sx8dvgys011_mrcsd1_vrz1m0000gn/T/tmpcgdgfpte
>>>>>>> f6317d6c
    #   geopandas
shellingham==1.5.4
    # via typer
simpleeval==0.9.13
    # via frictionless
six==1.16.0
    # via
    #   asttokens
    #   isodate
    #   python-dateutil
sniffio==1.3.1
    # via anyio
snowballstemmer==2.2.0
    # via sphinx
sortedcontainers==2.4.0
    # via
    #   distributed
    #   hypothesis
soupsieve==2.5
    # via beautifulsoup4
sphinx==7.3.7
    # via
    #   -r /var/folders/wd/sx8dvgys011_mrcsd1_vrz1m0000gn/T/tmpcgdgfpte
    #   furo
    #   myst-nb
    #   myst-parser
    #   recommonmark
    #   sphinx-autodoc-typehints
    #   sphinx-basic-ng
    #   sphinx-copybutton
    #   sphinx-design
    #   sphinx-docsearch
sphinx-autodoc-typehints==1.14.1
    # via -r /var/folders/wd/sx8dvgys011_mrcsd1_vrz1m0000gn/T/tmpcgdgfpte
sphinx-basic-ng==1.0.0b2
    # via furo
sphinx-copybutton==0.5.2
<<<<<<< HEAD
sphinx-design==0.6.1
sphinx-docsearch==0.0.7
=======
    # via -r /var/folders/wd/sx8dvgys011_mrcsd1_vrz1m0000gn/T/tmpcgdgfpte
sphinx-design==0.6.1
    # via -r /var/folders/wd/sx8dvgys011_mrcsd1_vrz1m0000gn/T/tmpcgdgfpte
sphinx-docsearch==0.0.7
    # via -r /var/folders/wd/sx8dvgys011_mrcsd1_vrz1m0000gn/T/tmpcgdgfpte
>>>>>>> f6317d6c
sphinxcontrib-applehelp==2.0.0
    # via sphinx
sphinxcontrib-devhelp==2.0.0
    # via sphinx
sphinxcontrib-htmlhelp==2.1.0
    # via sphinx
sphinxcontrib-jsmath==1.0.1
    # via sphinx
sphinxcontrib-qthelp==2.0.0
    # via sphinx
sphinxcontrib-serializinghtml==2.0.0
    # via sphinx
sqlalchemy==2.0.32
    # via jupyter-cache
stack-data==0.6.3
    # via ipython
starlette==0.37.2
    # via fastapi
stringcase==1.2.0
    # via frictionless
tabulate==0.9.0
    # via
    #   asv
    #   frictionless
    #   jupyter-cache
tblib==3.0.0
    # via distributed
text-unidecode==1.3
    # via python-slugify
tomli==2.0.1
    # via asv
tomlkit==0.13.0
    # via pylint
toolz==0.12.1
    # via
    #   dask
    #   distributed
    #   partd
tornado==6.4.1
    # via
    #   distributed
    #   ipykernel
    #   jupyter-client
traitlets==5.14.3
    # via
    #   comm
    #   ipykernel
    #   ipython
    #   jupyter-client
    #   jupyter-core
    #   matplotlib-inline
    #   nbclient
    #   nbformat
twine==5.1.1
    # via -r /var/folders/wd/sx8dvgys011_mrcsd1_vrz1m0000gn/T/tmpcgdgfpte
typeguard==4.3.0
    # via -r /var/folders/wd/sx8dvgys011_mrcsd1_vrz1m0000gn/T/tmpcgdgfpte
typer==0.12.3
    # via frictionless
types-click==7.1.8
<<<<<<< HEAD
types-pytz==2024.1.0.20240417
    # via
    #   pandas-stubs
types-pyyaml==6.0.12.20240724
types-requests==2.32.0.20240712
types-setuptools==71.1.0.20240726
=======
    # via -r /var/folders/wd/sx8dvgys011_mrcsd1_vrz1m0000gn/T/tmpcgdgfpte
types-pytz==2024.1.0.20240417
    # via
    #   -r /var/folders/wd/sx8dvgys011_mrcsd1_vrz1m0000gn/T/tmpcgdgfpte
    #   pandas-stubs
types-pyyaml==6.0.12.20240808
    # via -r /var/folders/wd/sx8dvgys011_mrcsd1_vrz1m0000gn/T/tmpcgdgfpte
types-requests==2.32.0.20240712
    # via -r /var/folders/wd/sx8dvgys011_mrcsd1_vrz1m0000gn/T/tmpcgdgfpte
types-setuptools==71.1.0.20240806
    # via -r /var/folders/wd/sx8dvgys011_mrcsd1_vrz1m0000gn/T/tmpcgdgfpte
>>>>>>> f6317d6c
typing-extensions==4.12.2
    # via
    #   -r /var/folders/wd/sx8dvgys011_mrcsd1_vrz1m0000gn/T/tmpcgdgfpte
    #   fastapi
    #   ipython
    #   mypy
    #   myst-nb
    #   pydantic
    #   sqlalchemy
    #   typeguard
    #   typer
    #   typing-inspect
typing-inspect==0.9.0
<<<<<<< HEAD
=======
    # via -r /var/folders/wd/sx8dvgys011_mrcsd1_vrz1m0000gn/T/tmpcgdgfpte
>>>>>>> f6317d6c
urllib3==2.2.2
    # via
    #   distributed
    #   requests
    #   twine
    #   types-requests
uvicorn==0.30.5
<<<<<<< HEAD
=======
    # via -r /var/folders/wd/sx8dvgys011_mrcsd1_vrz1m0000gn/T/tmpcgdgfpte
>>>>>>> f6317d6c
validators==0.33.0
    # via frictionless
virtualenv==20.26.3
    # via
    #   asv
    #   nox
    #   pre-commit
wcwidth==0.2.13
    # via prompt-toolkit
wrapt==1.16.0
    # via
<<<<<<< HEAD
    #   astroid
xdoctest==1.1.6
=======
    #   -r /var/folders/wd/sx8dvgys011_mrcsd1_vrz1m0000gn/T/tmpcgdgfpte
    #   astroid
xdoctest==1.1.6
    # via -r /var/folders/wd/sx8dvgys011_mrcsd1_vrz1m0000gn/T/tmpcgdgfpte
>>>>>>> f6317d6c
zict==3.0.0
    # via distributed
zipp==3.19.2
    # via importlib-metadata<|MERGE_RESOLUTION|>--- conflicted
+++ resolved
@@ -13,7 +13,6 @@
 asttokens==2.4.1
     # via stack-data
 asv==0.6.3
-    # via -r /var/folders/wd/sx8dvgys011_mrcsd1_vrz1m0000gn/T/tmpcgdgfpte
 asv-runner==0.2.1
     # via asv
 attrs==24.2.0
@@ -29,10 +28,6 @@
 beautifulsoup4==4.12.3
     # via furo
 black==24.8.0
-<<<<<<< HEAD
-=======
-    # via -r /var/folders/wd/sx8dvgys011_mrcsd1_vrz1m0000gn/T/tmpcgdgfpte
->>>>>>> f6317d6c
 build==1.2.1
     # via asv
 certifi==2024.7.4
@@ -69,14 +64,8 @@
     # via pytest-cov
 dask==2024.2.1
     # via
-<<<<<<< HEAD
-    #   distributed
-debugpy==1.8.3
-=======
-    #   -r /var/folders/wd/sx8dvgys011_mrcsd1_vrz1m0000gn/T/tmpcgdgfpte
     #   distributed
 debugpy==1.8.5
->>>>>>> f6317d6c
     # via ipykernel
 decorator==5.1.1
     # via ipython
@@ -85,10 +74,6 @@
 distlib==0.3.8
     # via virtualenv
 distributed==2024.2.1
-<<<<<<< HEAD
-=======
-    # via -r /var/folders/wd/sx8dvgys011_mrcsd1_vrz1m0000gn/T/tmpcgdgfpte
->>>>>>> f6317d6c
 docutils==0.21.2
     # via
     #   myst-parser
@@ -100,10 +85,6 @@
 executing==2.0.1
     # via stack-data
 fastapi==0.112.0
-<<<<<<< HEAD
-=======
-    # via -r /var/folders/wd/sx8dvgys011_mrcsd1_vrz1m0000gn/T/tmpcgdgfpte
->>>>>>> f6317d6c
 fastjsonschema==2.20.0
     # via nbformat
 filelock==3.15.4
@@ -111,7 +92,6 @@
     #   ray
     #   virtualenv
 frictionless==4.40.8
-    # via -r /var/folders/wd/sx8dvgys011_mrcsd1_vrz1m0000gn/T/tmpcgdgfpte
 frozenlist==1.4.1
     # via
     #   aiosignal
@@ -120,8 +100,7 @@
     # via
     #   dask
     #   modin
-<<<<<<< HEAD
-furo==2024.7.18
+furo==2024.8.6
 geopandas==1.0.1
 googleapis-common-protos==1.63.2
     # via
@@ -135,19 +114,7 @@
     # via pyspark
 h11==0.14.0
     # via uvicorn
-hypothesis==6.108.5
-=======
-furo==2024.8.6
-    # via -r /var/folders/wd/sx8dvgys011_mrcsd1_vrz1m0000gn/T/tmpcgdgfpte
-geopandas==1.0.1
-    # via -r /var/folders/wd/sx8dvgys011_mrcsd1_vrz1m0000gn/T/tmpcgdgfpte
-grpcio==1.65.4
-    # via -r /var/folders/wd/sx8dvgys011_mrcsd1_vrz1m0000gn/T/tmpcgdgfpte
-h11==0.14.0
-    # via uvicorn
-hypothesis==6.110.1
-    # via -r /var/folders/wd/sx8dvgys011_mrcsd1_vrz1m0000gn/T/tmpcgdgfpte
->>>>>>> f6317d6c
+hypothesis==6.111.0
 identify==2.6.0
     # via pre-commit
 idna==3.7
@@ -158,7 +125,6 @@
     # via sphinx
 importlib-metadata==8.2.0
     # via
-    #   -r /var/folders/wd/sx8dvgys011_mrcsd1_vrz1m0000gn/T/tmpcgdgfpte
     #   asv-runner
     #   dask
     #   jupyter-cache
@@ -177,10 +143,6 @@
     # via frictionless
 isort==5.13.2
     # via
-<<<<<<< HEAD
-=======
-    #   -r /var/folders/wd/sx8dvgys011_mrcsd1_vrz1m0000gn/T/tmpcgdgfpte
->>>>>>> f6317d6c
     #   pylint
 jaraco-classes==3.4.0
     # via keyring
@@ -197,7 +159,6 @@
     #   myst-parser
     #   sphinx
 joblib==1.4.2
-    # via -r /var/folders/wd/sx8dvgys011_mrcsd1_vrz1m0000gn/T/tmpcgdgfpte
 json5==0.9.25
     # via asv
 jsonschema==4.23.0
@@ -247,7 +208,6 @@
 mdurl==0.1.2
     # via markdown-it-py
 modin==0.22.3
-    # via -r /var/folders/wd/sx8dvgys011_mrcsd1_vrz1m0000gn/T/tmpcgdgfpte
 more-itertools==10.4.0
     # via
     #   jaraco-classes
@@ -257,16 +217,13 @@
     #   distributed
     #   ray
 multimethod==1.10
-    # via -r /var/folders/wd/sx8dvgys011_mrcsd1_vrz1m0000gn/T/tmpcgdgfpte
 mypy==1.10.0
-    # via -r /var/folders/wd/sx8dvgys011_mrcsd1_vrz1m0000gn/T/tmpcgdgfpte
 mypy-extensions==1.0.0
     # via
     #   black
     #   mypy
     #   typing-inspect
 myst-nb==1.1.1
-    # via -r /var/folders/wd/sx8dvgys011_mrcsd1_vrz1m0000gn/T/tmpcgdgfpte
 myst-parser==4.0.0
     # via myst-nb
 nbclient==0.10.0
@@ -285,10 +242,8 @@
 nodeenv==1.9.1
     # via pre-commit
 nox==2024.4.15
-    # via -r /var/folders/wd/sx8dvgys011_mrcsd1_vrz1m0000gn/T/tmpcgdgfpte
 numpy==1.26.4
     # via
-    #   -r /var/folders/wd/sx8dvgys011_mrcsd1_vrz1m0000gn/T/tmpcgdgfpte
     #   dask
     #   geopandas
     #   modin
@@ -301,7 +256,6 @@
     #   shapely
 packaging==24.1
     # via
-    #   -r /var/folders/wd/sx8dvgys011_mrcsd1_vrz1m0000gn/T/tmpcgdgfpte
     #   black
     #   build
     #   dask
@@ -316,17 +270,11 @@
     #   sphinx
 pandas==1.5.3
     # via
-    #   -r /var/folders/wd/sx8dvgys011_mrcsd1_vrz1m0000gn/T/tmpcgdgfpte
     #   dask
     #   geopandas
     #   modin
-<<<<<<< HEAD
     #   pyspark
-pandas-stubs==2.2.2.240603
-=======
 pandas-stubs==2.2.2.240807
-    # via -r /var/folders/wd/sx8dvgys011_mrcsd1_vrz1m0000gn/T/tmpcgdgfpte
->>>>>>> f6317d6c
 parso==0.8.4
     # via jedi
 partd==1.4.2
@@ -338,10 +286,6 @@
 pexpect==4.9.0
     # via ipython
 pip==24.2
-<<<<<<< HEAD
-=======
-    # via -r /var/folders/wd/sx8dvgys011_mrcsd1_vrz1m0000gn/T/tmpcgdgfpte
->>>>>>> f6317d6c
 pkginfo==1.10.0
     # via twine
 platformdirs==4.2.2
@@ -352,25 +296,14 @@
     #   virtualenv
 pluggy==1.5.0
     # via pytest
-<<<<<<< HEAD
-polars==1.4.0
+polars==1.4.1
 pre-commit==3.8.0
-=======
-polars==1.4.1
-    # via -r /var/folders/wd/sx8dvgys011_mrcsd1_vrz1m0000gn/T/tmpcgdgfpte
-pre-commit==3.8.0
-    # via -r /var/folders/wd/sx8dvgys011_mrcsd1_vrz1m0000gn/T/tmpcgdgfpte
->>>>>>> f6317d6c
 prompt-toolkit==3.0.47
     # via ipython
 protobuf==5.27.3
     # via
-<<<<<<< HEAD
     #   googleapis-common-protos
     #   grpcio-status
-=======
-    #   -r /var/folders/wd/sx8dvgys011_mrcsd1_vrz1m0000gn/T/tmpcgdgfpte
->>>>>>> f6317d6c
     #   ray
 psutil==6.0.0
     # via
@@ -384,17 +317,10 @@
 py4j==0.10.9.7
     # via pyspark
 pyarrow==17.0.0
-<<<<<<< HEAD
     # via
     #   pyspark
 pydantic==1.10.11
     # via
-=======
-    # via -r /var/folders/wd/sx8dvgys011_mrcsd1_vrz1m0000gn/T/tmpcgdgfpte
-pydantic==1.10.11
-    # via
-    #   -r /var/folders/wd/sx8dvgys011_mrcsd1_vrz1m0000gn/T/tmpcgdgfpte
->>>>>>> f6317d6c
     #   fastapi
 pygments==2.18.0
     # via
@@ -404,7 +330,6 @@
     #   rich
     #   sphinx
 pylint==2.17.3
-    # via -r /var/folders/wd/sx8dvgys011_mrcsd1_vrz1m0000gn/T/tmpcgdgfpte
 pympler==1.1
     # via asv
 pyogrio==0.9.0
@@ -414,50 +339,27 @@
 pyproject-hooks==1.1.0
     # via build
 pyspark==3.5.1
-<<<<<<< HEAD
-=======
-    # via -r /var/folders/wd/sx8dvgys011_mrcsd1_vrz1m0000gn/T/tmpcgdgfpte
->>>>>>> f6317d6c
 pytest==8.3.2
     # via
-    #   -r /var/folders/wd/sx8dvgys011_mrcsd1_vrz1m0000gn/T/tmpcgdgfpte
     #   pytest-asyncio
     #   pytest-cov
     #   pytest-xdist
 pytest-asyncio==0.23.8
-<<<<<<< HEAD
-=======
-    # via -r /var/folders/wd/sx8dvgys011_mrcsd1_vrz1m0000gn/T/tmpcgdgfpte
->>>>>>> f6317d6c
 pytest-cov==5.0.0
-    # via -r /var/folders/wd/sx8dvgys011_mrcsd1_vrz1m0000gn/T/tmpcgdgfpte
 pytest-xdist==3.6.1
-    # via -r /var/folders/wd/sx8dvgys011_mrcsd1_vrz1m0000gn/T/tmpcgdgfpte
 python-dateutil==2.9.0.post0
     # via
     #   frictionless
     #   jupyter-client
     #   pandas
 python-multipart==0.0.9
-<<<<<<< HEAD
 python-slugify==8.0.4
     # via frictionless
 pytz==2024.1
     # via
-    #   pandas
-pyyaml==6.0.1
-=======
-    # via -r /var/folders/wd/sx8dvgys011_mrcsd1_vrz1m0000gn/T/tmpcgdgfpte
-python-slugify==8.0.4
-    # via frictionless
-pytz==2024.1
->>>>>>> f6317d6c
-    # via
-    #   -r /var/folders/wd/sx8dvgys011_mrcsd1_vrz1m0000gn/T/tmpcgdgfpte
     #   pandas
 pyyaml==6.0.2
     # via
-    #   -r /var/folders/wd/sx8dvgys011_mrcsd1_vrz1m0000gn/T/tmpcgdgfpte
     #   asv
     #   dask
     #   distributed
@@ -467,23 +369,14 @@
     #   myst-parser
     #   pre-commit
     #   ray
-<<<<<<< HEAD
-pyzmq==26.0.3
-=======
 pyzmq==26.1.0
->>>>>>> f6317d6c
     # via
     #   ipykernel
     #   jupyter-client
 ray==2.34.0
-<<<<<<< HEAD
-=======
-    # via -r /var/folders/wd/sx8dvgys011_mrcsd1_vrz1m0000gn/T/tmpcgdgfpte
->>>>>>> f6317d6c
 readme-renderer==44.0
     # via twine
 recommonmark==0.7.1
-    # via -r /var/folders/wd/sx8dvgys011_mrcsd1_vrz1m0000gn/T/tmpcgdgfpte
 referencing==0.35.1
     # via
     #   jsonschema
@@ -505,22 +398,13 @@
     # via
     #   twine
     #   typer
-<<<<<<< HEAD
-rpds-py==0.19.1
-=======
 rpds-py==0.20.0
->>>>>>> f6317d6c
     # via
     #   jsonschema
     #   referencing
 scipy==1.14.0
-    # via -r /var/folders/wd/sx8dvgys011_mrcsd1_vrz1m0000gn/T/tmpcgdgfpte
 shapely==2.0.5
     # via
-<<<<<<< HEAD
-=======
-    #   -r /var/folders/wd/sx8dvgys011_mrcsd1_vrz1m0000gn/T/tmpcgdgfpte
->>>>>>> f6317d6c
     #   geopandas
 shellingham==1.5.4
     # via typer
@@ -543,7 +427,6 @@
     # via beautifulsoup4
 sphinx==7.3.7
     # via
-    #   -r /var/folders/wd/sx8dvgys011_mrcsd1_vrz1m0000gn/T/tmpcgdgfpte
     #   furo
     #   myst-nb
     #   myst-parser
@@ -554,20 +437,11 @@
     #   sphinx-design
     #   sphinx-docsearch
 sphinx-autodoc-typehints==1.14.1
-    # via -r /var/folders/wd/sx8dvgys011_mrcsd1_vrz1m0000gn/T/tmpcgdgfpte
 sphinx-basic-ng==1.0.0b2
     # via furo
 sphinx-copybutton==0.5.2
-<<<<<<< HEAD
 sphinx-design==0.6.1
 sphinx-docsearch==0.0.7
-=======
-    # via -r /var/folders/wd/sx8dvgys011_mrcsd1_vrz1m0000gn/T/tmpcgdgfpte
-sphinx-design==0.6.1
-    # via -r /var/folders/wd/sx8dvgys011_mrcsd1_vrz1m0000gn/T/tmpcgdgfpte
-sphinx-docsearch==0.0.7
-    # via -r /var/folders/wd/sx8dvgys011_mrcsd1_vrz1m0000gn/T/tmpcgdgfpte
->>>>>>> f6317d6c
 sphinxcontrib-applehelp==2.0.0
     # via sphinx
 sphinxcontrib-devhelp==2.0.0
@@ -622,35 +496,18 @@
     #   nbclient
     #   nbformat
 twine==5.1.1
-    # via -r /var/folders/wd/sx8dvgys011_mrcsd1_vrz1m0000gn/T/tmpcgdgfpte
 typeguard==4.3.0
-    # via -r /var/folders/wd/sx8dvgys011_mrcsd1_vrz1m0000gn/T/tmpcgdgfpte
 typer==0.12.3
     # via frictionless
 types-click==7.1.8
-<<<<<<< HEAD
 types-pytz==2024.1.0.20240417
     # via
-    #   pandas-stubs
-types-pyyaml==6.0.12.20240724
-types-requests==2.32.0.20240712
-types-setuptools==71.1.0.20240726
-=======
-    # via -r /var/folders/wd/sx8dvgys011_mrcsd1_vrz1m0000gn/T/tmpcgdgfpte
-types-pytz==2024.1.0.20240417
-    # via
-    #   -r /var/folders/wd/sx8dvgys011_mrcsd1_vrz1m0000gn/T/tmpcgdgfpte
     #   pandas-stubs
 types-pyyaml==6.0.12.20240808
-    # via -r /var/folders/wd/sx8dvgys011_mrcsd1_vrz1m0000gn/T/tmpcgdgfpte
 types-requests==2.32.0.20240712
-    # via -r /var/folders/wd/sx8dvgys011_mrcsd1_vrz1m0000gn/T/tmpcgdgfpte
 types-setuptools==71.1.0.20240806
-    # via -r /var/folders/wd/sx8dvgys011_mrcsd1_vrz1m0000gn/T/tmpcgdgfpte
->>>>>>> f6317d6c
 typing-extensions==4.12.2
     # via
-    #   -r /var/folders/wd/sx8dvgys011_mrcsd1_vrz1m0000gn/T/tmpcgdgfpte
     #   fastapi
     #   ipython
     #   mypy
@@ -661,10 +518,6 @@
     #   typer
     #   typing-inspect
 typing-inspect==0.9.0
-<<<<<<< HEAD
-=======
-    # via -r /var/folders/wd/sx8dvgys011_mrcsd1_vrz1m0000gn/T/tmpcgdgfpte
->>>>>>> f6317d6c
 urllib3==2.2.2
     # via
     #   distributed
@@ -672,10 +525,6 @@
     #   twine
     #   types-requests
 uvicorn==0.30.5
-<<<<<<< HEAD
-=======
-    # via -r /var/folders/wd/sx8dvgys011_mrcsd1_vrz1m0000gn/T/tmpcgdgfpte
->>>>>>> f6317d6c
 validators==0.33.0
     # via frictionless
 virtualenv==20.26.3
@@ -687,16 +536,9 @@
     # via prompt-toolkit
 wrapt==1.16.0
     # via
-<<<<<<< HEAD
     #   astroid
 xdoctest==1.1.6
-=======
-    #   -r /var/folders/wd/sx8dvgys011_mrcsd1_vrz1m0000gn/T/tmpcgdgfpte
-    #   astroid
-xdoctest==1.1.6
-    # via -r /var/folders/wd/sx8dvgys011_mrcsd1_vrz1m0000gn/T/tmpcgdgfpte
->>>>>>> f6317d6c
 zict==3.0.0
     # via distributed
-zipp==3.19.2
+zipp==3.20.0
     # via importlib-metadata
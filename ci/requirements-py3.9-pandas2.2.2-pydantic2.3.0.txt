--- conflicted
+++ resolved
@@ -15,19 +15,12 @@
 asttokens==2.4.1
     # via stack-data
 asv==0.6.3
-<<<<<<< HEAD
-    # via -r /var/folders/5r/4t87zv7x32s7xv9fmnmbd8z80000gn/T/tmpnt4iu85d
+    # via -r /var/folders/wd/sx8dvgys011_mrcsd1_vrz1m0000gn/T/tmpbo6_ffnl
 asv-runner==0.2.1
     # via asv
 atpublic==3.1.2
     # via ibis-framework
-attrs==23.2.0
-=======
-    # via -r /var/folders/wd/sx8dvgys011_mrcsd1_vrz1m0000gn/T/tmptmrbt8dt
-asv-runner==0.2.1
-    # via asv
 attrs==24.2.0
->>>>>>> f6317d6c
     # via
     #   hypothesis
     #   jsonschema
@@ -39,15 +32,10 @@
     # via jaraco-context
 beautifulsoup4==4.12.3
     # via furo
-<<<<<<< HEAD
 bidict==0.23.1
     # via ibis-framework
-black==24.4.2
-    # via -r /var/folders/5r/4t87zv7x32s7xv9fmnmbd8z80000gn/T/tmpnt4iu85d
-=======
 black==24.8.0
-    # via -r /var/folders/wd/sx8dvgys011_mrcsd1_vrz1m0000gn/T/tmptmrbt8dt
->>>>>>> f6317d6c
+    # via -r /var/folders/wd/sx8dvgys011_mrcsd1_vrz1m0000gn/T/tmpbo6_ffnl
 build==1.2.1
     # via asv
 certifi==2024.7.4
@@ -82,21 +70,12 @@
     # via recommonmark
 coverage==7.6.1
     # via pytest-cov
-<<<<<<< HEAD
-dask==2024.7.1
-    # via
-    #   -r /var/folders/5r/4t87zv7x32s7xv9fmnmbd8z80000gn/T/tmpnt4iu85d
+dask==2024.8.0
+    # via
+    #   -r /var/folders/wd/sx8dvgys011_mrcsd1_vrz1m0000gn/T/tmpbo6_ffnl
     #   dask-expr
     #   distributed
-dask-expr==1.1.9
-=======
-dask==2024.8.0
-    # via
-    #   -r /var/folders/wd/sx8dvgys011_mrcsd1_vrz1m0000gn/T/tmptmrbt8dt
-    #   dask-expr
-    #   distributed
 dask-expr==1.1.10
->>>>>>> f6317d6c
     # via dask
 debugpy==1.8.5
     # via ipykernel
@@ -106,15 +85,8 @@
     # via pylint
 distlib==0.3.8
     # via virtualenv
-<<<<<<< HEAD
-distributed==2024.7.1
-    # via -r /var/folders/5r/4t87zv7x32s7xv9fmnmbd8z80000gn/T/tmpnt4iu85d
-dnspython==2.6.1
-    # via email-validator
-=======
 distributed==2024.8.0
-    # via -r /var/folders/wd/sx8dvgys011_mrcsd1_vrz1m0000gn/T/tmptmrbt8dt
->>>>>>> f6317d6c
+    # via -r /var/folders/wd/sx8dvgys011_mrcsd1_vrz1m0000gn/T/tmpbo6_ffnl
 docutils==0.21.2
     # via
     #   myst-parser
@@ -131,15 +103,8 @@
     # via pytest-xdist
 executing==2.0.1
     # via stack-data
-<<<<<<< HEAD
-fastapi==0.111.1
-    # via -r /var/folders/5r/4t87zv7x32s7xv9fmnmbd8z80000gn/T/tmpnt4iu85d
-fastapi-cli==0.0.4
-    # via fastapi
-=======
 fastapi==0.112.0
-    # via -r /var/folders/wd/sx8dvgys011_mrcsd1_vrz1m0000gn/T/tmptmrbt8dt
->>>>>>> f6317d6c
+    # via -r /var/folders/wd/sx8dvgys011_mrcsd1_vrz1m0000gn/T/tmpbo6_ffnl
 fastjsonschema==2.20.0
     # via nbformat
 filelock==3.15.4
@@ -147,11 +112,7 @@
     #   ray
     #   virtualenv
 frictionless==4.40.8
-<<<<<<< HEAD
-    # via -r /var/folders/5r/4t87zv7x32s7xv9fmnmbd8z80000gn/T/tmpnt4iu85d
-=======
-    # via -r /var/folders/wd/sx8dvgys011_mrcsd1_vrz1m0000gn/T/tmptmrbt8dt
->>>>>>> f6317d6c
+    # via -r /var/folders/wd/sx8dvgys011_mrcsd1_vrz1m0000gn/T/tmpbo6_ffnl
 frozenlist==1.4.1
     # via
     #   aiosignal
@@ -160,36 +121,18 @@
     # via
     #   dask
     #   modin
-<<<<<<< HEAD
-furo==2024.7.18
-    # via -r /var/folders/5r/4t87zv7x32s7xv9fmnmbd8z80000gn/T/tmpnt4iu85d
+furo==2024.8.6
+    # via -r /var/folders/wd/sx8dvgys011_mrcsd1_vrz1m0000gn/T/tmpbo6_ffnl
 geopandas==1.0.1
-    # via -r /var/folders/5r/4t87zv7x32s7xv9fmnmbd8z80000gn/T/tmpnt4iu85d
-greenlet==3.0.3
-    # via sqlalchemy
-grpcio==1.65.1
-    # via -r /var/folders/5r/4t87zv7x32s7xv9fmnmbd8z80000gn/T/tmpnt4iu85d
-=======
-furo==2024.8.6
-    # via -r /var/folders/wd/sx8dvgys011_mrcsd1_vrz1m0000gn/T/tmptmrbt8dt
-geopandas==1.0.1
-    # via -r /var/folders/wd/sx8dvgys011_mrcsd1_vrz1m0000gn/T/tmptmrbt8dt
+    # via -r /var/folders/wd/sx8dvgys011_mrcsd1_vrz1m0000gn/T/tmpbo6_ffnl
 grpcio==1.65.4
-    # via -r /var/folders/wd/sx8dvgys011_mrcsd1_vrz1m0000gn/T/tmptmrbt8dt
->>>>>>> f6317d6c
+    # via -r /var/folders/wd/sx8dvgys011_mrcsd1_vrz1m0000gn/T/tmpbo6_ffnl
 h11==0.14.0
     # via uvicorn
-<<<<<<< HEAD
-httpx==0.27.0
-    # via fastapi
-hypothesis==6.108.3
-    # via -r /var/folders/5r/4t87zv7x32s7xv9fmnmbd8z80000gn/T/tmpnt4iu85d
+hypothesis==6.111.0
+    # via -r /var/folders/wd/sx8dvgys011_mrcsd1_vrz1m0000gn/T/tmpbo6_ffnl
 ibis-framework==5.1.0
-    # via -r /var/folders/5r/4t87zv7x32s7xv9fmnmbd8z80000gn/T/tmpnt4iu85d
-=======
-hypothesis==6.110.1
-    # via -r /var/folders/wd/sx8dvgys011_mrcsd1_vrz1m0000gn/T/tmptmrbt8dt
->>>>>>> f6317d6c
+    # via -r /var/folders/wd/sx8dvgys011_mrcsd1_vrz1m0000gn/T/tmpbo6_ffnl
 identify==2.6.0
     # via pre-commit
 idna==3.7
@@ -200,11 +143,7 @@
     # via sphinx
 importlib-metadata==8.2.0
     # via
-<<<<<<< HEAD
-    #   -r /var/folders/5r/4t87zv7x32s7xv9fmnmbd8z80000gn/T/tmpnt4iu85d
-=======
-    #   -r /var/folders/wd/sx8dvgys011_mrcsd1_vrz1m0000gn/T/tmptmrbt8dt
->>>>>>> f6317d6c
+    #   -r /var/folders/wd/sx8dvgys011_mrcsd1_vrz1m0000gn/T/tmpbo6_ffnl
     #   asv-runner
     #   build
     #   dask
@@ -227,11 +166,7 @@
     # via frictionless
 isort==5.13.2
     # via
-<<<<<<< HEAD
-    #   -r /var/folders/5r/4t87zv7x32s7xv9fmnmbd8z80000gn/T/tmpnt4iu85d
-=======
-    #   -r /var/folders/wd/sx8dvgys011_mrcsd1_vrz1m0000gn/T/tmptmrbt8dt
->>>>>>> f6317d6c
+    #   -r /var/folders/wd/sx8dvgys011_mrcsd1_vrz1m0000gn/T/tmpbo6_ffnl
     #   pylint
 jaraco-classes==3.4.0
     # via keyring
@@ -248,11 +183,7 @@
     #   myst-parser
     #   sphinx
 joblib==1.4.2
-<<<<<<< HEAD
-    # via -r /var/folders/5r/4t87zv7x32s7xv9fmnmbd8z80000gn/T/tmpnt4iu85d
-=======
-    # via -r /var/folders/wd/sx8dvgys011_mrcsd1_vrz1m0000gn/T/tmptmrbt8dt
->>>>>>> f6317d6c
+    # via -r /var/folders/wd/sx8dvgys011_mrcsd1_vrz1m0000gn/T/tmpbo6_ffnl
 json5==0.9.25
     # via asv
 jsonschema==4.23.0
@@ -302,13 +233,8 @@
 mdurl==0.1.2
     # via markdown-it-py
 modin==0.31.0
-<<<<<<< HEAD
-    # via -r /var/folders/5r/4t87zv7x32s7xv9fmnmbd8z80000gn/T/tmpnt4iu85d
-more-itertools==10.3.0
-=======
-    # via -r /var/folders/wd/sx8dvgys011_mrcsd1_vrz1m0000gn/T/tmptmrbt8dt
+    # via -r /var/folders/wd/sx8dvgys011_mrcsd1_vrz1m0000gn/T/tmpbo6_ffnl
 more-itertools==10.4.0
->>>>>>> f6317d6c
     # via
     #   jaraco-classes
     #   jaraco-functools
@@ -317,28 +243,18 @@
     #   distributed
     #   ray
 multimethod==1.10
-<<<<<<< HEAD
-    # via -r /var/folders/5r/4t87zv7x32s7xv9fmnmbd8z80000gn/T/tmpnt4iu85d
+    # via -r /var/folders/wd/sx8dvgys011_mrcsd1_vrz1m0000gn/T/tmpbo6_ffnl
 multipledispatch==0.6.0
     # via ibis-framework
 mypy==1.10.0
-    # via -r /var/folders/5r/4t87zv7x32s7xv9fmnmbd8z80000gn/T/tmpnt4iu85d
-=======
-    # via -r /var/folders/wd/sx8dvgys011_mrcsd1_vrz1m0000gn/T/tmptmrbt8dt
-mypy==1.10.0
-    # via -r /var/folders/wd/sx8dvgys011_mrcsd1_vrz1m0000gn/T/tmptmrbt8dt
->>>>>>> f6317d6c
+    # via -r /var/folders/wd/sx8dvgys011_mrcsd1_vrz1m0000gn/T/tmpbo6_ffnl
 mypy-extensions==1.0.0
     # via
     #   black
     #   mypy
     #   typing-inspect
 myst-nb==1.1.1
-<<<<<<< HEAD
-    # via -r /var/folders/5r/4t87zv7x32s7xv9fmnmbd8z80000gn/T/tmpnt4iu85d
-=======
-    # via -r /var/folders/wd/sx8dvgys011_mrcsd1_vrz1m0000gn/T/tmptmrbt8dt
->>>>>>> f6317d6c
+    # via -r /var/folders/wd/sx8dvgys011_mrcsd1_vrz1m0000gn/T/tmpbo6_ffnl
 myst-parser==3.0.1
     # via myst-nb
 nbclient==0.10.0
@@ -357,17 +273,10 @@
 nodeenv==1.9.1
     # via pre-commit
 nox==2024.4.15
-<<<<<<< HEAD
-    # via -r /var/folders/5r/4t87zv7x32s7xv9fmnmbd8z80000gn/T/tmpnt4iu85d
+    # via -r /var/folders/wd/sx8dvgys011_mrcsd1_vrz1m0000gn/T/tmpbo6_ffnl
 numpy==1.26.4
     # via
-    #   -r /var/folders/5r/4t87zv7x32s7xv9fmnmbd8z80000gn/T/tmpnt4iu85d
-=======
-    # via -r /var/folders/wd/sx8dvgys011_mrcsd1_vrz1m0000gn/T/tmptmrbt8dt
-numpy==2.0.1
-    # via
-    #   -r /var/folders/wd/sx8dvgys011_mrcsd1_vrz1m0000gn/T/tmptmrbt8dt
->>>>>>> f6317d6c
+    #   -r /var/folders/wd/sx8dvgys011_mrcsd1_vrz1m0000gn/T/tmpbo6_ffnl
     #   dask
     #   geopandas
     #   ibis-framework
@@ -380,11 +289,7 @@
     #   shapely
 packaging==24.1
     # via
-<<<<<<< HEAD
-    #   -r /var/folders/5r/4t87zv7x32s7xv9fmnmbd8z80000gn/T/tmpnt4iu85d
-=======
-    #   -r /var/folders/wd/sx8dvgys011_mrcsd1_vrz1m0000gn/T/tmptmrbt8dt
->>>>>>> f6317d6c
+    #   -r /var/folders/wd/sx8dvgys011_mrcsd1_vrz1m0000gn/T/tmpbo6_ffnl
     #   black
     #   build
     #   dask
@@ -400,23 +305,14 @@
     #   sphinx
 pandas==2.2.2
     # via
-<<<<<<< HEAD
-    #   -r /var/folders/5r/4t87zv7x32s7xv9fmnmbd8z80000gn/T/tmpnt4iu85d
-=======
-    #   -r /var/folders/wd/sx8dvgys011_mrcsd1_vrz1m0000gn/T/tmptmrbt8dt
->>>>>>> f6317d6c
+    #   -r /var/folders/wd/sx8dvgys011_mrcsd1_vrz1m0000gn/T/tmpbo6_ffnl
     #   dask
     #   dask-expr
     #   geopandas
     #   ibis-framework
     #   modin
-<<<<<<< HEAD
-pandas-stubs==2.2.2.240603
-    # via -r /var/folders/5r/4t87zv7x32s7xv9fmnmbd8z80000gn/T/tmpnt4iu85d
-=======
 pandas-stubs==2.2.2.240807
-    # via -r /var/folders/wd/sx8dvgys011_mrcsd1_vrz1m0000gn/T/tmptmrbt8dt
->>>>>>> f6317d6c
+    # via -r /var/folders/wd/sx8dvgys011_mrcsd1_vrz1m0000gn/T/tmpbo6_ffnl
 parso==0.8.4
     # via jedi
 parsy==2.1
@@ -429,13 +325,8 @@
     # via frictionless
 pexpect==4.9.0
     # via ipython
-<<<<<<< HEAD
-pip==24.1.2
-    # via -r /var/folders/5r/4t87zv7x32s7xv9fmnmbd8z80000gn/T/tmpnt4iu85d
-=======
 pip==24.2
-    # via -r /var/folders/wd/sx8dvgys011_mrcsd1_vrz1m0000gn/T/tmptmrbt8dt
->>>>>>> f6317d6c
+    # via -r /var/folders/wd/sx8dvgys011_mrcsd1_vrz1m0000gn/T/tmpbo6_ffnl
 pkginfo==1.10.0
     # via twine
 platformdirs==4.2.2
@@ -447,28 +338,17 @@
     #   virtualenv
 pluggy==1.5.0
     # via pytest
-<<<<<<< HEAD
-polars==1.2.1
-    # via -r /var/folders/5r/4t87zv7x32s7xv9fmnmbd8z80000gn/T/tmpnt4iu85d
+polars==1.4.1
+    # via -r /var/folders/wd/sx8dvgys011_mrcsd1_vrz1m0000gn/T/tmpbo6_ffnl
 pooch==1.8.2
     # via ibis-framework
-pre-commit==3.7.1
-    # via -r /var/folders/5r/4t87zv7x32s7xv9fmnmbd8z80000gn/T/tmpnt4iu85d
-=======
-polars==1.4.1
-    # via -r /var/folders/wd/sx8dvgys011_mrcsd1_vrz1m0000gn/T/tmptmrbt8dt
 pre-commit==3.8.0
-    # via -r /var/folders/wd/sx8dvgys011_mrcsd1_vrz1m0000gn/T/tmptmrbt8dt
->>>>>>> f6317d6c
+    # via -r /var/folders/wd/sx8dvgys011_mrcsd1_vrz1m0000gn/T/tmpbo6_ffnl
 prompt-toolkit==3.0.47
     # via ipython
 protobuf==5.27.3
     # via
-<<<<<<< HEAD
-    #   -r /var/folders/5r/4t87zv7x32s7xv9fmnmbd8z80000gn/T/tmpnt4iu85d
-=======
-    #   -r /var/folders/wd/sx8dvgys011_mrcsd1_vrz1m0000gn/T/tmptmrbt8dt
->>>>>>> f6317d6c
+    #   -r /var/folders/wd/sx8dvgys011_mrcsd1_vrz1m0000gn/T/tmpbo6_ffnl
     #   ray
 psutil==6.0.0
     # via
@@ -483,19 +363,11 @@
     # via pyspark
 pyarrow==17.0.0
     # via
-<<<<<<< HEAD
-    #   -r /var/folders/5r/4t87zv7x32s7xv9fmnmbd8z80000gn/T/tmpnt4iu85d
+    #   -r /var/folders/wd/sx8dvgys011_mrcsd1_vrz1m0000gn/T/tmpbo6_ffnl
     #   dask-expr
 pydantic==2.3.0
     # via
-    #   -r /var/folders/5r/4t87zv7x32s7xv9fmnmbd8z80000gn/T/tmpnt4iu85d
-=======
-    #   -r /var/folders/wd/sx8dvgys011_mrcsd1_vrz1m0000gn/T/tmptmrbt8dt
-    #   dask-expr
-pydantic==2.3.0
-    # via
-    #   -r /var/folders/wd/sx8dvgys011_mrcsd1_vrz1m0000gn/T/tmptmrbt8dt
->>>>>>> f6317d6c
+    #   -r /var/folders/wd/sx8dvgys011_mrcsd1_vrz1m0000gn/T/tmpbo6_ffnl
     #   fastapi
 pydantic-core==2.6.3
     # via pydantic
@@ -507,11 +379,7 @@
     #   rich
     #   sphinx
 pylint==2.17.3
-<<<<<<< HEAD
-    # via -r /var/folders/5r/4t87zv7x32s7xv9fmnmbd8z80000gn/T/tmpnt4iu85d
-=======
-    # via -r /var/folders/wd/sx8dvgys011_mrcsd1_vrz1m0000gn/T/tmptmrbt8dt
->>>>>>> f6317d6c
+    # via -r /var/folders/wd/sx8dvgys011_mrcsd1_vrz1m0000gn/T/tmpbo6_ffnl
 pympler==1.1
     # via asv
 pyogrio==0.9.0
@@ -520,35 +388,20 @@
     # via geopandas
 pyproject-hooks==1.1.0
     # via build
-pyspark==3.5.1
-<<<<<<< HEAD
-    # via -r /var/folders/5r/4t87zv7x32s7xv9fmnmbd8z80000gn/T/tmpnt4iu85d
-pytest==8.3.1
-    # via
-    #   -r /var/folders/5r/4t87zv7x32s7xv9fmnmbd8z80000gn/T/tmpnt4iu85d
-=======
-    # via -r /var/folders/wd/sx8dvgys011_mrcsd1_vrz1m0000gn/T/tmptmrbt8dt
+pyspark==3.5.2
+    # via -r /var/folders/wd/sx8dvgys011_mrcsd1_vrz1m0000gn/T/tmpbo6_ffnl
 pytest==8.3.2
     # via
-    #   -r /var/folders/wd/sx8dvgys011_mrcsd1_vrz1m0000gn/T/tmptmrbt8dt
->>>>>>> f6317d6c
+    #   -r /var/folders/wd/sx8dvgys011_mrcsd1_vrz1m0000gn/T/tmpbo6_ffnl
     #   pytest-asyncio
     #   pytest-cov
     #   pytest-xdist
 pytest-asyncio==0.23.8
-<<<<<<< HEAD
-    # via -r /var/folders/5r/4t87zv7x32s7xv9fmnmbd8z80000gn/T/tmpnt4iu85d
+    # via -r /var/folders/wd/sx8dvgys011_mrcsd1_vrz1m0000gn/T/tmpbo6_ffnl
 pytest-cov==5.0.0
-    # via -r /var/folders/5r/4t87zv7x32s7xv9fmnmbd8z80000gn/T/tmpnt4iu85d
+    # via -r /var/folders/wd/sx8dvgys011_mrcsd1_vrz1m0000gn/T/tmpbo6_ffnl
 pytest-xdist==3.6.1
-    # via -r /var/folders/5r/4t87zv7x32s7xv9fmnmbd8z80000gn/T/tmpnt4iu85d
-=======
-    # via -r /var/folders/wd/sx8dvgys011_mrcsd1_vrz1m0000gn/T/tmptmrbt8dt
-pytest-cov==5.0.0
-    # via -r /var/folders/wd/sx8dvgys011_mrcsd1_vrz1m0000gn/T/tmptmrbt8dt
-pytest-xdist==3.6.1
-    # via -r /var/folders/wd/sx8dvgys011_mrcsd1_vrz1m0000gn/T/tmptmrbt8dt
->>>>>>> f6317d6c
+    # via -r /var/folders/wd/sx8dvgys011_mrcsd1_vrz1m0000gn/T/tmpbo6_ffnl
 python-dateutil==2.9.0.post0
     # via
     #   frictionless
@@ -556,31 +409,17 @@
     #   jupyter-client
     #   pandas
 python-multipart==0.0.9
-<<<<<<< HEAD
-    # via
-    #   -r /var/folders/5r/4t87zv7x32s7xv9fmnmbd8z80000gn/T/tmpnt4iu85d
-    #   fastapi
-=======
-    # via -r /var/folders/wd/sx8dvgys011_mrcsd1_vrz1m0000gn/T/tmptmrbt8dt
->>>>>>> f6317d6c
+    # via -r /var/folders/wd/sx8dvgys011_mrcsd1_vrz1m0000gn/T/tmpbo6_ffnl
 python-slugify==8.0.4
     # via frictionless
 pytz==2024.1
     # via
-<<<<<<< HEAD
-    #   -r /var/folders/5r/4t87zv7x32s7xv9fmnmbd8z80000gn/T/tmpnt4iu85d
+    #   -r /var/folders/wd/sx8dvgys011_mrcsd1_vrz1m0000gn/T/tmpbo6_ffnl
     #   ibis-framework
-=======
-    #   -r /var/folders/wd/sx8dvgys011_mrcsd1_vrz1m0000gn/T/tmptmrbt8dt
->>>>>>> f6317d6c
     #   pandas
 pyyaml==6.0.2
     # via
-<<<<<<< HEAD
-    #   -r /var/folders/5r/4t87zv7x32s7xv9fmnmbd8z80000gn/T/tmpnt4iu85d
-=======
-    #   -r /var/folders/wd/sx8dvgys011_mrcsd1_vrz1m0000gn/T/tmptmrbt8dt
->>>>>>> f6317d6c
+    #   -r /var/folders/wd/sx8dvgys011_mrcsd1_vrz1m0000gn/T/tmpbo6_ffnl
     #   asv
     #   dask
     #   distributed
@@ -594,21 +433,12 @@
     # via
     #   ipykernel
     #   jupyter-client
-<<<<<<< HEAD
-ray==2.32.0
-    # via -r /var/folders/5r/4t87zv7x32s7xv9fmnmbd8z80000gn/T/tmpnt4iu85d
+ray==2.34.0
+    # via -r /var/folders/wd/sx8dvgys011_mrcsd1_vrz1m0000gn/T/tmpbo6_ffnl
 readme-renderer==44.0
     # via twine
 recommonmark==0.7.1
-    # via -r /var/folders/5r/4t87zv7x32s7xv9fmnmbd8z80000gn/T/tmpnt4iu85d
-=======
-ray==2.34.0
-    # via -r /var/folders/wd/sx8dvgys011_mrcsd1_vrz1m0000gn/T/tmptmrbt8dt
-readme-renderer==44.0
-    # via twine
-recommonmark==0.7.1
-    # via -r /var/folders/wd/sx8dvgys011_mrcsd1_vrz1m0000gn/T/tmptmrbt8dt
->>>>>>> f6317d6c
+    # via -r /var/folders/wd/sx8dvgys011_mrcsd1_vrz1m0000gn/T/tmpbo6_ffnl
 referencing==0.35.1
     # via
     #   jsonschema
@@ -637,17 +467,10 @@
     #   jsonschema
     #   referencing
 scipy==1.13.1
-<<<<<<< HEAD
-    # via -r /var/folders/5r/4t87zv7x32s7xv9fmnmbd8z80000gn/T/tmpnt4iu85d
+    # via -r /var/folders/wd/sx8dvgys011_mrcsd1_vrz1m0000gn/T/tmpbo6_ffnl
 shapely==2.0.5
     # via
-    #   -r /var/folders/5r/4t87zv7x32s7xv9fmnmbd8z80000gn/T/tmpnt4iu85d
-=======
-    # via -r /var/folders/wd/sx8dvgys011_mrcsd1_vrz1m0000gn/T/tmptmrbt8dt
-shapely==2.0.5
-    # via
-    #   -r /var/folders/wd/sx8dvgys011_mrcsd1_vrz1m0000gn/T/tmptmrbt8dt
->>>>>>> f6317d6c
+    #   -r /var/folders/wd/sx8dvgys011_mrcsd1_vrz1m0000gn/T/tmpbo6_ffnl
     #   geopandas
 shellingham==1.5.4
     # via typer
@@ -671,11 +494,7 @@
     # via beautifulsoup4
 sphinx==7.3.7
     # via
-<<<<<<< HEAD
-    #   -r /var/folders/5r/4t87zv7x32s7xv9fmnmbd8z80000gn/T/tmpnt4iu85d
-=======
-    #   -r /var/folders/wd/sx8dvgys011_mrcsd1_vrz1m0000gn/T/tmptmrbt8dt
->>>>>>> f6317d6c
+    #   -r /var/folders/wd/sx8dvgys011_mrcsd1_vrz1m0000gn/T/tmpbo6_ffnl
     #   furo
     #   myst-nb
     #   myst-parser
@@ -686,45 +505,24 @@
     #   sphinx-design
     #   sphinx-docsearch
 sphinx-autodoc-typehints==1.14.1
-<<<<<<< HEAD
-    # via -r /var/folders/5r/4t87zv7x32s7xv9fmnmbd8z80000gn/T/tmpnt4iu85d
+    # via -r /var/folders/wd/sx8dvgys011_mrcsd1_vrz1m0000gn/T/tmpbo6_ffnl
 sphinx-basic-ng==1.0.0b2
     # via furo
 sphinx-copybutton==0.5.2
-    # via -r /var/folders/5r/4t87zv7x32s7xv9fmnmbd8z80000gn/T/tmpnt4iu85d
-sphinx-design==0.6.0
-    # via -r /var/folders/5r/4t87zv7x32s7xv9fmnmbd8z80000gn/T/tmpnt4iu85d
+    # via -r /var/folders/wd/sx8dvgys011_mrcsd1_vrz1m0000gn/T/tmpbo6_ffnl
+sphinx-design==0.6.1
+    # via -r /var/folders/wd/sx8dvgys011_mrcsd1_vrz1m0000gn/T/tmpbo6_ffnl
 sphinx-docsearch==0.0.7
-    # via -r /var/folders/5r/4t87zv7x32s7xv9fmnmbd8z80000gn/T/tmpnt4iu85d
-sphinxcontrib-applehelp==1.0.8
-=======
-    # via -r /var/folders/wd/sx8dvgys011_mrcsd1_vrz1m0000gn/T/tmptmrbt8dt
-sphinx-basic-ng==1.0.0b2
-    # via furo
-sphinx-copybutton==0.5.2
-    # via -r /var/folders/wd/sx8dvgys011_mrcsd1_vrz1m0000gn/T/tmptmrbt8dt
-sphinx-design==0.6.1
-    # via -r /var/folders/wd/sx8dvgys011_mrcsd1_vrz1m0000gn/T/tmptmrbt8dt
-sphinx-docsearch==0.0.7
-    # via -r /var/folders/wd/sx8dvgys011_mrcsd1_vrz1m0000gn/T/tmptmrbt8dt
+    # via -r /var/folders/wd/sx8dvgys011_mrcsd1_vrz1m0000gn/T/tmpbo6_ffnl
 sphinxcontrib-applehelp==2.0.0
->>>>>>> f6317d6c
     # via sphinx
 sphinxcontrib-devhelp==2.0.0
     # via sphinx
-<<<<<<< HEAD
-sphinxcontrib-htmlhelp==2.0.6
+sphinxcontrib-htmlhelp==2.1.0
     # via sphinx
 sphinxcontrib-jsmath==1.0.1
     # via sphinx
-sphinxcontrib-qthelp==1.0.8
-=======
-sphinxcontrib-htmlhelp==2.1.0
-    # via sphinx
-sphinxcontrib-jsmath==1.0.1
-    # via sphinx
 sphinxcontrib-qthelp==2.0.0
->>>>>>> f6317d6c
     # via sphinx
 sphinxcontrib-serializinghtml==2.0.0
     # via sphinx
@@ -771,7 +569,7 @@
     #   distributed
     #   ipykernel
     #   jupyter-client
-tqdm==4.66.4
+tqdm==4.66.5
     # via pooch
 traitlets==5.14.3
     # via
@@ -784,49 +582,26 @@
     #   nbclient
     #   nbformat
 twine==5.1.1
-<<<<<<< HEAD
-    # via -r /var/folders/5r/4t87zv7x32s7xv9fmnmbd8z80000gn/T/tmpnt4iu85d
+    # via -r /var/folders/wd/sx8dvgys011_mrcsd1_vrz1m0000gn/T/tmpbo6_ffnl
 typeguard==4.3.0
-    # via -r /var/folders/5r/4t87zv7x32s7xv9fmnmbd8z80000gn/T/tmpnt4iu85d
-=======
-    # via -r /var/folders/wd/sx8dvgys011_mrcsd1_vrz1m0000gn/T/tmptmrbt8dt
-typeguard==4.3.0
-    # via -r /var/folders/wd/sx8dvgys011_mrcsd1_vrz1m0000gn/T/tmptmrbt8dt
->>>>>>> f6317d6c
+    # via -r /var/folders/wd/sx8dvgys011_mrcsd1_vrz1m0000gn/T/tmpbo6_ffnl
 typer==0.12.3
     # via frictionless
 types-click==7.1.8
-<<<<<<< HEAD
-    # via -r /var/folders/5r/4t87zv7x32s7xv9fmnmbd8z80000gn/T/tmpnt4iu85d
-types-pkg-resources==0.1.3
-    # via -r /var/folders/5r/4t87zv7x32s7xv9fmnmbd8z80000gn/T/tmpnt4iu85d
+    # via -r /var/folders/wd/sx8dvgys011_mrcsd1_vrz1m0000gn/T/tmpbo6_ffnl
 types-pytz==2024.1.0.20240417
     # via
-    #   -r /var/folders/5r/4t87zv7x32s7xv9fmnmbd8z80000gn/T/tmpnt4iu85d
-    #   pandas-stubs
-types-pyyaml==6.0.12.20240311
-    # via -r /var/folders/5r/4t87zv7x32s7xv9fmnmbd8z80000gn/T/tmpnt4iu85d
-types-requests==2.32.0.20240712
-    # via -r /var/folders/5r/4t87zv7x32s7xv9fmnmbd8z80000gn/T/tmpnt4iu85d
-typing-extensions==4.12.2
-    # via
-    #   -r /var/folders/5r/4t87zv7x32s7xv9fmnmbd8z80000gn/T/tmpnt4iu85d
-=======
-    # via -r /var/folders/wd/sx8dvgys011_mrcsd1_vrz1m0000gn/T/tmptmrbt8dt
-types-pytz==2024.1.0.20240417
-    # via
-    #   -r /var/folders/wd/sx8dvgys011_mrcsd1_vrz1m0000gn/T/tmptmrbt8dt
+    #   -r /var/folders/wd/sx8dvgys011_mrcsd1_vrz1m0000gn/T/tmpbo6_ffnl
     #   pandas-stubs
 types-pyyaml==6.0.12.20240808
-    # via -r /var/folders/wd/sx8dvgys011_mrcsd1_vrz1m0000gn/T/tmptmrbt8dt
+    # via -r /var/folders/wd/sx8dvgys011_mrcsd1_vrz1m0000gn/T/tmpbo6_ffnl
 types-requests==2.32.0.20240712
-    # via -r /var/folders/wd/sx8dvgys011_mrcsd1_vrz1m0000gn/T/tmptmrbt8dt
+    # via -r /var/folders/wd/sx8dvgys011_mrcsd1_vrz1m0000gn/T/tmpbo6_ffnl
 types-setuptools==71.1.0.20240806
-    # via -r /var/folders/wd/sx8dvgys011_mrcsd1_vrz1m0000gn/T/tmptmrbt8dt
+    # via -r /var/folders/wd/sx8dvgys011_mrcsd1_vrz1m0000gn/T/tmpbo6_ffnl
 typing-extensions==4.12.2
     # via
-    #   -r /var/folders/wd/sx8dvgys011_mrcsd1_vrz1m0000gn/T/tmptmrbt8dt
->>>>>>> f6317d6c
+    #   -r /var/folders/wd/sx8dvgys011_mrcsd1_vrz1m0000gn/T/tmpbo6_ffnl
     #   anyio
     #   astroid
     #   black
@@ -845,11 +620,7 @@
     #   typing-inspect
     #   uvicorn
 typing-inspect==0.9.0
-<<<<<<< HEAD
-    # via -r /var/folders/5r/4t87zv7x32s7xv9fmnmbd8z80000gn/T/tmpnt4iu85d
-=======
-    # via -r /var/folders/wd/sx8dvgys011_mrcsd1_vrz1m0000gn/T/tmptmrbt8dt
->>>>>>> f6317d6c
+    # via -r /var/folders/wd/sx8dvgys011_mrcsd1_vrz1m0000gn/T/tmpbo6_ffnl
 tzdata==2024.1
     # via pandas
 urllib3==2.2.2
@@ -858,17 +629,8 @@
     #   requests
     #   twine
     #   types-requests
-<<<<<<< HEAD
-uvicorn==0.30.3
-    # via
-    #   -r /var/folders/5r/4t87zv7x32s7xv9fmnmbd8z80000gn/T/tmpnt4iu85d
-    #   fastapi
-uvloop==0.19.0
-    # via uvicorn
-=======
 uvicorn==0.30.5
-    # via -r /var/folders/wd/sx8dvgys011_mrcsd1_vrz1m0000gn/T/tmptmrbt8dt
->>>>>>> f6317d6c
+    # via -r /var/folders/wd/sx8dvgys011_mrcsd1_vrz1m0000gn/T/tmpbo6_ffnl
 validators==0.33.0
     # via frictionless
 virtualenv==20.26.3
@@ -880,20 +642,13 @@
     # via prompt-toolkit
 wrapt==1.16.0
     # via
-<<<<<<< HEAD
-    #   -r /var/folders/5r/4t87zv7x32s7xv9fmnmbd8z80000gn/T/tmpnt4iu85d
+    #   -r /var/folders/wd/sx8dvgys011_mrcsd1_vrz1m0000gn/T/tmpbo6_ffnl
     #   astroid
-xdoctest==1.1.5
-    # via -r /var/folders/5r/4t87zv7x32s7xv9fmnmbd8z80000gn/T/tmpnt4iu85d
+xdoctest==1.1.6
+    # via -r /var/folders/wd/sx8dvgys011_mrcsd1_vrz1m0000gn/T/tmpbo6_ffnl
 xxhash==3.4.1
     # via pooch
-=======
-    #   -r /var/folders/wd/sx8dvgys011_mrcsd1_vrz1m0000gn/T/tmptmrbt8dt
-    #   astroid
-xdoctest==1.1.6
-    # via -r /var/folders/wd/sx8dvgys011_mrcsd1_vrz1m0000gn/T/tmptmrbt8dt
->>>>>>> f6317d6c
 zict==3.0.0
     # via distributed
-zipp==3.19.2
+zipp==3.20.0
     # via importlib-metadata
"""Core pyspark dataframe container specification."""

from __future__ import annotations

import copy
import os
import warnings
from pathlib import Path
from typing import Any, Dict, List, Optional, Union, cast, overload

from pyspark.sql import DataFrame

from pandera import errors
from pandera.api.base.schema import BaseSchema
from pandera.api.checks import Check
from pandera.api.pyspark.error_handler import ErrorHandler
from pandera.api.pyspark.types import CheckList, PySparkDtypeInputTypes, StrictType
from pandera.backends.pyspark.container import DataFrameSchemaBackend
from pandera.backends.pyspark.utils import PANDERA_CONFIG
from pandera.dtypes import DataType, UniqueSettings
from pandera.engines import pyspark_engine
from pandera.backends.pyspark.utils import ConfigParams

N_INDENT_SPACES = 4


class DataFrameSchema(BaseSchema):  # pylint: disable=too-many-public-methods
    """A light-weight PySpark DataFrame validator."""

    BACKEND = DataFrameSchemaBackend()
    params = ConfigParams()

    def __init__(
        self,
        columns: Optional[  # type: ignore [name-defined]
            Dict[Any, "pandera.api.pyspark.components.Column"]  # type: ignore [name-defined]
        ] = None,
        checks: Optional[CheckList] = None,
        dtype: PySparkDtypeInputTypes = None,
        coerce: bool = False,
        strict: StrictType = False,
        name: Optional[str] = None,
        ordered: bool = False,
        unique: Optional[Union[str, List[str]]] = None,
        report_duplicates: UniqueSettings = "all",
        unique_column_names: bool = False,
        title: Optional[str] = None,
        description: Optional[str] = None,
        metadata: Optional[dict] = None,
    ) -> None:
        """Initialize DataFrameSchema validator.

        :param columns: a dict where keys are column names and values are
            Column objects specifying the datatypes and properties of a
            particular column.
        :type columns: mapping of column names and column schema component.
        :param checks: dataframe-wide checks.
        :param index: specify the datatypes and properties of the index.
        :param dtype: datatype of the dataframe. This overrides the data
            types specified in any of the columns. If a string is specified,
            then assumes one of the valid pyspark string values:
            https://spark.apache.org/docs/latest/sql-ref-datatypes.html.
        :param coerce: whether or not to coerce all of the columns on
            validation. This has no effect on columns where
            ``dtype=None``
        :param strict: ensure that all and only the columns defined in the
            schema are present in the dataframe. If set to 'filter',
            only the columns in the schema will be passed to the validated
            dataframe. If set to filter and columns defined in the schema
            are not present in the dataframe, will throw an error.
        :param name: name of the schema.
        :param ordered: whether or not to validate the columns order.
        :param unique: a list of columns that should be jointly unique.
        :param report_duplicates: how to report unique errors
            - `exclude_first`: report all duplicates except first occurence
            - `exclude_last`: report all duplicates except last occurence
            - `all`: (default) report all duplicates
        :param unique_column_names: whether or not column names must be unique.
        :param title: A human-readable label for the schema.
        :param description: An arbitrary textual description of the schema.
        :param metadata: An optional key-value data.

        :raises SchemaInitError: if impossible to build schema from parameters

        :examples:

        >>> import pandera as pa
        >>>
        >>> schema = pa.DataFrameSchema({
        ...     "str_column": pa.Column(str),
        ...     "float_column": pa.Column(float),
        ...     "int_column": pa.Column(int),
        ...     "date_column": pa.Column(pa.DateTime),
        ... })

        Use the pyspark API to define checks, which takes a function with
        the signature: ``ps.Dataframe -> Union[bool]`` where the
        output contains boolean values.

        >>> schema_withchecks = pa.DataFrameSchema({
        ...     "probability": pa.Column(
        ...         float, pa.Check(lambda s: (s >= 0) & (s <= 1))),
        ...
        ...     # check that the "category" column contains a few discrete
        ...     # values, and the majority of the entries are dogs.
        ...     "category": pa.Column(
        ...         str, [
        ...             pa.Check(lambda s: s.isin(["dog", "cat", "duck"])),
        ...             pa.Check(lambda s: (s == "dog").mean() > 0.5),
        ...         ]),
        ... })

        See :ref:`here<DataFrameSchemas>` for more usage details.

        """

        if columns is None:
            columns = {}
        _validate_columns(columns)
        columns = _columns_renamed(columns)

        if checks is None:
            checks = []
        if isinstance(checks, (Check)):
            checks = [checks]

        super().__init__(
            dtype=dtype,
            checks=checks,
            name=name,
            title=title,
            description=description,
            metadata=metadata,
        )

        self.columns: Dict[Any, "pandera.api.pyspark.components.Column"] = (  # type: ignore [name-defined]
            {} if columns is None else columns
        )

        if strict not in (
            False,
            True,
            "filter",
        ):
            raise errors.SchemaInitError(
                "strict parameter must equal either `True`, `False`, " "or `'filter'`."
            )

        self.strict: Union[bool, str] = strict
        self._coerce = coerce
        self.ordered = ordered
        self._unique = unique
        self.report_duplicates = report_duplicates
        self.unique_column_names = unique_column_names

        # this attribute is not meant to be accessed by users and is explicitly
        # set to True in the case that a schema is created by infer_schema.
        self._IS_INFERRED = False
        self.metadata = metadata

    @property
    def coerce(self) -> bool:
        """Whether to coerce series to specified type."""
        if isinstance(self.dtype, DataType):
            return self.dtype.auto_coerce or self._coerce
        return self._coerce

    @coerce.setter
    def coerce(self, value: bool) -> None:
        """Set coerce attribute"""
        self._coerce = value

    @property
    def unique(self):
        """List of columns that should be jointly unique."""
        return self._unique

    @unique.setter
    def unique(self, value: Optional[Union[str, List[str]]]) -> None:
        """Set unique attribute."""
        self._unique = [value] if isinstance(value, str) else value

    # the _is_inferred getter and setter methods are not public
    @property
    def _is_inferred(self) -> bool:
        return self._IS_INFERRED

    @_is_inferred.setter
    def _is_inferred(self, value: bool) -> None:
        self._IS_INFERRED = value

    @property
    def dtypes(self) -> Dict[str, DataType]:
        # pylint:disable=anomalous-backslash-in-string
        """
        A dict where the keys are column names and values are
        :class:`~pandera.dtypes.DataType` s for the column. Excludes columns
        where `regex=True`.

        :returns: dictionary of columns and their associated dtypes.
        """
        regex_columns = [name for name, col in self.columns.items() if col.regex]
        if regex_columns:
            warnings.warn(
                "Schema has columns specified as regex column names: "
                f"{regex_columns}. Use the `get_dtypes` to get the datatypes "
                "for these columns.",
                UserWarning,
            )
        return {n: c.dtype for n, c in self.columns.items() if not c.regex}

    @property
    def get_metadata(self) -> Optional[dict]:
        """Provide metadata for columns and schema level"""
        res = {"columns": {}}
        for k in self.columns.keys():
            res["columns"][k] = self.columns[k].properties["metadata"]

        res["dataframe"] = self.metadata

        meta = {}
        meta[self.name] = res
        return meta

    def get_dtypes(self, dataframe: DataFrame) -> Dict[str, DataType]:
        """
        Same as the ``dtype`` property, but expands columns where
        ``regex == True`` based on the supplied dataframe.

        :returns: dictionary of columns and their associated dtypes.
        """
        regex_dtype = {}
        for _, column in self.columns.items():
            if column.regex:
                regex_dtype.update(
                    {
                        c: column.dtype
                        for c in column.BACKEND.get_regex_columns(
                            column,
                            dataframe.columns,
                        )
                    }
                )
        return {
            **{n: c.dtype for n, c in self.columns.items() if not c.regex},
            **regex_dtype,
        }

    @property
    def dtype(
        self,
    ) -> DataType:
        """Get the dtype property."""
        return self._dtype  # type: ignore

    @dtype.setter
    def dtype(self, value: PySparkDtypeInputTypes) -> None:
        """Set the pyspark dtype property."""
        self._dtype = pyspark_engine.Engine.dtype(value) if value else None

    def coerce_dtype(self, check_obj: DataFrame) -> DataFrame:
        return self.BACKEND.coerce_dtype(check_obj, schema=self)

    def validate(
        self,
        check_obj: DataFrame,
        head: Optional[int] = None,
        tail: Optional[int] = None,
        sample: Optional[int] = None,
        random_state: Optional[int] = None,
        lazy: bool = True,
        inplace: bool = False,
    ):
        """Check if all columns in a dataframe have a column in the Schema.

        :param pd.DataFrame check_obj: the dataframe to be validated.
        :param head: validate the first n rows. Rows overlapping with `tail` or
            `sample` are de-duplicated.
        :param tail: validate the last n rows. Rows overlapping with `head` or
            `sample` are de-duplicated.
        :param sample: validate a random sample of n rows. Rows overlapping
            with `head` or `tail` are de-duplicated.
        :param random_state: random seed for the ``sample`` argument.
        :param lazy: if True, lazily evaluates dataframe against all validation
            checks and raises a ``SchemaErrors``. Otherwise, raise
            ``SchemaError`` as soon as one occurs.
        :param inplace: if True, applies coercion to the object of validation,
            otherwise creates a copy of the data.
        :returns: validated ``DataFrame``

        :raises SchemaError: when ``DataFrame`` violates built-in or custom
            checks.

        :example:

        Calling ``schema.validate`` returns the dataframe.


        >>> import pandera as pa
        >>>
        >>> df = spark.createDataFrame([(0.1, 'dog'), (0.4, 'dog'), (0.52, 'cat'), (0.23, 'duck'),
        ... (0.8, 'dog'), (0.76, 'dog')],schema=['probability','category'])
        >>>
        >>> schema_withchecks = pa.DataFrameSchema({
        ...     "probability": pa.Column(
        ...         float, pa.Check(lambda s: (s >= 0) & (s <= 1))),
        ...
        ...     # check that the "category" column contains a few discrete
        ...     # values, and the majority of the entries are dogs.
        ...     "category": pa.Column(
        ...         str, [
        ...             pa.Check(lambda s: s.isin(["dog", "cat", "duck"])),
        ...             pa.Check(lambda s: (s == "dog").mean() > 0.5),
        ...         ]),
        ... })
        >>>
        >>> schema_withchecks.validate(df)[["probability", "category"]]
           probability category
                 0.10      dog
                 0.40      dog
                 0.52      cat
                 0.23     duck
                 0.80      dog
                 0.76      dog
        """
<<<<<<< HEAD
        if PANDERA_CONFIG['VALIDATION'] == 'DISABLE':
=======
        if self.params['VALIDATION'] == 'DISABLE':
>>>>>>> b01075cf
            return
        error_handler = ErrorHandler(lazy)

        return self._validate(
            check_obj=check_obj,
            head=head,
            tail=tail,
            sample=sample,
            random_state=random_state,
            lazy=lazy,
            inplace=inplace,
            error_handler=error_handler,
        )

    def _validate(
        self,
        check_obj: DataFrame,
        head: Optional[int] = None,
        tail: Optional[int] = None,
        sample: Optional[int] = None,
        random_state: Optional[int] = None,
        lazy: bool = False,
        inplace: bool = False,
        error_handler: ErrorHandler = None,
    ):
        if self._is_inferred:
            warnings.warn(
                f"This {type(self)} is an inferred schema that hasn't been "
                "modified. It's recommended that you refine the schema "
                "by calling `add_columns`, `remove_columns`, or "
                "`update_columns` before using it to validate data.",
                UserWarning,
            )

        return self.BACKEND.validate(
            check_obj=check_obj,
            schema=self,
            head=head,
            tail=tail,
            sample=sample,
            random_state=random_state,
            lazy=lazy,
            inplace=inplace,
            error_handler=error_handler,
        )

    def __call__(
        self,
        dataframe: DataFrame,
        head: Optional[int] = None,
        tail: Optional[int] = None,
        sample: Optional[int] = None,
        random_state: Optional[int] = None,
        lazy: bool = True,
        inplace: bool = False,
    ):
        """Alias for :func:`DataFrameSchema.validate` method.

        :param pd.DataFrame dataframe: the dataframe to be validated.
        :param head: validate the first n rows. Rows overlapping with `tail` or
            `sample` are de-duplicated.
        :type head: int
        :param tail: validate the last n rows. Rows overlapping with `head` or
            `sample` are de-duplicated.
        :type tail: int
        :param sample: validate a random sample of n rows. Rows overlapping
            with `head` or `tail` are de-duplicated.
        :param random_state: random seed for the ``sample`` argument.
        :param lazy: if True, lazily evaluates dataframe against all validation
            checks and raises a ``SchemaErrors``. Otherwise, raise
            ``SchemaError`` as soon as one occurs.
        :param inplace: if True, applies coercion to the object of validation,
            otherwise creates a copy of the data.
        """
        return self.validate(dataframe, head, tail, sample, random_state, lazy, inplace)

    def __repr__(self) -> str:
        """Represent string for logging."""
        return (
            f"<Schema {self.__class__.__name__}("
            f"columns={self.columns}, "
            f"checks={self.checks}, "
            f"coerce={self.coerce}, "
            f"dtype={self._dtype}, "
            f"strict={self.strict}, "
            f"name={self.name}, "
            f"ordered={self.ordered}, "
            f"unique_column_names={self.unique_column_names}, "
            f"title={self.title}, "
            f"description='{self.description}, "
            f"metadata='{self.metadata}, "
            ")>"
        )

    def __str__(self) -> str:
        """Represent string for user inspection."""

        def _format_multiline(json_str, arg):
            return "\n".join(
                f"{indent}{line}" if i != 0 else f"{indent}{arg}={line}"
                for i, line in enumerate(json_str.split("\n"))
            )

        indent = " " * N_INDENT_SPACES
        if self.columns:
            columns_str = f"{indent}columns={{\n"
            for colname, col in self.columns.items():
                columns_str += f"{indent * 2}'{colname}': {col}\n"
            columns_str += f"{indent}}}"
        else:
            columns_str = f"{indent}columns={{}}"

        if self.checks:
            checks_str = f"{indent}checks=[\n"
            for check in self.checks:
                checks_str += f"{indent * 2}{check}\n"
            checks_str += f"{indent}]"
        else:
            checks_str = f"{indent}checks=[]"

        return (
            f"<Schema {self.__class__.__name__}(\n"
            f"{columns_str},\n"
            f"{checks_str},\n"
            f"{indent}coerce={self.coerce},\n"
            f"{indent}dtype={self._dtype},\n"
            f"{indent}strict={self.strict}\n"
            f"{indent}name={self.name},\n"
            f"{indent}ordered={self.ordered},\n"
            f"{indent}unique_column_names={self.unique_column_names},\n"
            f"{indent}metadata={self.metadata}, \n"
            ")>"
        )

    def __eq__(self, other: object) -> bool:
        if not isinstance(other, type(self)):
            return NotImplemented

        def _compare_dict(obj):
            return {k: v for k, v in obj.__dict__.items() if k != "_IS_INFERRED"}

        return _compare_dict(self) == _compare_dict(other)

    @classmethod
    def __get_validators__(cls):
        yield cls._pydantic_validate

    @classmethod
    def _pydantic_validate(cls, schema: Any) -> "DataFrameSchema":
        """Verify that the input is a compatible DataFrameSchema."""
        if not isinstance(schema, cls):  # type: ignore
            raise TypeError(f"{schema} is not a {cls}.")

        return cast("DataFrameSchema", schema)

    #####################
    # Schema IO Methods #
    #####################

    def to_script(self, fp: Union[str, Path] = None) -> "DataFrameSchema":
        """Create DataFrameSchema from yaml file.

        :param path: str, Path to write script
        :returns: dataframe schema.
        """
        # pylint: disable=import-outside-toplevel,cyclic-import,redefined-outer-name
        import pandera.io

        return pandera.io.to_script(self, fp)

    @classmethod
    def from_yaml(cls, yaml_schema) -> "DataFrameSchema":
        """Create DataFrameSchema from yaml file.

        :param yaml_schema: str, Path to yaml schema, or serialized yaml
            string.
        :returns: dataframe schema.
        """
        # pylint: disable=import-outside-toplevel,cyclic-import,redefined-outer-name
        import pandera.io

        return pandera.io.from_yaml(yaml_schema)

    @overload
    def to_yaml(self, stream: None = None) -> str:  # pragma: no cover
        ...

    @overload
    def to_yaml(self, stream: os.PathLike) -> None:  # pragma: no cover
        ...

    def to_yaml(self, stream: Optional[os.PathLike] = None) -> Optional[str]:
        """Write DataFrameSchema to yaml file.

        :param stream: file stream to write to. If None, dumps to string.
        :returns: yaml string if stream is None, otherwise returns None.
        """
        # pylint: disable=import-outside-toplevel,cyclic-import,redefined-outer-name
        import pandera.io

        return pandera.io.to_yaml(self, stream=stream)

    @classmethod
    def from_json(cls, source) -> "DataFrameSchema":
        """Create DataFrameSchema from json file.

        :param source: str, Path to json schema, or serialized yaml
            string.
        :returns: dataframe schema.
        """
        # pylint: disable=import-outside-toplevel,cyclic-import,redefined-outer-name
        import pandera.io

        return pandera.io.from_json(source)

    @overload
    def to_json(self, target: None = None, **kwargs) -> str:  # pragma: no cover
        ...

    @overload
    def to_json(self, target: os.PathLike, **kwargs) -> None:  # pragma: no cover
        ...

    def to_json(self, target: Optional[os.PathLike] = None, **kwargs) -> Optional[str]:
        """Write DataFrameSchema to json file.

        :param target: file target to write to. If None, dumps to string.
        :returns: json string if target is None, otherwise returns None.
        """
        # pylint: disable=import-outside-toplevel,cyclic-import,redefined-outer-name
        import pandera.io

        return pandera.io.to_json(self, target, **kwargs)


def _validate_columns(
    column_dict: dict[Any, "pandera.api.pyspark.components.Column"],  # type: ignore [name-defined]
) -> None:
    for column_name, column in column_dict.items():
        for check in column.checks:
            if check.groupby is None or callable(check.groupby):
                continue
            nonexistent_groupby_columns = [
                c for c in check.groupby if c not in column_dict
            ]
            if nonexistent_groupby_columns:
                raise errors.SchemaInitError(
                    f"groupby argument {nonexistent_groupby_columns} in "
                    f"Check for Column {column_name} not "
                    "specified in the DataFrameSchema."
                )


def _columns_renamed(
    columns: dict[Any, "pandera.api.pyspark.components.Column"],  # type: ignore [name-defined]
) -> dict[Any, "pandera.api.pyspark.components.Column"]:  # type: ignore [name-defined]
    def renamed(column, new_name):
        column = copy.deepcopy(column)
        column.set_name(new_name)
        return column

    return {
        column_name: renamed(column, column_name)
        for column_name, column in columns.items()
    }<|MERGE_RESOLUTION|>--- conflicted
+++ resolved
@@ -323,11 +323,7 @@
                  0.80      dog
                  0.76      dog
         """
-<<<<<<< HEAD
         if PANDERA_CONFIG['VALIDATION'] == 'DISABLE':
-=======
-        if self.params['VALIDATION'] == 'DISABLE':
->>>>>>> b01075cf
             return
         error_handler = ErrorHandler(lazy)
 

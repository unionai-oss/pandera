"""Class-based api for pandas models."""

import copy
import inspect
import os
import re
import typing
from typing import (
    Any,
    Callable,
    Dict,
    Iterable,
    List,
    Mapping,
    Optional,
    Set,
    Tuple,
    Type,
    TypeVar,
    Union,
    cast,
)

import pandas as pd

from pandera.strategies import pandas_strategies as st
from pandera.api.base.model import BaseModel
from pandera.api.checks import Check
from pandera.api.pandas.components import Column, Index, MultiIndex
from pandera.api.pandas.container import DataFrameSchema
from pandera.api.pandas.model_components import (
    CHECK_KEY,
    DATAFRAME_CHECK_KEY,
    CheckInfo,
    Field,
    FieldCheckInfo,
    FieldInfo,
)
from pandera.api.pandas.model_config import BaseConfig
from pandera.errors import SchemaInitError
from pandera.typing import INDEX_TYPES, SERIES_TYPES, AnnotationInfo
from pandera.typing.common import DataFrameBase

try:
    from typing_extensions import get_type_hints
except ImportError:
    from typing import get_type_hints  # type: ignore

try:
    from pydantic.fields import ModelField  # pylint:disable=unused-import

    HAS_PYDANTIC = True
except ImportError:
    HAS_PYDANTIC = False


SchemaIndex = Union[Index, MultiIndex]

_CONFIG_KEY = "Config"

MODEL_CACHE: Dict[Type["DataFrameModel"], DataFrameSchema] = {}
GENERIC_SCHEMA_CACHE: Dict[
    Tuple[Type["DataFrameModel"], Tuple[Type[Any], ...]],
    Type["DataFrameModel"],
] = {}

F = TypeVar("F", bound=Callable)
TDataFrameModel = TypeVar("TDataFrameModel", bound="DataFrameModel")


def docstring_substitution(*args: Any, **kwargs: Any) -> Callable[[F], F]:
    """Typed wrapper around pd.util.Substitution."""

    def decorator(func: F) -> F:
        return cast(F, pd.util.Substitution(*args, **kwargs)(func))

    return decorator


def _is_field(name: str) -> bool:
    """Ignore private and reserved keywords."""
    return not name.startswith("_") and name != _CONFIG_KEY


_config_options = [attr for attr in vars(BaseConfig) if _is_field(attr)]


def _extract_config_options_and_extras(
    config: Any,
) -> Tuple[Dict[str, Any], Dict[str, Any]]:
    config_options, extras = {}, {}
    for name, value in vars(config).items():
        if name in _config_options:
            config_options[name] = value
        elif _is_field(name):
            extras[name] = value
        # drop private/reserved keywords

    return config_options, extras


def _convert_extras_to_checks(extras: Dict[str, Any]) -> List[Check]:
    """
    New in GH#383.
    Any key not in BaseConfig keys is interpreted as defining a dataframe check. This function
    defines this conversion as follows:
        - Look up the key name in Check
        - If value is
            - tuple: interpret as args
            - dict: interpret as kwargs
            - anything else: interpret as the only argument to pass to Check
    """
    checks = []
    for name, value in extras.items():
        if isinstance(value, tuple):
            args, kwargs = value, {}
        elif isinstance(value, dict):
            args, kwargs = (), value
        else:
            args, kwargs = (value,), {}

        # dispatch directly to getattr to raise the correct exception
        checks.append(Check.__getattr__(name)(*args, **kwargs))

    return checks


class DataFrameModel(BaseModel):
    """Definition of a :class:`~pandera.api.pandas.container.DataFrameSchema`.

    *new in 0.5.0*

    .. important::

        This class is the new name for ``SchemaModel``, which will be deprecated
        in pandera version ``0.20.0``.

    See the :ref:`User Guide <dataframe_models>` for more.
    """

    Config: Type[BaseConfig] = BaseConfig
    __extras__: Optional[Dict[str, Any]] = None
    __schema__: Optional[DataFrameSchema] = None
    __config__: Optional[Type[BaseConfig]] = None

    #: Key according to `FieldInfo.name`
    __fields__: Mapping[str, Tuple[AnnotationInfo, FieldInfo]] = {}
    __checks__: Dict[str, List[Check]] = {}
    __root_checks__: List[Check] = []

    @docstring_substitution(validate_doc=DataFrameSchema.validate.__doc__)
    def __new__(cls, *args, **kwargs) -> DataFrameBase[TDataFrameModel]:  # type: ignore [misc]
        """%(validate_doc)s"""
        return cast(
            DataFrameBase[TDataFrameModel], cls.validate(*args, **kwargs)
        )

    def __init_subclass__(cls, **kwargs):
        """Ensure :class:`~pandera.api.pandas.model_components.FieldInfo` instances."""
        if "Config" in cls.__dict__:
            cls.Config.name = (
                cls.Config.name
                if hasattr(cls.Config, "name")
                else cls.__name__
            )
        else:
            cls.Config = type("Config", (BaseConfig,), {"name": cls.__name__})

        super().__init_subclass__(**kwargs)
        # pylint:disable=no-member
        subclass_annotations = cls.__dict__.get("__annotations__", {})
        for field_name in subclass_annotations.keys():
            if _is_field(field_name) and field_name not in cls.__dict__:
                # Field omitted
                field = Field()
                field.__set_name__(cls, field_name)
                setattr(cls, field_name, field)

        cls.__config__, cls.__extras__ = cls._collect_config_and_extras()

    def __class_getitem__(
        cls: Type[TDataFrameModel],
        params: Union[Type[Any], Tuple[Type[Any], ...]],
    ) -> Type[TDataFrameModel]:
        """Parameterize the class's generic arguments with the specified types"""
        if not hasattr(cls, "__parameters__"):
            raise TypeError(
                f"{cls.__name__} must inherit from typing.Generic before being parameterized"
            )
        # pylint: disable=no-member
        __parameters__: Tuple[TypeVar, ...] = cls.__parameters__  # type: ignore

        if not isinstance(params, tuple):
            params = (params,)
        if len(params) != len(__parameters__):
            raise ValueError(
                f"Expected {len(__parameters__)} generic arguments but found {len(params)}"
            )
        if (cls, params) in GENERIC_SCHEMA_CACHE:
            return typing.cast(
                Type[TDataFrameModel], GENERIC_SCHEMA_CACHE[(cls, params)]
            )

        param_dict: Dict[TypeVar, Type[Any]] = dict(
            zip(__parameters__, params)
        )
        extra: Dict[str, Any] = {"__annotations__": {}}
        for field, (annot_info, field_info) in cls._collect_fields().items():
            if isinstance(annot_info.arg, TypeVar):
                if annot_info.arg in param_dict:
                    raw_annot = annot_info.origin[param_dict[annot_info.arg]]  # type: ignore
                    if annot_info.optional:
                        raw_annot = Optional[raw_annot]
                    extra["__annotations__"][field] = raw_annot
                    extra[field] = copy.deepcopy(field_info)

        parameterized_name = (
            f"{cls.__name__}[{', '.join(p.__name__ for p in params)}]"
        )
        parameterized_cls = type(parameterized_name, (cls,), extra)
        GENERIC_SCHEMA_CACHE[(cls, params)] = parameterized_cls
        return parameterized_cls

    @classmethod
    def to_schema(cls) -> DataFrameSchema:
        """Create :class:`~pandera.DataFrameSchema` from the :class:`.DataFrameModel`."""
        if cls in MODEL_CACHE:
            return MODEL_CACHE[cls]

        mi_kwargs = {
            name[len("multiindex_") :]: value
            for name, value in vars(cls.__config__).items()
            if name.startswith("multiindex_")
        }

        cls.__fields__ = cls._collect_fields()
        for field, (annot_info, _) in cls.__fields__.items():
            if isinstance(annot_info.arg, TypeVar):
                raise SchemaInitError(f"Field {field} has a generic data type")

        check_infos = typing.cast(
            List[FieldCheckInfo], cls._collect_check_infos(CHECK_KEY)
        )

        cls.__checks__ = cls._extract_checks(
            check_infos, field_names=list(cls.__fields__.keys())
        )

        df_check_infos = cls._collect_check_infos(DATAFRAME_CHECK_KEY)
        df_custom_checks = cls._extract_df_checks(df_check_infos)
        df_registered_checks = _convert_extras_to_checks(
            {} if cls.__extras__ is None else cls.__extras__
        )
        cls.__root_checks__ = df_custom_checks + df_registered_checks

        columns, index = cls._build_columns_index(
            cls.__fields__, cls.__checks__, **mi_kwargs
        )
        kwargs = {}
        if cls.__config__ is not None:
            kwargs = {
                "dtype": cls.__config__.dtype,
                "coerce": cls.__config__.coerce,
                "strict": cls.__config__.strict,
                "name": cls.__config__.name,
                "ordered": cls.__config__.ordered,
                "unique": cls.__config__.unique,
                "title": cls.__config__.title,
                "description": cls.__config__.description or cls.__doc__,
                "unique_column_names": cls.__config__.unique_column_names,
<<<<<<< HEAD
                "add_missing_columns": cls.__config__.add_missing_columns,
=======
                "drop_invalid_rows": cls.__config__.drop_invalid_rows,
>>>>>>> deaddfb6
            }
        cls.__schema__ = DataFrameSchema(
            columns,
            index=index,
            checks=cls.__root_checks__,  # type: ignore
            **kwargs,  # type: ignore
        )
        if cls not in MODEL_CACHE:
            MODEL_CACHE[cls] = cls.__schema__  # type: ignore
        return cls.__schema__  # type: ignore

    @classmethod
    def to_yaml(cls, stream: Optional[os.PathLike] = None):
        """
        Convert `Schema` to yaml using `io.to_yaml`.
        """
        return cls.to_schema().to_yaml(stream)

    @classmethod
    @docstring_substitution(validate_doc=DataFrameSchema.validate.__doc__)
    def validate(
        cls: Type[TDataFrameModel],
        check_obj: pd.DataFrame,
        head: Optional[int] = None,
        tail: Optional[int] = None,
        sample: Optional[int] = None,
        random_state: Optional[int] = None,
        lazy: bool = False,
        inplace: bool = False,
    ) -> DataFrameBase[TDataFrameModel]:
        """%(validate_doc)s"""
        return cast(
            DataFrameBase[TDataFrameModel],
            cls.to_schema().validate(
                check_obj, head, tail, sample, random_state, lazy, inplace
            ),
        )

    @classmethod
    @docstring_substitution(strategy_doc=DataFrameSchema.strategy.__doc__)
    @st.strategy_import_error
    def strategy(cls: Type[TDataFrameModel], **kwargs):
        """%(strategy_doc)s"""
        return cls.to_schema().strategy(**kwargs)

    @classmethod
    @docstring_substitution(example_doc=DataFrameSchema.strategy.__doc__)
    @st.strategy_import_error
    def example(
        cls: Type[TDataFrameModel],
        **kwargs,
    ) -> DataFrameBase[TDataFrameModel]:
        """%(example_doc)s"""
        return cast(
            DataFrameBase[TDataFrameModel], cls.to_schema().example(**kwargs)
        )

    @classmethod
    def _build_columns_index(  # pylint:disable=too-many-locals
        cls,
        fields: Dict[str, Tuple[AnnotationInfo, FieldInfo]],
        checks: Dict[str, List[Check]],
        **multiindex_kwargs: Any,
    ) -> Tuple[Dict[str, Column], Optional[Union[Index, MultiIndex]],]:
        index_count = sum(
            annotation.origin in INDEX_TYPES
            for annotation, _ in fields.values()
        )

        columns: Dict[str, Column] = {}
        indices: List[Index] = []
        for field_name, (annotation, field) in fields.items():
            field_checks = checks.get(field_name, [])
            field_name = field.name
            check_name = getattr(field, "check_name", None)

            if annotation.metadata:
                if field.dtype_kwargs:
                    raise TypeError(
                        "Cannot specify redundant 'dtype_kwargs' "
                        + f"for {annotation.raw_annotation}."
                        + "\n Usage Tip: Drop 'typing.Annotated'."
                    )
                dtype_kwargs = _get_dtype_kwargs(annotation)
                dtype = annotation.arg(**dtype_kwargs)  # type: ignore
            elif annotation.default_dtype:
                dtype = annotation.default_dtype
            else:
                dtype = annotation.arg

            dtype = None if dtype is Any else dtype

            if (
                annotation.origin is None
                or annotation.origin in SERIES_TYPES
                or annotation.raw_annotation in SERIES_TYPES
            ):
                col_constructor = field.to_column if field else Column

                if check_name is False:
                    raise SchemaInitError(
                        f"'check_name' is not supported for {field_name}."
                    )

                columns[field_name] = col_constructor(  # type: ignore
                    dtype,
                    required=not annotation.optional,
                    checks=field_checks,
                    name=field_name,
                )
            elif (
                annotation.origin in INDEX_TYPES
                or annotation.raw_annotation in INDEX_TYPES
            ):
                if annotation.optional:
                    raise SchemaInitError(
                        f"Index '{field_name}' cannot be Optional."
                    )

                if check_name is False or (
                    # default single index
                    check_name is None
                    and index_count == 1
                ):
                    field_name = None  # type:ignore

                index_constructor = field.to_index if field else Index
                index = index_constructor(  # type: ignore
                    dtype, checks=field_checks, name=field_name
                )
                indices.append(index)
            else:
                raise SchemaInitError(
                    f"Invalid annotation '{field_name}: "
                    f"{annotation.raw_annotation}'"
                )

        return columns, _build_schema_index(indices, **multiindex_kwargs)

    @classmethod
    def _get_model_attrs(cls) -> Dict[str, Any]:
        """Return all attributes.
        Similar to inspect.get_members but bypass descriptors __get__.
        """
        bases = inspect.getmro(cls)[:-1]  # bases -> DataFrameModel -> object
        attrs = {}
        for base in reversed(bases):
            if issubclass(base, DataFrameModel):
                attrs.update(base.__dict__)
        return attrs

    @classmethod
    def _collect_fields(cls) -> Dict[str, Tuple[AnnotationInfo, FieldInfo]]:
        """Centralize publicly named fields and their corresponding annotations."""
        annotations = get_type_hints(  # pylint:disable=unexpected-keyword-arg
            cls, include_extras=True  # type: ignore [call-arg]
        )
        attrs = cls._get_model_attrs()

        missing = []
        for name, attr in attrs.items():
            if inspect.isroutine(attr):
                continue
            if not _is_field(name):
                annotations.pop(name, None)
            elif name not in annotations:
                missing.append(name)

        if missing:
            raise SchemaInitError(f"Found missing annotations: {missing}")

        fields = {}
        for field_name, annotation in annotations.items():
            field = attrs[field_name]  # __init_subclass__ guarantees existence
            if not isinstance(field, FieldInfo):
                raise SchemaInitError(
                    f"'{field_name}' can only be assigned a 'Field', "
                    + f"not a '{type(field)}.'"
                )
            fields[field.name] = (AnnotationInfo(annotation), field)
        return fields

    @classmethod
    def _collect_config_and_extras(
        cls,
    ) -> Tuple[Type[BaseConfig], Dict[str, Any]]:
        """Collect config options from bases, splitting off unknown options."""
        bases = inspect.getmro(cls)[:-1]
        bases = tuple(
            base for base in bases if issubclass(base, DataFrameModel)
        )
        root_model, *models = reversed(bases)

        options, extras = _extract_config_options_and_extras(root_model.Config)

        for model in models:
            config = getattr(model, _CONFIG_KEY, {})
            base_options, base_extras = _extract_config_options_and_extras(
                config
            )
            options.update(base_options)
            extras.update(base_extras)

        return type("Config", (BaseConfig,), options), extras

    @classmethod
    def _collect_check_infos(cls, key: str) -> List[CheckInfo]:
        """Collect inherited check metadata from bases.
        Inherited classmethods are not in cls.__dict__, that's why we need to
        walk the inheritance tree.
        """
        bases = inspect.getmro(cls)[:-2]  # bases -> DataFrameModel -> object
        bases = tuple(
            base for base in bases if issubclass(base, DataFrameModel)
        )

        method_names = set()
        check_infos = []
        for base in bases:
            for attr_name, attr_value in vars(base).items():
                check_info = getattr(attr_value, key, None)
                if not isinstance(check_info, CheckInfo):
                    continue
                if attr_name in method_names:  # check overridden by subclass
                    continue
                method_names.add(attr_name)
                check_infos.append(check_info)
        return check_infos

    @classmethod
    def _extract_checks(
        cls, check_infos: List[FieldCheckInfo], field_names: List[str]
    ) -> Dict[str, List[Check]]:
        """Collect field annotations from bases in mro reverse order."""
        checks: Dict[str, List[Check]] = {}
        for check_info in check_infos:
            check_info_fields = {
                field.name if isinstance(field, FieldInfo) else field
                for field in check_info.fields
            }
            if check_info.regex:
                matched = _regex_filter(field_names, check_info_fields)
            else:
                matched = check_info_fields

            check_ = check_info.to_check(cls)

            for field in matched:
                if field not in field_names:
                    raise SchemaInitError(
                        f"Check {check_.name} is assigned to a non-existing field '{field}'."
                    )
                if field not in checks:
                    checks[field] = []
                checks[field].append(check_)
        return checks

    @classmethod
    def _extract_df_checks(cls, check_infos: List[CheckInfo]) -> List[Check]:
        """Collect field annotations from bases in mro reverse order."""
        return [check_info.to_check(cls) for check_info in check_infos]

    @classmethod
    def __get_validators__(cls):
        yield cls.pydantic_validate

    @classmethod
    def pydantic_validate(cls, schema_model: Any) -> "DataFrameModel":
        """Verify that the input is a compatible dataframe model."""
        if not inspect.isclass(schema_model):  # type: ignore
            raise TypeError(f"{schema_model} is not a pandera.DataFrameModel")

        if not issubclass(schema_model, cls):  # type: ignore
            raise TypeError(f"{schema_model} does not inherit {cls}.")

        try:
            schema_model.to_schema()
        except SchemaInitError as exc:
            raise ValueError(
                f"Cannot use {cls} as a pydantic type as its "
                "DataFrameModel cannot be converted to a DataFrameSchema.\n"
                f"Please revisit the model to address the following errors:"
                f"\n{exc}"
            ) from exc

        return cast("DataFrameModel", schema_model)

    @classmethod
    def __modify_schema__(cls, field_schema):
        """Update pydantic field schema."""
        field_schema.update(_to_json_schema(cls.to_schema()))


SchemaModel = DataFrameModel
"""
Alias for DataFrameModel.

.. warning::

   This subclass is necessary for backwards compatibility, and will be
   deprecated in pandera version ``0.20.0`` in favor of
   :py:class:`~pandera.api.pandas.model.DataFrameModel`
"""


def _build_schema_index(
    indices: List[Index], **multiindex_kwargs: Any
) -> Optional[SchemaIndex]:
    index: Optional[SchemaIndex] = None
    if indices:
        if len(indices) == 1:
            index = indices[0]
        else:
            index = MultiIndex(indices, **multiindex_kwargs)
    return index


def _regex_filter(seq: Iterable, regexps: Iterable[str]) -> Set[str]:
    """Filter items matching at least one of the regexes."""
    matched: Set[str] = set()
    for regex in regexps:
        pattern = re.compile(regex)
        matched.update(filter(pattern.match, seq))
    return matched


def _get_dtype_kwargs(annotation: AnnotationInfo) -> Dict[str, Any]:
    sig = inspect.signature(annotation.arg)  # type: ignore
    dtype_arg_names = list(sig.parameters.keys())
    if len(annotation.metadata) != len(dtype_arg_names):  # type: ignore
        raise TypeError(
            f"Annotation '{annotation.arg.__name__}' requires "  # type: ignore
            + f"all positional arguments {dtype_arg_names}."
        )
    return dict(zip(dtype_arg_names, annotation.metadata))  # type: ignore


def _to_json_schema(dataframe_schema):
    """Serialize schema metadata into json-schema format.

    :param dataframe_schema: schema to write to json-schema format.

    .. note::

        This function is currently does not fully specify a pandera schema,
        and is primarily used internally to render OpenAPI docs via the
        FastAPI integration.
    """
    empty = pd.DataFrame(columns=dataframe_schema.columns.keys()).astype(
        {k: v.type for k, v in dataframe_schema.dtypes.items()}
    )
    table_schema = pd.io.json.build_table_schema(empty)

    def _field_json_schema(field):
        return {
            "type": "array",
            "items": {"type": field["type"]},
        }

    return {
        "title": dataframe_schema.name or "pandera.DataFrameSchema",
        "type": "object",
        "properties": {
            field["name"]: _field_json_schema(field)
            for field in table_schema["fields"]
        },
    }<|MERGE_RESOLUTION|>--- conflicted
+++ resolved
@@ -268,11 +268,9 @@
                 "title": cls.__config__.title,
                 "description": cls.__config__.description or cls.__doc__,
                 "unique_column_names": cls.__config__.unique_column_names,
-<<<<<<< HEAD
                 "add_missing_columns": cls.__config__.add_missing_columns,
-=======
                 "drop_invalid_rows": cls.__config__.drop_invalid_rows,
->>>>>>> deaddfb6
+
             }
         cls.__schema__ = DataFrameSchema(
             columns,

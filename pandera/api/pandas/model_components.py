--- conflicted
+++ resolved
@@ -70,11 +70,8 @@
             checks=checks,
             title=self.title,
             description=self.description,
-<<<<<<< HEAD
+            default=self.default,
             metadata=self.metadata,
-=======
-            default=self.default,
->>>>>>> 74be58cf
         )
 
     @property
@@ -142,11 +139,8 @@
     dtype_kwargs: Optional[Dict[str, Any]] = None,
     title: Optional[str] = None,
     description: Optional[str] = None,
-<<<<<<< HEAD
+    default: Optional[Any] = None,
     metadata: Optional[dict] = None,
-=======
-    default: Optional[Any] = None,
->>>>>>> 74be58cf
     **kwargs,
 ) -> Any:
     """Used to provide extra information about a field of a DataFrameModel.
@@ -175,11 +169,8 @@
         field.
     :param title: A human-readable label for the field.
     :param description: An arbitrary textual description of the field.
-<<<<<<< HEAD
+    :param default: Optional default value of the field.
     :param metadata: An optional key-value data.
-=======
-    :param default: Optional default value of the field.
->>>>>>> 74be58cf
     :param kwargs: Specify custom checks that have been registered with the
         :class:`~pandera.extensions.register_check_method` decorator.
     """

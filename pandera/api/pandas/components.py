--- conflicted
+++ resolved
@@ -10,14 +10,11 @@
 from pandera.api.pandas.array import ArraySchema
 from pandera.api.pandas.container import DataFrameSchema
 from pandera.api.pandas.types import CheckList, PandasDtypeInputTypes
-<<<<<<< HEAD
 from pandera.backends.pandas.components import (
     ColumnBackend,
     IndexBackend,
     MultiIndexBackend,
 )
-=======
->>>>>>> 74be58cf
 from pandera.dtypes import UniqueSettings
 
 
@@ -37,11 +34,8 @@
         regex: bool = False,
         title: Optional[str] = None,
         description: Optional[str] = None,
-<<<<<<< HEAD
+        default: Optional[Any] = None,
         metadata: Optional[dict] = None,
-=======
-        default: Optional[Any] = None,
->>>>>>> 74be58cf
     ) -> None:
         """Create column validator object.
 
@@ -65,11 +59,8 @@
             regex pattern to apply to multiple columns in a dataframe.
         :param title: A human-readable label for the column.
         :param description: An arbitrary textual description of the column.
-<<<<<<< HEAD
+        :param default: The default value for missing values in the column.
         :param metadata: An optional key value data.
-=======
-        :param default: The default value for missing values in the column.
->>>>>>> 74be58cf
 
         :raises SchemaInitError: if impossible to build schema from parameters
 
@@ -100,11 +91,8 @@
             name=name,
             title=title,
             description=description,
-<<<<<<< HEAD
+            default=default,
             metadata=metadata,
-=======
-            default=default,
->>>>>>> 74be58cf
         )
         if (
             name is not None
@@ -140,11 +128,8 @@
             "regex": self.regex,
             "title": self.title,
             "description": self.description,
-<<<<<<< HEAD
+            "default": self.default,
             "metadata": self.metadata,
-=======
-            "default": self.default,
->>>>>>> 74be58cf
         }
 
     def set_name(self, name: str):
@@ -194,9 +179,7 @@
             inplace=inplace,
         )
 
-    def get_regex_columns(
-        self, columns: Union[pd.Index, pd.MultiIndex]
-    ) -> Iterable:
+    def get_regex_columns(self, columns: Union[pd.Index, pd.MultiIndex]) -> Iterable:
         """Get matching column names based on regex column name pattern.
 
         :param columns: columns to regex pattern match
@@ -214,10 +197,7 @@
             return NotImplemented
 
         def _compare_dict(obj):
-            return {
-                k: v if k != "_checks" else set(v)
-                for k, v in obj.__dict__.items()
-            }
+            return {k: v if k != "_checks" else set(v) for k, v in obj.__dict__.items()}
 
         return _compare_dict(self) == _compare_dict(other)
 
@@ -258,13 +238,7 @@
                 "ignore",
                 category=hypothesis.errors.NonInteractiveExampleWarning,
             )
-            return (
-                super()
-                .strategy(size=size)
-                .example()
-                .rename(self.name)
-                .to_frame()
-            )
+            return super().strategy(size=size).example().rename(self.name).to_frame()
 
 
 class Index(ArraySchema):

--- conflicted
+++ resolved
@@ -12,13 +12,6 @@
 from pandera.api.checks import Check
 from pandera.api.hypotheses import Hypothesis
 from pandera.api.pandas.types import CheckList, PandasDtypeInputTypes, is_field
-<<<<<<< HEAD
-from pandera.backends.pandas.array import (
-    ArraySchemaBackend,
-    SeriesSchemaBackend,
-)
-=======
->>>>>>> 74be58cf
 from pandera.dtypes import DataType, UniqueSettings
 from pandera.engines import pandas_engine
 
@@ -39,11 +32,8 @@
         name: Any = None,
         title: Optional[str] = None,
         description: Optional[str] = None,
-<<<<<<< HEAD
+        default: Optional[Any] = None,
         metadata: Optional[dict] = None,
-=======
-        default: Optional[Any] = None,
->>>>>>> 74be58cf
     ) -> None:
         """Initialize array schema.
 
@@ -69,12 +59,8 @@
         :param name: column name in dataframe to validate.
         :param title: A human-readable label for the series.
         :param description: An arbitrary textual description of the series.
-<<<<<<< HEAD
         :param metadata: An optional key-value data.
         :type nullable: bool
-=======
-        :param default: The default value for missing values in the series.
->>>>>>> 74be58cf
         """
 
         super().__init__(
@@ -98,11 +84,8 @@
         self.report_duplicates = report_duplicates
         self.title = title
         self.description = description
-<<<<<<< HEAD
+        self.default = default
         self.metadata = metadata
-=======
-        self.default = default
->>>>>>> 74be58cf
 
         for check in self.checks:
             if check.groupby is not None and not self._allow_groupby:
@@ -210,9 +193,7 @@
         inplace: bool = False,
     ) -> Union[pd.DataFrame, pd.Series]:
         """Alias for ``validate`` method."""
-        return self.validate(
-            check_obj, head, tail, sample, random_state, lazy, inplace
-        )
+        return self.validate(check_obj, head, tail, sample, random_state, lazy, inplace)
 
     def __eq__(self, other):
         return self.__dict__ == other.__dict__

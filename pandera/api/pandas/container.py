--- conflicted
+++ resolved
@@ -49,11 +49,8 @@
         add_missing_columns: bool = False,
         title: Optional[str] = None,
         description: Optional[str] = None,
-<<<<<<< HEAD
         metadata: Optional[dict] = None,
-=======
         drop_invalid_rows: bool = False,
->>>>>>> 631089c9
     ) -> None:
         """Initialize DataFrameSchema validator.
 
@@ -87,11 +84,8 @@
             value, if specified in column schema, or NaN if column is nullable.
         :param title: A human-readable label for the schema.
         :param description: An arbitrary textual description of the schema.
-<<<<<<< HEAD
         :param metadata: An optional key-value data.
-=======
         :param drop_invalid_rows: if True, drop invalid rows on validation.
->>>>>>> 631089c9
 
         :raises SchemaInitError: if impossible to build schema from parameters
 
@@ -454,13 +448,10 @@
             f"strict={self.strict}, "
             f"name={self.name}, "
             f"ordered={self.ordered}, "
-<<<<<<< HEAD
             f"unique_column_names={self.unique_column_names}"
             f"metadata='{self.metadata}, "
-=======
             f"unique_column_names={self.unique_column_names}, "
             f"add_missing_columns={self.add_missing_columns}"
->>>>>>> 631089c9
             ")>"
         )
 
@@ -510,11 +501,8 @@
             f"{indent}name={self.name},\n"
             f"{indent}ordered={self.ordered},\n"
             f"{indent}unique_column_names={self.unique_column_names},\n"
-<<<<<<< HEAD
             f"{indent}metadata={self.metadata}, \n"
-=======
             f"{indent}add_missing_columns={self.add_missing_columns}\n"
->>>>>>> 631089c9
             ")>"
         )
 
@@ -586,11 +574,8 @@
             name=None,
             ordered=False,
             unique_column_names=False,
-<<<<<<< HEAD
             metadata=None,
-=======
             add_missing_columns=False
->>>>>>> 631089c9
         )>
 
         .. seealso:: :func:`remove_columns`
@@ -642,11 +627,8 @@
             name=None,
             ordered=False,
             unique_column_names=False,
-<<<<<<< HEAD
             metadata=None,
-=======
             add_missing_columns=False
->>>>>>> 631089c9
         )>
 
         .. seealso:: :func:`add_columns`
@@ -709,11 +691,8 @@
             name=None,
             ordered=False,
             unique_column_names=False,
-<<<<<<< HEAD
             metadata=None,
-=======
             add_missing_columns=False
->>>>>>> 631089c9
         )>
 
         .. seealso:: :func:`rename_columns`
@@ -777,11 +756,8 @@
             name=None,
             ordered=False,
             unique_column_names=False,
-<<<<<<< HEAD
             metadata=None,
-=======
             add_missing_columns=False
->>>>>>> 631089c9
         )>
 
         """
@@ -864,11 +840,8 @@
             name=None,
             ordered=False,
             unique_column_names=False,
-<<<<<<< HEAD
             metadata=None,
-=======
             add_missing_columns=False
->>>>>>> 631089c9
         )>
 
         .. seealso:: :func:`update_column`
@@ -947,11 +920,8 @@
             name=None,
             ordered=False,
             unique_column_names=False,
-<<<<<<< HEAD
             metadata=None,
-=======
             add_missing_columns=False
->>>>>>> 631089c9
         )>
 
         .. note:: If an index is present in the schema, it will also be
@@ -1018,11 +988,8 @@
             name=None,
             ordered=False,
             unique_column_names=False,
-<<<<<<< HEAD
             metadata=None,
-=======
             add_missing_columns=False
->>>>>>> 631089c9
         )>
 
         If you have an existing index in your schema, and you would like to
@@ -1059,11 +1026,8 @@
             name=None,
             ordered=False,
             unique_column_names=False,
-<<<<<<< HEAD
             metadata=None,
-=======
             add_missing_columns=False
->>>>>>> 631089c9
         )>
 
         .. seealso:: :func:`reset_index`
@@ -1161,11 +1125,8 @@
             name=None,
             ordered=False,
             unique_column_names=False,
-<<<<<<< HEAD
             metadata=None,
-=======
             add_missing_columns=False
->>>>>>> 631089c9
         )>
 
         This reclassifies an index (or indices) as a column (or columns).
@@ -1196,11 +1157,8 @@
             name=None,
             ordered=False,
             unique_column_names=False,
-<<<<<<< HEAD
             metadata=None,
-=======
             add_missing_columns=False
->>>>>>> 631089c9
         )>
 
         .. seealso:: :func:`set_index`

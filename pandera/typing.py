"""Typing definitions and helpers."""
# pylint:disable=abstract-method,disable=too-many-ancestors
from typing import TYPE_CHECKING, Any, Generic, Type, TypeVar

import pandas as pd
import typing_inspect

from . import dtypes
from .engines import numpy_engine, pandas_engine
from .errors import SchemaError, SchemaInitError

try:
    from pydantic.fields import ModelField
except ImportError:
    ModelField = Any

try:
    from typing import _GenericAlias  # type: ignore[attr-defined]
except ImportError:  # pragma: no cover
    _GenericAlias = None


Bool = dtypes.Bool  #: ``"bool"`` numpy dtype
DateTime = dtypes.DateTime  #: ``"datetime64[ns]"`` numpy dtype
Timedelta = dtypes.Timedelta  #: ``"timedelta64[ns]"`` numpy dtype
Category = dtypes.Category  #: pandas ``"categorical"`` datatype
Float = dtypes.Float  #: ``"float"`` numpy dtype
Float16 = dtypes.Float16  #: ``"float16"`` numpy dtype
Float32 = dtypes.Float32  #: ``"float32"`` numpy dtype
Float64 = dtypes.Float64  #: ``"float64"`` numpy dtype
Int = dtypes.Int  #: ``"int"`` numpy dtype
Int8 = dtypes.Int8  #: ``"int8"`` numpy dtype
Int16 = dtypes.Int16  #: ``"int16"`` numpy dtype
Int32 = dtypes.Int32  #: ``"int32"`` numpy dtype
Int64 = dtypes.Int64  #: ``"int64"`` numpy dtype
UInt8 = dtypes.UInt8  #: ``"uint8"`` numpy dtype
UInt16 = dtypes.UInt16  #: ``"uint16"`` numpy dtype
UInt32 = dtypes.UInt32  #: ``"uint32"`` numpy dtype
UInt64 = dtypes.UInt64  #: ``"uint64"`` numpy dtype
INT8 = pandas_engine.INT8  #: ``"Int8"`` pandas dtype:: pandas 0.24.0+
INT16 = pandas_engine.INT16  #: ``"Int16"`` pandas dtype: pandas 0.24.0+
INT32 = pandas_engine.INT32  #: ``"Int32"`` pandas dtype: pandas 0.24.0+
INT64 = pandas_engine.INT64  #: ``"Int64"`` pandas dtype: pandas 0.24.0+
UINT8 = pandas_engine.UINT8  #: ``"UInt8"`` pandas dtype:: pandas 0.24.0+
UINT16 = pandas_engine.UINT16  #: ``"UInt16"`` pandas dtype: pandas 0.24.0+
UINT32 = pandas_engine.UINT32  #: ``"UInt32"`` pandas dtype: pandas 0.24.0+
UINT64 = pandas_engine.UINT64  #: ``"UInt64"`` pandas dtype: pandas 0.24.0+
Object = numpy_engine.Object  #: ``"object"`` numpy dtype
String = dtypes.String  #: ``"str"`` numpy dtype
#: ``"string"`` pandas dtypes: pandas 1.0.0+. For <1.0.0, this enum will
#: fall back on the str-as-object-array representation.
STRING = pandas_engine.STRING  #: ``"str"`` numpy dtype

GenericDtype = TypeVar(  # type: ignore
    "GenericDtype",
    bool,
    int,
    str,
    float,
    pd.core.dtypes.base.ExtensionDtype,
    Bool,
    DateTime,
    Timedelta,
    Category,
    Float,
    Float16,
    Float32,
    Float64,
    Int,
    Int8,
    Int16,
    Int32,
    Int64,
    UInt8,
    UInt16,
    UInt32,
    UInt64,
    INT8,
    INT16,
    INT32,
    INT64,
    UINT8,
    UINT16,
    UINT32,
    UINT64,
    Object,
    String,
    STRING,
    covariant=True,
)
Schema = TypeVar("Schema", bound="SchemaModel")  # type: ignore


# pylint:disable=too-few-public-methods
class Index(pd.Index, Generic[GenericDtype]):
    """Representation of pandas.Index, only used for type annotation.

    *new in 0.5.0*
    """


# pylint:disable=too-few-public-methods
class Series(pd.Series, Generic[GenericDtype]):  # type: ignore
    """Representation of pandas.Series, only used for type annotation.

    *new in 0.5.0*
    """

    if hasattr(pd.Series, "__class_getitem__") and _GenericAlias:

        def __class_getitem__(cls, item):
            """Define this to override the patch that koalas performs on pandas.

            https://github.com/databricks/koalas/blob/master/databricks/koalas/__init__.py#L207-L223
            """
            return _GenericAlias(cls, item)

    def __get__(
        self, instance: object, owner: Type
    ) -> str:  # pragma: no cover
        raise AttributeError("Series should resolve to Field-s")


# pylint:disable=invalid-name
if TYPE_CHECKING:
    T = TypeVar("T")  # pragma: no cover
else:
    T = Schema


# pylint:disable=too-few-public-methods
class DataFrame(pd.DataFrame, Generic[T]):
    """
    Representation of pandas.DataFrame, only used for type annotation.

    *new in 0.5.0*
    """

<<<<<<< HEAD
    @classmethod
    def __get_validators__(cls):
        yield cls._pydantic_validate

    @classmethod
    def _pydantic_validate(
        cls, df: pd.DataFrame, field: ModelField
    ) -> pd.DataFrame:
        """Verify that the input is a pandas dataframe that meets all
        schema requirements."""
        if not isinstance(df, pd.DataFrame):
            raise TypeError("Expected a pandas DataFrame")

        if not field.sub_fields:
            raise TypeError(
                "Expected a typed pandera.typing.DataFrame,"
                " e.g. DataFrame[Schema]"
            )
        schema_model = field.sub_fields[0].type_
        try:
            schema = schema_model.to_schema()
        except SchemaInitError as exc:
            raise ValueError(
                f"Cannot use {cls.__name__} as a pydantic type as its "
                "SchemaModel cannot be converted to a DataFrameSchema.\n"
                f"Please revisit the model to address the following errors:"
                f"\n{exc}"
            ) from exc

        try:
            return schema.validate(df)
        except SchemaError as exc:
            raise ValueError(str(exc)) from exc
=======
    if hasattr(pd.Series, "__class_getitem__") and _GenericAlias:

        def __class_getitem__(cls, item):
            """Define this to override the patch that koalas performs on pandas.

            https://github.com/databricks/koalas/blob/master/databricks/koalas/__init__.py#L207-L223
            """
            return _GenericAlias(cls, item)
>>>>>>> a54763c1


class AnnotationInfo:  # pylint:disable=too-few-public-methods
    """Captures extra information about an annotation.

    Attributes:
        origin: The non-parameterized generic class.
        arg: The first generic type (SchemaModel does not support more than 1 argument).
        literal: Whether the annotation is a literal.
        optional: Whether the annotation is optional.
        raw_annotation: The raw annotation.
        metadata: Extra arguments passed to :data:`typing.Annotated`.
    """

    def __init__(self, raw_annotation: Type) -> None:
        self._parse_annotation(raw_annotation)

    @property
    def is_generic_df(self) -> bool:
        """True if the annotation is a pandera.typing.DataFrame."""
        try:
            return self.origin is not None and issubclass(
                self.origin, DataFrame
            )
        except TypeError:
            return False

    def _parse_annotation(self, raw_annotation: Type) -> None:
        """Parse key information from annotation.

        :param annotation: A subscripted type.
        :returns: Annotation
        """
        self.raw_annotation = raw_annotation
        self.origin = self.arg = None

        self.optional = typing_inspect.is_optional_type(raw_annotation)
        if self.optional and typing_inspect.is_union_type(raw_annotation):
            # Annotated with Optional or Union[..., NoneType]
            # get_args -> (pandera.typing.Index[str], <class 'NoneType'>)
            raw_annotation = typing_inspect.get_args(raw_annotation)[0]

        self.origin = typing_inspect.get_origin(raw_annotation)
        # Replace empty tuple returned from get_args by None
        args = typing_inspect.get_args(raw_annotation) or None
        self.arg = args[0] if args else args

        self.metadata = getattr(self.arg, "__metadata__", None)
        if self.metadata:
            self.arg = typing_inspect.get_args(self.arg)[0]

        self.literal = typing_inspect.is_literal_type(self.arg)
        if self.literal:
            self.arg = typing_inspect.get_args(self.arg)[0]<|MERGE_RESOLUTION|>--- conflicted
+++ resolved
@@ -8,17 +8,17 @@
 from . import dtypes
 from .engines import numpy_engine, pandas_engine
 from .errors import SchemaError, SchemaInitError
+
+try:
+    from typing import _GenericAlias  # type: ignore[attr-defined]
+except ImportError:  # pragma: no cover
+    _GenericAlias = None
+
 
 try:
     from pydantic.fields import ModelField
 except ImportError:
     ModelField = Any
-
-try:
-    from typing import _GenericAlias  # type: ignore[attr-defined]
-except ImportError:  # pragma: no cover
-    _GenericAlias = None
-
 
 Bool = dtypes.Bool  #: ``"bool"`` numpy dtype
 DateTime = dtypes.DateTime  #: ``"datetime64[ns]"`` numpy dtype
@@ -136,10 +136,18 @@
     *new in 0.5.0*
     """
 
-<<<<<<< HEAD
+    if hasattr(pd.Series, "__class_getitem__") and _GenericAlias:
     @classmethod
     def __get_validators__(cls):
         yield cls._pydantic_validate
+
+        def __class_getitem__(cls, item):
+            """Define this to override the patch that koalas performs on pandas.
+
+            https://github.com/databricks/koalas/blob/master/databricks/koalas/__init__.py#L207-L223
+            """
+            return _GenericAlias(cls, item)
+
 
     @classmethod
     def _pydantic_validate(
@@ -170,16 +178,6 @@
             return schema.validate(df)
         except SchemaError as exc:
             raise ValueError(str(exc)) from exc
-=======
-    if hasattr(pd.Series, "__class_getitem__") and _GenericAlias:
-
-        def __class_getitem__(cls, item):
-            """Define this to override the patch that koalas performs on pandas.
-
-            https://github.com/databricks/koalas/blob/master/databricks/koalas/__init__.py#L207-L223
-            """
-            return _GenericAlias(cls, item)
->>>>>>> a54763c1
 
 
 class AnnotationInfo:  # pylint:disable=too-few-public-methods

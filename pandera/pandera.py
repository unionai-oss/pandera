"""Validate Pandas Data Structures."""

import inspect
import warnings
import pandas as pd
import wrapt
from typing import Union, Optional, List, Dict

from collections import OrderedDict
from enum import Enum
from functools import partial
from scipy import stats


class SchemaInitError(Exception):
    pass


class SchemaDefinitionError(Exception):
    pass


class SchemaError(Exception):
    pass


class PandasDtype(Enum):
    Bool = "bool"
    DateTime = "datetime64[ns]"
    Category = "category"
    Float = "float64"
    Int = "int64"
    Object = "object"
    String = "object"
    Timedelta = "timedelta64[ns]"


Bool = PandasDtype.Bool
DateTime = PandasDtype.DateTime
Category = PandasDtype.Category
Float = PandasDtype.Float
Int = PandasDtype.Int
Object = PandasDtype.Object
String = PandasDtype.String
Timedelta = PandasDtype.Timedelta

N_FAILURE_CASES = 10


class Check(object):

    def __init__(
            self,
            fn: callable,
            groups: Union[str, List[str], None] = None,
            groupby: Union[str, List[str], callable, None] = None,
            element_wise: Union[bool, List[bool]] = False,
            error: Optional[str] = None,
            n_failure_cases: Optional[int] = N_FAILURE_CASES):
        """Check object applies function element-wise or series-wise

        :param fn: A function to check series schema. If element_wise
            is True, then callable signature should be: x -> bool where x is a
            scalar element in the column. Otherwise, signature is expected
            to be: pd.Series -> bool|pd.Series[bool].
        :param groups: The dict input to the `fn` callable will be constrained
            to the groups specified by `groups`.
        :param groupby: Only applies to Column Checks. If a string or list of
            strings is provided, then these columns are used to group the
            Column Series by `groupby`. If a callable is passed, the expected
            signature is DataFrame -> DataFrameGroupby. The function has access
            to the entire dataframe, but the Column.name is selected from this
            DataFrameGroupby object so that a SeriesGroupBy object is passed
            into `fn`.

            Specifying this argument changes the `fn` signature to:

            dict[str|tuple[str], Series] -> bool|pd.Series[bool]

            Where specific groups can be obtained from the input dict.
        :param element_wise: Whether or not to apply validator in an
            element-wise fashion. If bool, assumes that all checks should be
            applied to the column element-wise. If list, should be the same
            number of elements as checks.
        :param error: custom error message if series fails validation check.
        :param n_failure_cases: report the top n failure cases. If None, then
            report all failure cases.
        """
        if element_wise and groupby is not None:
            raise SchemaInitError("Cannot use groupby when element_wise=True.")
        self.fn = fn
        self.element_wise = element_wise
        self.error = error
        self.n_failure_cases = n_failure_cases

        if groupby is None and groups is not None:
            raise ValueError(
                "`groupby` argument needs to be provided when `groups` "
                "argument is defined")

        if isinstance(groupby, str):
            groupby = [groupby]
        self.groupby = groupby
        if isinstance(groups, str):
            groups = [groups]
        self.groups = groups

    @property
<<<<<<< HEAD
    def error_message(self) -> str:

=======
    def error_message(self):
        name = getattr(self.fn, '__name__', self.fn.__class__.__name__)
>>>>>>> 6f25eb76
        if self.error:
            return "%s: %s" % (name, self.error)
        return "%s" % name

    def vectorized_error_message(
            self,
            parent_schema,
            check_index: int,
            failure_cases: Union[pd.DataFrame, pd.Series]) -> str:
        """Constructs an error message when an element-wise validator fails.

        :param DataFrameSchema parent_schema: The schema object that is being
            checked and that was inherited from the parent class.
        :param check_index: The validator that failed.
        :param failure_cases: The failure cases encountered by the element-wise
            validator.

        """
        return (
                "%s failed element-wise validator %d:\n"
                "%s\nfailure cases:\n%s" %
                (parent_schema,
                 check_index,
                 self.error_message,
                 self._format_failure_cases(failure_cases)))

    def generic_error_message(self,
                              parent_schema,
                              check_index: int) -> str:
        """Constructs an error message when a check validator fails.

        :param DataFrameSchema parent_schema: The schema object that is being
            checked and that was inherited from the parent class.
        :param check_index: The validator that failed.

        """
        return "%s failed series validator %d: %s" % \
               (parent_schema, check_index, self.error_message)

    def _format_failure_cases(self,
                              failure_cases: Union[pd.DataFrame, pd.Series]
                              ) -> pd.DataFrame:
        """Constructs readable error messages for vectorized_error_message.

        :param failure_cases: The failure cases encountered by the
            element-wise validator.

        """
        if isinstance(failure_cases.index, pd.MultiIndex):
            failure_cases = (
                failure_cases
                .rename("failure_case")
                .reset_index()
                .assign(
                    index=lambda df: (
                        df.apply(tuple, axis=1).astype(str)
                    )
                )
            )
        elif isinstance(failure_cases, pd.DataFrame):
            failure_cases = (
                failure_cases
                .pipe(lambda df: pd.Series(
                    df.itertuples()).map(lambda x: x.__repr__()))
                .rename("failure_case")
                .reset_index()
            )
        else:
            failure_cases = (
                failure_cases
                .rename("failure_case")
                .reset_index()
            )

        failure_cases = (
            failure_cases
            .groupby("failure_case").index.agg([list, len])
            .rename(columns={"list": "index", "len": "count"})
            .sort_values("count", ascending=False)
        )

        self.failure_cases = failure_cases
        return failure_cases.head(self.n_failure_cases)

    def _format_input(self,
                      groupby_obj,
                      groups
                      ) -> Union[Dict[str, Union[pd.Series, pd.DataFrame]]]:
        """

        :param groupby_obj:
        :param groups:
        :return: check_obj
        """
        if groups is None:
            return {group_key: group for group_key, group in groupby_obj}
        group_keys = set(group_key for group_key, _ in groupby_obj)
        invalid_groups = [g for g in groups if g not in group_keys]
        if invalid_groups:
            raise KeyError(
                "groups %s provided in `groups` argument not a valid group "
                "key. Valid group keys: %s" % (invalid_groups, group_keys))
        return {
            group_key: group for group_key, group in groupby_obj
            if group_key in groups
        }

    def prepare_series_input(self,
                             series: pd.Series,
                             dataframe: pd.DataFrame) -> Dict[str, pd.Series]:
        """Prepare input for Column check.

        :param series: One-dimensional ndarray with axis labels
            (including time series).
        :param dataframe: Two-dimensional size-mutable,
            potentially heterogeneous tabular data structure with labeled axes
            (rows and columns)
        :return: a check_obj dictionary of pd.Series to be used by `_check_fn`
            and `_vectorized_series_check`

        """
        if dataframe is None or self.groupby is None:
            return series
        elif isinstance(self.groupby, list):
            groupby_obj = (
                pd.concat([series, dataframe[self.groupby]], axis=1)
                .groupby(self.groupby)[series.name]
            )
        elif callable(self.groupby):
            groupby_obj = self.groupby(
                pd.concat([series, dataframe], axis=1))[series.name]
        else:
            raise TypeError("Type %s not recognized for `groupby` argument.")

        return self._format_input(groupby_obj, self.groups)

    def prepare_dataframe_input(self,
                                dataframe: pd.DataFrame):
        """Prepare input for DataFrameSchema check."""
        if self.groupby is None:
            return dataframe
        else:
            groupby_obj = dataframe.groupby(self.groupby)
        return self._format_input(groupby_obj, self.groups)

    def _vectorized_check(self,
                          parent_schema,
                          check_index: int,
                          check_obj: Dict[str, pd.Series]):
        """Perform a vectorized check on a series.

        :param DataFrameSchema parent_schema: The schema object that is
            being checked and that was inherited from the parent class.
        :param check_index: The validator to check the series for
        :param check_obj: a dictionary of pd.Series to be used by
            `_check_fn` and `_vectorized_series_check`

        """
        val_result = self.fn(check_obj)
        if isinstance(val_result, pd.Series):
            if not val_result.dtype == PandasDtype.Bool.value:
                raise TypeError(
                    "validator %d: %s must return bool or Series of type "
                    "bool, found %s" %
                    (check_index, self.fn.__name__, val_result.dtype))
            if val_result.all():
                return True
            elif isinstance(check_obj, dict) or \
                    check_obj.shape[0] != val_result.shape[0] or \
                    (check_obj.index != val_result.index).all():
                raise SchemaError(
                    self.generic_error_message(parent_schema, check_index))
            else:
                raise SchemaError(self.vectorized_error_message(
                    parent_schema, check_index, check_obj[~val_result]))
        else:
            if val_result:
                return True
            raise SchemaError(
                self.generic_error_message(parent_schema, check_index))

    def __call__(self,
                 parent_schema,
                 check_index: int,
                 check_obj: Dict[str, pd.Series]):
        _vcheck = partial(
            self._vectorized_check, parent_schema, check_index)
        if self.element_wise:
            val_result = check_obj.apply(self.fn, axis=1) if \
                isinstance(check_obj, pd.DataFrame) else check_obj.map(self.fn)
            if val_result.all():
                return True
            raise SchemaError(self.vectorized_error_message(
                parent_schema, check_index, check_obj[~val_result]))
        elif isinstance(check_obj, (pd.Series, dict, pd.DataFrame)):
            return _vcheck(check_obj)
        else:
            raise ValueError(
                "check_obj type %s not supported. Must be a "
                "Series, a dictionary of Series, or DataFrame" % check_obj)


DEFAULT_ALPHA = 0.01


class Hypothesis(Check):
    """Extends Check to perform a hypothesis test on a Column or DataFrame."""

    RELATIONSHIPS = {
        "greater_than": (lambda stat, pvalue, alpha=DEFAULT_ALPHA:
                         stat > 0 and pvalue / 2 < alpha),
        "less_than": (lambda stat, pvalue, alpha=DEFAULT_ALPHA:
                      stat < 0 and pvalue / 2 < alpha),
        "not_equal": (lambda stat, pvalue, alpha=DEFAULT_ALPHA:
                      pvalue < alpha),
        "equal": (lambda stat, pvalue, alpha=DEFAULT_ALPHA: pvalue >= alpha),
    }

    def __init__(self,
                 test: callable,
                 samples: Union[str, List[str], None],
                 groupby: Union[str, List[str], callable, None] = None,
                 relationship: Union[str, callable] = "equal",
                 test_kwargs: Dict = None,
                 relationship_kwargs: Dict = None,
                 error: Optional[str] = None):
        """Initialises hypothesis to perform a hypothesis test on a Column.

            Can function on a single column or be grouped by another column.

        :param test: A function to check a series schema.
        :param samples: for `Column` or `SeriesSchema` hypotheses, this refers
            to the group keys in the `groupby` column(s) used to group the
            `Series` into a dict of `Series`. The `samples` column(s) are
            passed into the `test` function as positional arguments.

            For `DataFrame`-level hypotheses, `samples` refers to a column or
            multiple columns to pass into the `test` function. The `samples`
            column(s) are passed into the `test`  function as positional
            arguments.
        :param groupby: If a string or list of strings is provided, then these
            columns are used to group the Column Series by `groupby`. If a
            callable is passed, the expected signature is
            DataFrame -> DataFrameGroupby. The function has access to the
            entire dataframe, but the Column.name is selected from this
            DataFrameGroupby object so that a SeriesGroupBy object is passed
            into the `hypothesis_check` function.

            Specifying this argument changes the `fn` signature to:
            dict[str|tuple[str], Series] -> bool|pd.Series[bool]

            Where specific groups can be obtained from the input dict.
        :param relationship: Represents what relationship conditions are
            imposed on the hypothesis test. A function or lambda function can
            be supplied.

            If a string is provided, a lambda function will be returned from
            Hypothesis.relationships. Available relationships are:
            "greater_than", "less_than", "not_equal" or "equal".

            If callable, the input function signature should have the signature
            `(stat: float, pvalue: float, **kwargs)` where `stat` is the
            hypothesis test statistic, `pvalue` assesses statistical
            significance, and `**kwargs` are other arguments supplied by the
            `**relationship_kwargs` argument.

            Default is "equal" for the null hypothesis.

        :param test_kwargs: Key Word arguments to be supplied to the test.
        :param relationship_kwargs: Key Word arguments to be supplied to
            the relationship function. e.g. `alpha` could be used to specify a
            threshold in a t-test.
        :param error: error message to show
        """
        self.test = partial(test, **{} if test_kwargs is None else test_kwargs)
        self.relationship = partial(self.relationships(relationship),
                                    **relationship_kwargs)
        if isinstance(samples, str):
            samples = [samples]
        self.samples = samples
        super(Hypothesis, self).__init__(
            self.hypothesis_check,
            groupby=groupby,
            element_wise=False,
            error=error)

    @property
    def is_one_sample_test(self):
        return len(self.samples) == 1

    def prepare_series_input(self,
                             series: pd.Series,
                             dataframe: pd.DataFrame):
        """Prepare input for Hypothesis check.

        :param series: One-dimensional ndarray with axis labels
            (including time series).
        :param dataframe: Two-dimensional size-mutable,
            potentially heterogeneous tabular data structure with labeled axes
            (rows and columns)
        :return: a check_obj dictionary of pd.Series to be used by `_check_fn`
            and `_vectorized_series_check`

        """
        self.groups = self.samples
        return super(Hypothesis, self).prepare_series_input(series, dataframe)

    def prepare_dataframe_input(self,
                                dataframe: pd.DataFrame):
        """Prepare input for DataFrameSchema Hypothesis check."""
        if self.groupby is not None:
            raise SchemaDefinitionError(
                "`groupby` cannot be used for DataFrameSchema checks, must "
                "be used in Column checks.")
        if self.is_one_sample_test:
            return dataframe[self.samples[0]]
        check_obj = [(sample, dataframe[sample]) for sample in self.samples]
        return self._format_input(check_obj, self.samples)

    def relationships(self,
                      relationship: Union[str, callable]):
        """Impose a relationship on a supplied Test function.

        :param relationship: represents what relationship conditions are
            imposed on the hypothesis test. A function or lambda function can
            be supplied. If a string is provided, a lambda function will be
            returned from Hypothesis.relationships. Available relationships
            are: "greater_than", "less_than", "not_equal"

        """
        if isinstance(relationship, str):
            if relationship not in self.RELATIONSHIPS:
                raise SchemaError(
                    "The relationship %s isn't a built in method"
                    % relationship)
            else:
                relationship = self.RELATIONSHIPS[relationship]
        elif not callable(relationship):
            raise ValueError(
                "expected relationship to be str or callable, found %s" % type(
                    relationship)
            )
        return relationship

    def hypothesis_check(self,
                         check_obj: Dict[str, pd.Series]):
        """Create a function fn which is checked via the Check parent class.

        :param check_obj: a dictionary of pd.Series to be used by
            `hypothesis_check` and `_vectorized_series_check`

        """
        if self.is_one_sample_test:
            # one-sample case where no groupby argument supplied, apply to
            # entire column
            return self.relationship(*self.test(check_obj))
        else:
            return self.relationship(
                *self.test(*[check_obj.get(s) for s in self.samples]))

    @classmethod
    def two_sample_ttest(
            cls,
            sample1: str,
            sample2: str,
            groupby: Union[str, List[str], callable, None] = None,
            relationship: str = "equal",
            alpha=DEFAULT_ALPHA,
            equal_var=True,
            nan_policy="propagate"):
        """Calculate a t-test for the means of two columns.

        This reuses the scipy.stats.ttest_ind to perfom a two-sided test for
        the null hypothesis that 2 independent samples have identical average
        (expected) values. This test assumes that the populations have
        identical variances by default.

        :param sample1: The first sample group to test. For `Column` and
            `SeriesSchema` hypotheses, refers to the level in the `groupby`
            column. For `DataFrameSchema` hypotheses, refers to column in
            the `DataFrame`.
        :param sample2: The second sample group to test. For `Column` and
            `SeriesSchema` hypotheses, refers to the level in the `groupby`
            column. For `DataFrameSchema` hypotheses, refers to column in
            the `DataFrame`.
        :param groupby: If a string or list of strings is provided, then these
            columns are used to group the Column Series by `groupby`. If a
            callable is passed, the expected signature is
            DataFrame -> DataFrameGroupby. The function has access to the
            entire dataframe, but the Column.name is selected from this
            DataFrameGroupby object so that a SeriesGroupBy object is passed
            into `fn`.

            Specifying this argument changes the `fn` signature to:
            dict[str|tuple[str], Series] -> bool|pd.Series[bool]

            Where specific groups can be obtained from the input dict.
        :param relationship: Represents what relationship conditions are
            imposed on the hypothesis test. Available relationships
            are: "greater_than", "less_than", "not_equal", and "equal".
            For example, `group1 greater_than group2` specifies an alternative
            hypothesis that the mean of group1 is greater than group 2 relative
            to a null hypothesis that they are equal.
        :param alpha: (Default value = 0.01) The significance level; the
            probability of rejecting the null hypothesis when it is true. For
            example, a significance level of 0.01 indicates a 1% risk of
            concluding that a difference exists when there is no actual
            difference.
        :param equal_var: (Default value = True) If True (default), perform a
            standard independent 2 sample test that assumes equal population
            variances. If False, perform Welch's t-test, which does not
            assume equal population variance
        :param nan_policy: Defines how to handle when input returns nan, one of
            {'propagate', 'raise', 'omit'}, (Default value = 'propagate').
            For more details see:
            https://docs.scipy.org/doc/scipy/reference/generated/scipy.stats.ttest_ind.html  # noqa E53
        """
        if relationship not in cls.RELATIONSHIPS:
            raise SchemaError(
                "relationship must be one of %s" % set(cls.RELATIONSHIPS))
        return cls(
            test=stats.ttest_ind,
            samples=[sample1, sample2],
            groupby=groupby,
            relationship=relationship,
            test_kwargs={"equal_var": equal_var, "nan_policy": nan_policy},
            relationship_kwargs={"alpha": alpha},
            error="failed two sample ttest between '%s' and '%s'" % (
                sample1, sample2),
        )

    @classmethod
    def one_sample_ttest(
            cls,
            sample: str,
            popmean: float,
            relationship: str,
            alpha: float = DEFAULT_ALPHA):
        """Calculate a t-test for the mean of one column.

        :param sample: The sample group to test. For `Column` and
            `SeriesSchema` hypotheses, refers to the `groupby` level in the
            `Column`. For `DataFrameSchema` hypotheses, refers to column in
            the `DataFrame`.
        :param popmean: population mean to compare `sample` to.
        :param relationship: Represents what relationship conditions are
            imposed on the hypothesis test. Available relationships
            are: "greater_than", "less_than", "not_equal" and "equal". For
            example, `group1 greater_than group2` specifies an alternative
            hypothesis that the mean of group1 is greater than group 2 relative
            to a null hypothesis that they are equal.
        :param alpha: (Default value = 0.01) The significance level; the
            probability of rejecting the null hypothesis when it is true. For
            example, a significance level of 0.01 indicates a 1% risk of
            concluding that a difference exists when there is no actual
            difference.
        """
        if relationship not in cls.RELATIONSHIPS:
            raise SchemaError(
                "relationship must be one of %s" % set(cls.RELATIONSHIPS))
        return cls(
            test=stats.ttest_ind,
            samples=sample,
            relationship=relationship,
            test_kwargs={"popmean": popmean},
            relationship_kwargs={"alpha": alpha},
            error="failed one sample ttest between for column '%s'" % (
                sample),
        )


class DataFrameSchema(object):
    """A light-weight pandas DataFrame validator."""

    def __init__(
            self,
            columns,
            checks: callable = None,
            index=None,
            transformer: callable = None,
            coerce: bool = False,
            strict=False
            ):
        """A light-weight pandas DataFrame validator.

        :param columns: a dict where keys are column names and values are
            Column objects specifying the datatypes and properties of a
            particular column.
        :param checks: dataframe-wide checks.
        :param index: specify the datatypes and properties of the index.
        :param transformer: a callable with signature:
            pandas.DataFrame -> pandas.DataFrame. If specified, calling
            `validate` will verify properties of the columns and return the
            transformed dataframe object.
        :param coerce: whether or not to coerce all of the columns on
            validation.
        :param strict: whether or not to accept columns in the dataframe that
            aren't in the DataFrameSchema.
        """
        if checks is None:
            checks = []
        if isinstance(checks, Check):
            checks = [checks]
        self._checks = checks
        self.index = index
        self.columns = columns
        self.transformer = transformer
        self.coerce = coerce
        self.strict = strict
        self._validate_schema()

    def __call__(
            self,
            dataframe: pd.DataFrame,
            head: int = None,
            tail: int = None,
            sample: int = None,
            random_state: Optional[int] = None
            ):
        """Delegate to `validate` method.

        :param dataframe: the dataframe to be validated.
        :param head: validate the first n rows. Rows overlapping with `tail` or
            `sample` are de-duplicated.
        :param tail: validate the last n rows. Rows overlapping with `head` or
            `sample` are de-duplicated.
        :param sample: validate a random sample of n rows. Rows overlapping
            with `head` or `tail` are de-duplicated.
        """
        return self.validate(dataframe)

    def _validate_schema(self):

        for column_name, column in self.columns.items():
            for check in column._checks:
                if check.groupby is None or callable(check.groupby):
                    continue
                nonexistent_groupby_columns = [
                    c for c in check.groupby if c not in self.columns]
                if nonexistent_groupby_columns:
                    raise SchemaInitError(
                        "groupby argument %s in Check for Column %s not "
                        "specified in the DataFrameSchema." %
                        (nonexistent_groupby_columns, column_name))

    @staticmethod
    def _dataframe_to_validate(dataframe: pd.DataFrame,
                               head: int,
                               tail: int,
                               sample: int,
                               random_state: Optional[int]) -> pd.DataFrame:
        dataframe_subsample = []
        if head is not None:
            dataframe_subsample.append(dataframe.head(head))
        if tail is not None:
            dataframe_subsample.append(dataframe.tail(tail))
        if sample is not None:
            dataframe_subsample.append(
                dataframe.sample(sample, random_state=random_state))
        return dataframe if len(dataframe_subsample) == 0 else \
            pd.concat(dataframe_subsample).drop_duplicates()

    def _check_dataframe(self,
                         dataframe: pd.DataFrame):
        return all(
            check(self, check_index, check.prepare_dataframe_input(dataframe))
            for check_index, check in enumerate(self._checks))

    def validate(
            self,
            dataframe: pd.DataFrame,
            head: int = None,
            tail: int = None,
            sample: int = None,
            random_state: Optional[int] = None) -> pd.DataFrame:
        """Check if all columns in a dataframe have a column in the Schema.

        :param dataframe: the dataframe to be validated.
        :param head: validate the first n rows. Rows overlapping with `tail` or
            `sample` are de-duplicated.
        :param tail: validate the last n rows. Rows overlapping with `head` or
            `sample` are de-duplicated.
        :param sample: validate a random sample of n rows. Rows overlapping
            with `head` or `tail` are de-duplicated.
        """
        if self.strict:
            for column in dataframe:
                if column not in self.columns:
                    raise SchemaError(
                        "column '%s' not in DataFrameSchema %s" %
                        (column, self.columns)
                    )

        for colname, col in self.columns.items():
            if colname not in dataframe and col.required:
                raise SchemaError(
                    "column '%s' not in dataframe\n%s" %
                    (colname, dataframe.head()))

            if col.coerce or self.coerce:
                dataframe[colname] = col.coerce_dtype(dataframe[colname])

        schema_elements = [
            col.set_name(col_name) for col_name, col in self.columns.items()
            if col.required or col_name in dataframe
        ]
        if self.index is not None:
            schema_elements += [self.index]

        dataframe_to_validate = self._dataframe_to_validate(
            dataframe, head, tail, sample, random_state)
        assert (
            all(s(dataframe_to_validate) for s in schema_elements) and
            self._check_dataframe(dataframe))
        if self.transformer is not None:
            dataframe = self.transformer(dataframe)
        return dataframe


class SeriesSchemaBase(object):
    """Base series validator object."""

    def __init__(self,
                 pandas_dtype,
                 checks: callable = None,
                 nullable: bool = False,
                 allow_duplicates: bool = True,
                 name: str = None):
        """Initialize series schema base object.

        :param pandas_dtype: datatype of the column. If a string is specified,
            then assumes one of the valid pandas string values:
            http://pandas.pydata.org/pandas-docs/stable/basics.html#dtypes
        :param checks: If element_wise is True, then callable signature should
            be:
            x -> x where x is a scalar element in the column. Otherwise,
            x is assumed to be a pandas.Series object.
        :param nullable: Whether or not column can contain null values.
        :param allow_duplicates:
        """
        self._pandas_dtype = pandas_dtype
        self._nullable = nullable
        self._allow_duplicates = allow_duplicates
        if checks is None:
            checks = []
        if isinstance(checks, Check):
            checks = [checks]
        self._checks = checks
        self._name = name

        for check in self._checks:
            if check.groupby is not None and not isinstance(self, Column):
                raise SchemaInitError(
                    "Can only use `groupby` with a pandera.Column, found %s" %
                    type(self))

    def __call__(self,
                 series: pd.Series,
                 dataframe: pd.DataFrame = None):
        """Validate a series."""
        if series.name != self._name:
            raise SchemaError(
                "Expected %s to have name '%s', found '%s'" %
                (type(self), self._name, series.name))
        expected_dtype = _dtype = self._pandas_dtype if \
            isinstance(self._pandas_dtype, str) else self._pandas_dtype.value
        if self._nullable:
            series = series.dropna()
            if dataframe is not None:
                dataframe = dataframe.loc[series.index]
            if _dtype in ["int_", "int8", "int16", "int32", "int64", "uint8",
                          "uint16", "uint32", "uint64"]:
                _series = series.astype(_dtype)
                if (_series != series).any():
                    # in case where dtype is meant to be int, make sure that
                    # casting to int results in the same values.
                    raise SchemaError(
                        "after dropping null values, expected values in "
                        "series '%s' to be int, found: %s" %
                        (series.name, set(series)))
                series = _series
        else:
            nulls = series.isnull()
            if nulls.sum() > 0:
                if series.dtype != _dtype:
                    raise SchemaError(
                        "expected series '%s' to have type %s, got %s and "
                        "non-nullable series contains null values: %s" %
                        (series.name, self._pandas_dtype.value, series.dtype,
                         series[nulls].head(N_FAILURE_CASES).to_dict()))
                else:
                    raise SchemaError(
                        "non-nullable series '%s' contains null values: %s" %
                        (series.name,
                         series[nulls].head(N_FAILURE_CASES).to_dict()))

        # Check if the series contains duplicate values
        if not self._allow_duplicates:
            duplicates = series.duplicated()
            if any(duplicates):
                raise SchemaError(
                    "series '%s' contains duplicate values: %s" %
                    (series.name,
                     series[duplicates].head(N_FAILURE_CASES).to_dict()))

        if series.dtype != _dtype:
            raise SchemaError(
                "expected series '%s' to have type %s, got %s" %
                (series.name, expected_dtype, series.dtype))

        return all(
            check(
                self,
                check_index,
                check.prepare_series_input(series, dataframe))
            for check_index, check in enumerate(self._checks))


class SeriesSchema(SeriesSchemaBase):

    def __init__(self,
                 pandas_dtype,
                 checks: callable = None,
                 nullable: bool = False,
                 allow_duplicates: bool = True,
                 name: str = None):
        """Initialize series schema object.

        :param pandas_dtype: datatype of the column. If a string is specified,
            then assumes one of the valid pandas string values:
            http://pandas.pydata.org/pandas-docs/stable/basics.html#dtypes
        :param checks: If element_wise is True, then callable signature should
            be:
            x -> x where x is a scalar element in the column. Otherwise,
            x is assumed to be a pandas.Series object.
        :param nullable: Whether or not column can contain null values.
        :param allow_duplicates:
        """
        super(SeriesSchema, self).__init__(
            pandas_dtype, checks, nullable, allow_duplicates, name)

    def validate(self,
                 series: pd.Series) -> pd.Series:
        """Check if all values in a series have a corresponding column in the
            DataFrameSchema

        :param series: One-dimensional ndarray with axis labels
            (including time series).

        """
        if not isinstance(series, pd.Series):
            raise TypeError("expected %s, got %s" % (pd.Series, type(series)))
        if super(SeriesSchema, self).__call__(series):
            return series
        raise SchemaError()


class Index(SeriesSchemaBase):

    def __init__(self,
                 pandas_dtype,
                 checks: callable = None,
                 nullable: bool = False,
                 allow_duplicates: bool = True,
                 name: str = None):
        super(Index, self).__init__(
            pandas_dtype, checks, nullable, allow_duplicates, name)

    def __call__(self, df):
        return super(Index, self).__call__(pd.Series(df.index))

    def __repr__(self):
        if self._name is None:
            return "<Schema Index>"
        return "<Schema Index: '%s'>" % self._name


class MultiIndex(DataFrameSchema):

    def __init__(self, indexes, coerce: bool = False, strict=False):
        super(MultiIndex, self).__init__(
            columns={
                i if index._name is None else index._name: Column(
                    index._pandas_dtype,
                    checks=index._checks,
                    nullable=index._nullable,
                    allow_duplicates=index._allow_duplicates,
                )
                for i, index in enumerate(indexes)
            },
            coerce=coerce,
            strict=strict,
        )

    def __call__(self, df):
        return isinstance(
            super(MultiIndex, self).__call__(df.index.to_frame()),
            pd.DataFrame
        )

    def __repr__(self):
        return "<Schema MultiIndex: '%s'>" % [c for c in self.columns]


class Column(SeriesSchemaBase):

    def __init__(
            self,
            pandas_dtype,
            checks: callable = None,
            nullable: bool = False,
            allow_duplicates: bool = True,
            coerce: bool = False,
            required: bool = True):
        """Initialize column validator object.

        :param pandas_dtype: datatype of the column. If a string is specified,
            then assumes one of the valid pandas string values:
            http://pandas.pydata.org/pandas-docs/stable/basics.html#dtypes
        :param checks: if element_wise is True, then callable signature should
            be: x -> bool where x is a scalar element in the column. Otherwise,
            x is assumed to be a pandas.Series object.
        :param nullable: Whether or not column can contain null values.
        :param allow_duplicates: Whether or not to coerce the column to the
            specified pandas_dtype before validation
        :param coerce: If True, when schema.validate is called the column will
            be coerced into the specified dtype.
        :param required: Whether or not column is allowed to be missing
        """
        super(Column, self).__init__(
            pandas_dtype, checks, nullable, allow_duplicates)
        self.coerce = coerce
        self.required = required

    def set_name(self,
                 name: str):
        """Used to set or modify the name of a column object.

        :param str name: the name of the column object

        """
        self._name = name
        return self

    def coerce_dtype(self,
                     series: pd.Series) -> pd.Series:
        """Coerce the type of a pd.Series by the type specified in the Column
            object's self._pandas_dtype

        :param series: One-dimensional ndarray with axis labels
            (including time series).

        """
        _dtype = str if self._pandas_dtype is String \
            else self._pandas_dtype.value
        return series.astype(_dtype)

    def __call__(self,
                 df: pd.DataFrame):
        if self._name is None:
            raise RuntimeError(
                "need to `set_name` of column before calling it.")
        return super(Column, self).__call__(
            df[self._name], df.drop(self._name, axis=1))

    def __repr__(self):
        if isinstance(self._pandas_dtype, PandasDtype):
            dtype = self._pandas_dtype.value
        else:
            dtype = self._pandas_dtype
        return "<Schema Column: '%s' type=%s>" % (self._name, dtype)


def _get_fn_argnames(fn: callable):
    arg_spec_args = inspect.getfullargspec(fn).args

    if inspect.ismethod(fn) and arg_spec_args[0] == "self":
        # don't include "self" argument
        arg_spec_args = arg_spec_args[1:]
    return arg_spec_args


def check_input(
        schema: DataFrameSchema,
        obj_getter: Union[int, str, None] = None,
        head: int = None,
        tail: int = None,
        sample: int = None,
        random_state: Optional[int] = None):
    """Validate function argument when function is called.

    This is a decorator function that validates the schema of a dataframe
    argument in a function. Note that if a transformer is specified by the
    schema, the decorator will return the transformed dataframe, which will be
    passed into the decorated function.

    :param schema: dataframe/series schema object
    :param obj_getter:  (Default value = None) if int, obj_getter refers to the
        the index of the pandas dataframe/series to be validated in the args
        part of the function signature. If str, obj_getter refers to the
        argument name of the pandas dataframe/series in the function signature.
        This works even if the series/dataframe is passed in as a positional
        argument when the function is called. If None, assumes that the
        dataframe/series is the first argument of the decorated function
    :param head: validate the first n rows. Rows overlapping with `tail` or
        `sample` are de-duplicated.
    :param tail: validate the last n rows. Rows overlapping with `head` or
        `sample` are de-duplicated.
    :param sample: validate a random sample of n rows. Rows overlapping
        with `head` or `tail` are de-duplicated.
    """

    @wrapt.decorator
    def _wrapper(fn, instance, args, kwargs):
        args = list(args)
        if isinstance(obj_getter, int):
            try:
                args[obj_getter] = schema.validate(args[obj_getter])
            except IndexError as e:
                raise SchemaError(
                        "error in check_input decorator of function '%s': the "
                        "index '%s' was supplied to the check but this "
                        "function accepts '%s' arguments, so the maximum "
                        "index is '%s'. The full error is: '%s'" %
                        (fn.__name__,
                         obj_getter,
                         len(_get_fn_argnames(fn)),
                         max(0, len(_get_fn_argnames(fn))-1),
                         e
                         )
                        )
        elif isinstance(obj_getter, str):
            if obj_getter in kwargs:
                kwargs[obj_getter] = schema.validate(kwargs[obj_getter])
            else:
                arg_spec_args = _get_fn_argnames(fn)
                args_dict = OrderedDict(
                    zip(arg_spec_args, args))
                args_dict[obj_getter] = schema.validate(args_dict[obj_getter])
                args = list(args_dict.values())
        elif obj_getter is None:
            try:
                args[0] = schema.validate(
                    args[0], head, tail, sample, random_state)
            except SchemaError as e:
                raise SchemaError(
                    "error in check_input decorator of function '%s': %s" %
                    (fn.__name__, e))
        else:
            raise ValueError(
                "obj_getter is unrecognized type: %s" % type(obj_getter))
        return fn(*args, **kwargs)

    return _wrapper


def check_output(
        schema: DataFrameSchema,
        obj_getter: Union[int, str, callable, None] = None,
        head: int = None,
        tail: int = None,
        sample: int = None,
        random_state: Optional[int] = None):
    """Validate function output.

    Similar to input validator, but validates the output of the decorated
    function. Note that the `transformer` function supplied to the
    DataFrameSchema will not have an effect in the check_output schema
    validator.

    :param schema: dataframe/series schema object
    :param obj_getter:  (Default value = None) if int, assumes that the output
        of the decorated function is a list-like object, where obj_getter is
        the index of the pandas data dataframe/series to be validated. If str,
        expects that the output is a dict-like object, and obj_getter is the
        key pointing to the dataframe/series to be validated. If a callable is
        supplied, it expects the output of decorated function and should return
        the dataframe/series to be validated.
    :param head: validate the first n rows. Rows overlapping with `tail` or
        `sample` are de-duplicated.
    :param tail: validate the last n rows. Rows overlapping with `head` or
        `sample` are de-duplicated.
    :param sample: validate a random sample of n rows. Rows overlapping
        with `head` or `tail` are de-duplicated.
    """

    @wrapt.decorator
    def _wrapper(fn, instance, args, kwargs):
        if schema.transformer is not None:
            warnings.warn(
                "The schema transformer function has no effect in a "
                "check_output decorator. Please perform the necessary "
                "transformations in the '%s' function instead." % fn.__name__)
        out = fn(*args, **kwargs)
        if obj_getter is None:
            obj = out
        elif isinstance(obj_getter, (int, str)):
            obj = out[obj_getter]
        elif callable(obj_getter):
            obj = obj_getter(out)
        else:
            raise ValueError(
                "obj_getter is unrecognized type: %s" % type(obj_getter))
        try:
            schema.validate(obj, head, tail, sample, random_state)
        except SchemaError as e:
            raise SchemaError(
                "error in check_output decorator of function '%s': %s" %
                (fn.__name__, e))

        return out

    return _wrapper<|MERGE_RESOLUTION|>--- conflicted
+++ resolved
@@ -106,13 +106,8 @@
         self.groups = groups
 
     @property
-<<<<<<< HEAD
     def error_message(self) -> str:
-
-=======
-    def error_message(self):
         name = getattr(self.fn, '__name__', self.fn.__class__.__name__)
->>>>>>> 6f25eb76
         if self.error:
             return "%s: %s" % (name, self.error)
         return "%s" % name

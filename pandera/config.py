--- conflicted
+++ resolved
@@ -89,18 +89,11 @@
 
 @contextmanager
 def config_context(
-<<<<<<< HEAD
-    validation_enabled: Optional[bool] = None,
-    validation_depth: Optional[ValidationDepth] = None,
-    cache_dataframe: Optional[bool] = None,
-    keep_cached_dataframe: Optional[bool] = None,
-    max_reported_failures: Optional[int] = None,
-=======
     validation_enabled: bool | None = None,
     validation_depth: ValidationDepth | None = None,
     cache_dataframe: bool | None = None,
     keep_cached_dataframe: bool | None = None,
->>>>>>> ff8674a5
+    max_reported_failures: int | None = None,
 ):
     """Temporarily set pandera config options to custom settings."""
     _outer_config_ctx = get_config_context(validation_depth_default=None)

"""Common typing functionality."""

# pylint:disable=abstract-method,too-many-ancestors,invalid-name

import copy
import inspect
<<<<<<< HEAD
from typing import (
=======
from typing import (  # type: ignore[attr-defined]
>>>>>>> 249cab2e
    TYPE_CHECKING,
    Any,
    Generic,
    Optional,
    Type,
    TypeVar,
    Union,
<<<<<<< HEAD
    List,
    Dict,
    Tuple,
    NamedTuple,
=======
    _GenericAlias,
>>>>>>> 249cab2e
)

import pandas as pd
import typing_inspect

from pandera import dtypes, errors
from pandera.engines import numpy_engine, pandas_engine

Bool = dtypes.Bool  #: ``"bool"`` numpy dtype
Date = dtypes.Date  #: ``datetime.date`` object dtype
DateTime = dtypes.DateTime  #: ``"datetime64[ns]"`` numpy dtype
Decimal = dtypes.Decimal  #: ``decimal.Decimal`` object dtype
Timedelta = dtypes.Timedelta  #: ``"timedelta64[ns]"`` numpy dtype
Category = dtypes.Category  #: pandas ``"categorical"`` datatype
Float = dtypes.Float  #: ``"float"`` numpy dtype
Float16 = dtypes.Float16  #: ``"float16"`` numpy dtype
Float32 = dtypes.Float32  #: ``"float32"`` numpy dtype
Float64 = dtypes.Float64  #: ``"float64"`` numpy dtype
Int = dtypes.Int  #: ``"int"`` numpy dtype
Int8 = dtypes.Int8  #: ``"int8"`` numpy dtype
Int16 = dtypes.Int16  #: ``"int16"`` numpy dtype
Int32 = dtypes.Int32  #: ``"int32"`` numpy dtype
Int64 = dtypes.Int64  #: ``"int64"`` numpy dtype
UInt8 = dtypes.UInt8  #: ``"uint8"`` numpy dtype
UInt16 = dtypes.UInt16  #: ``"uint16"`` numpy dtype
UInt32 = dtypes.UInt32  #: ``"uint32"`` numpy dtype
UInt64 = dtypes.UInt64  #: ``"uint64"`` numpy dtype
INT8 = pandas_engine.INT8  #: ``"Int8"`` pandas dtype:: pandas 0.24.0+
INT16 = pandas_engine.INT16  #: ``"Int16"`` pandas dtype: pandas 0.24.0+
INT32 = pandas_engine.INT32  #: ``"Int32"`` pandas dtype: pandas 0.24.0+
INT64 = pandas_engine.INT64  #: ``"Int64"`` pandas dtype: pandas 0.24.0+
UINT8 = pandas_engine.UINT8  #: ``"UInt8"`` pandas dtype:: pandas 0.24.0+
UINT16 = pandas_engine.UINT16  #: ``"UInt16"`` pandas dtype: pandas 0.24.0+
UINT32 = pandas_engine.UINT32  #: ``"UInt32"`` pandas dtype: pandas 0.24.0+
UINT64 = pandas_engine.UINT64  #: ``"UInt64"`` pandas dtype: pandas 0.24.0+
Object = numpy_engine.Object  #: ``"object"`` numpy dtype
String = dtypes.String  #: ``"str"`` numpy dtype
#: ``"string"`` pandas dtypes: pandas 1.0.0+. For <1.0.0, this enum will
#: fall back on the str-as-object-array representation.
STRING = pandas_engine.STRING  #: ``"str"`` numpy dtype
BOOL = pandas_engine.BOOL  #: ``"str"`` numpy dtype


try:
    Geometry = pandas_engine.Geometry  # : ``"geometry"`` geopandas dtype
    GEOPANDAS_INSTALLED = True
except AttributeError:
    GEOPANDAS_INSTALLED = False

if GEOPANDAS_INSTALLED:
    GenericDtype = TypeVar(  # type: ignore
        "GenericDtype",
        bound=Union[
            bool,
            int,
            str,
            float,
            List[Any],
            Dict[Any, Any],
            Tuple[Any],
            NamedTuple,
            pd.core.dtypes.base.ExtensionDtype,
            Bool,
            Date,
            DateTime,
            Decimal,
            Timedelta,
            Category,
            Float,
            Float16,
            Float32,
            Float64,
            Int,
            Int8,
            Int16,
            Int32,
            Int64,
            UInt8,
            UInt16,
            UInt32,
            UInt64,
            INT8,
            INT16,
            INT32,
            INT64,
            UINT8,
            UINT16,
            UINT32,
            UINT64,
            Object,
            String,
            STRING,
            Geometry,
        ],
    )
else:
    GenericDtype = TypeVar(  # type: ignore
        "GenericDtype",
        bound=Union[
            bool,
            int,
            str,
            float,
            List[Any],
            Dict[Any, Any],
            Tuple[Any],
            NamedTuple,
            pd.core.dtypes.base.ExtensionDtype,
            Bool,
            Date,
            DateTime,
            Decimal,
            Timedelta,
            Category,
            Float,
            Float16,
            Float32,
            Float64,
            Int,
            Int8,
            Int16,
            Int32,
            Int64,
            UInt8,
            UInt16,
            UInt32,
            UInt64,
            INT8,
            INT16,
            INT32,
            INT64,
            UINT8,
            UINT16,
            UINT32,
            UINT64,
            Object,
            String,
            STRING,
        ],
    )

DataFrameModel = TypeVar("DataFrameModel", bound="DataFrameModel")  # type: ignore


# pylint:disable=invalid-name
if TYPE_CHECKING:
    T = TypeVar("T")  # pragma: no cover
else:
    T = DataFrameModel


__orig_generic_alias_call = copy.copy(_GenericAlias.__call__)


def __patched_generic_alias_call(self, *args, **kwargs):
    """
    Patched implementation of _GenericAlias.__call__ so that validation errors
    can be raised when instantiating an instance of pandera DataFrame generics,
    e.g. DataFrame[A](data).
    """
    if DataFrameBase not in self.__origin__.__bases__:
        return __orig_generic_alias_call(self, *args, **kwargs)

    if not self._inst:
        raise TypeError(
            f"Type {self._name} cannot be instantiated; "
            f"use {self.__origin__.__name__}() instead"
        )
    result = self.__origin__(*args, **kwargs)
    try:
        result.__orig_class__ = self
    # Limit the patched behavior to subset of exception types
    except (
        TypeError,
        errors.SchemaError,
        errors.SchemaError,
        errors.SchemaInitError,
        errors.SchemaDefinitionError,
    ):
        raise
    # In python 3.11.9, all exceptions when setting attributes when defining
    # _GenericAlias subclasses are caught and ignored.
    except Exception:  # pylint: disable=broad-except
        pass
    return result


_GenericAlias.__call__ = __patched_generic_alias_call


class DataFrameBase(Generic[T]):
    # pylint: disable=too-few-public-methods
    """
    Pandera Dataframe base class for validating dataframes on
    initialization.
    """

    default_dtype: Optional[Type] = None

    def __setattr__(self, name: str, value: Any) -> None:
        # pylint: disable=no-member
        object.__setattr__(self, name, value)
        if name == "__orig_class__":
            orig_class = getattr(self, "__orig_class__")
            class_args = getattr(orig_class, "__args__", None)
            if class_args is not None and any(
                x.__name__ == "DataFrameModel"
                for x in inspect.getmro(class_args[0])
            ):
                schema_model = value.__args__[0]
            else:
                raise TypeError("Could not find DataFrameModel in class args")

            # prevent the double validation problem by preventing checks for
            # dataframes with a defined pandera.schema
            pandera_accessor = getattr(self, "pandera")
            if (
                pandera_accessor.schema is None
                or pandera_accessor.schema != schema_model.to_schema()
            ):
                pandera_accessor.add_schema(schema_model.to_schema())
                self.__dict__ = schema_model.validate(self).__dict__


# pylint:disable=too-few-public-methods
class SeriesBase(Generic[GenericDtype]):
    """Pandera Series base class to use for all pandas-like APIs."""

    default_dtype: Optional[Type] = None

    def __get__(
        self, instance: object, owner: Type
    ) -> str:  # pragma: no cover
        raise AttributeError("Series should resolve to Field-s")


# pylint:disable=too-few-public-methods
class IndexBase(Generic[GenericDtype]):
    """Representation of pandas.Index, only used for type annotation.

    *new in 0.5.0*
    """

    default_dtype: Optional[Type] = None

    def __get__(
        self, instance: object, owner: Type
    ) -> str:  # pragma: no cover
        raise AttributeError("Indexes should resolve to pa.Index-s")


class AnnotationInfo:  # pylint:disable=too-few-public-methods
    """Captures extra information about an annotation.

    Attributes:
        origin: The non-parameterized generic class.
        args: All generic types for accessing as an iterable.
        arg: The first generic type (DataFrameModel does not support more than
            1 argument).
        literal: Whether the annotation is a literal.
        optional: Whether the annotation is optional.
        raw_annotation: The raw annotation.
        metadata: Extra arguments passed to :data:`typing.Annotated`.
    """

    def __init__(self, raw_annotation: Type) -> None:
        self._parse_annotation(raw_annotation)

    @property
    def is_generic_df(self) -> bool:
        """True if the annotation is a DataFrameBase subclass."""
        try:
            if self.origin is None:
                return False
            return issubclass(self.origin, DataFrameBase)
        except TypeError:
            return False

    def _parse_annotation(self, raw_annotation: Type) -> None:
        """Parse key information from annotation.

        :param annotation: A subscripted type.
        :returns: Annotation
        """
        self.raw_annotation = raw_annotation
        self.origin = self.arg = None
        self.is_annotated_type = False

        self.optional = typing_inspect.is_optional_type(raw_annotation)
        if self.optional and typing_inspect.is_union_type(raw_annotation):
            # Annotated with Optional or Union[..., NoneType]
            # get_args -> (pandera.typing.Index[str], <class 'NoneType'>)
            raw_annotation = typing_inspect.get_args(raw_annotation)[0]

        self.origin = typing_inspect.get_origin(raw_annotation)
        # Replace empty tuple returned from get_args by None
        args = typing_inspect.get_args(raw_annotation) or None
        self.args = args
        self.arg = args[0] if args else args

        metadata = getattr(raw_annotation, "__metadata__", None)
        if metadata:
            self.is_annotated_type = True
        else:
            metadata = getattr(self.arg, "__metadata__", None)

        self.metadata = metadata
        self.literal = typing_inspect.is_literal_type(self.arg)

        if self.literal:
            self.arg = typing_inspect.get_args(self.arg)[0]
        elif self.origin is None and self.metadata is None:
            if isinstance(raw_annotation, type) and issubclass(
                raw_annotation, SeriesBase
            ):
                # handle case where the provided annotation is just a pandera Series generic.
                self.arg = Any
            else:
                # otherwise assume that the annotation is the data type itself.
                self.arg = raw_annotation

        self.default_dtype = getattr(raw_annotation, "default_dtype", None)<|MERGE_RESOLUTION|>--- conflicted
+++ resolved
@@ -4,11 +4,7 @@
 
 import copy
 import inspect
-<<<<<<< HEAD
-from typing import (
-=======
 from typing import (  # type: ignore[attr-defined]
->>>>>>> 249cab2e
     TYPE_CHECKING,
     Any,
     Generic,
@@ -16,14 +12,11 @@
     Type,
     TypeVar,
     Union,
-<<<<<<< HEAD
     List,
     Dict,
     Tuple,
     NamedTuple,
-=======
     _GenericAlias,
->>>>>>> 249cab2e
 )
 
 import pandas as pd

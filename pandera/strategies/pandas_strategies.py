# pylint: disable=no-value-for-parameter,too-many-lines
"""Generate synthetic data from a schema definition.

*new in 0.6.0*

This module is responsible for generating data based on the type and check
constraints specified in a ``pandera`` schema. It's built on top of the
`hypothesis <https://hypothesis.readthedocs.io/en/latest/index.html>`_ package
to compose strategies given multiple checks specified in a schema.

See the :ref:`user guide<data synthesis strategies>` for more details.
"""
import operator
import re
import warnings
from collections import defaultdict
from copy import deepcopy
from functools import partial, wraps
from typing import (
    Any,
    Callable,
    Dict,
    Generic,
    List,
    Optional,
    Sequence,
    TypeVar,
    Union,
    cast,
)

import numpy as np
import pandas as pd

from pandera.dtypes import (
    DataType,
    is_category,
    is_complex,
    is_datetime,
    is_float,
    is_timedelta,
)
from pandera.engines import numpy_engine, pandas_engine
from pandera.errors import BaseStrategyOnlyError, SchemaDefinitionError
from pandera.strategies.base_strategies import STRATEGY_DISPATCHER

try:
    import hypothesis
    import hypothesis.extra.numpy as npst
    import hypothesis.extra.pandas as pdst
    import hypothesis.strategies as st
    from hypothesis.strategies import SearchStrategy, composite
except ImportError:  # pragma: no cover
<<<<<<< HEAD
=======

    T = TypeVar("T")

>>>>>>> 631089c9
    # pylint: disable=too-few-public-methods
    class SearchStrategy(Generic[T]):  # type: ignore
        """placeholder type."""

    def composite(fn):  # type: ignore
        """placeholder composite strategy."""
        return fn

    HAS_HYPOTHESIS = False
else:
    HAS_HYPOTHESIS = True


StrategyFn = Callable[..., SearchStrategy]
# Fix this when modules have been re-organized to avoid circular imports
IndexComponent = Any
F = TypeVar("F", bound=Callable)


def _mask(
    val: Union[pd.Series, pd.Index], null_mask: List[bool]
) -> Union[pd.Series, pd.Index]:
    if pd.api.types.is_timedelta64_dtype(val):  # type: ignore [arg-type]
        return val.mask(null_mask, pd.NaT)  # type: ignore [union-attr,arg-type]
    elif val.dtype == pd.StringDtype():  # type: ignore [call-arg]
        return val.mask(null_mask, pd.NA)  # type: ignore [union-attr,arg-type]
    return val.mask(null_mask)  # type: ignore [union-attr]


@composite
def null_field_masks(draw, strategy: Optional[SearchStrategy]):
    """Strategy for masking a column/index with null values.

    :param strategy: an optional hypothesis strategy. If specified, the
        pandas dtype strategy will be chained onto this strategy.
    """
    val = draw(strategy)
    size = val.shape[0]
    null_mask = draw(st.lists(st.booleans(), min_size=size, max_size=size))
    if isinstance(val, pd.Index):
        val = val.to_series()
        val = _mask(val, null_mask)
        return pd.Index(val)
    return _mask(val, null_mask)


@composite
def null_dataframe_masks(
    draw,
    strategy: Optional[SearchStrategy],
    nullable_columns: Dict[str, bool],
):
    """Strategy for masking a values in a pandas DataFrame.

    :param strategy: an optional hypothesis strategy. If specified, the
        pandas dtype strategy will be chained onto this strategy.
    :param nullable_columns: dictionary where keys are column names and
        values indicate whether that column is nullable.
    """
    val = draw(strategy)
    size = val.shape[0]
    columns_strat = []
    for name, nullable in nullable_columns.items():
        element_st = st.booleans() if nullable else st.just(False)
        columns_strat.append(
            pdst.column(
                name=name,
                elements=element_st,
                dtype=bool,
                fill=st.just(False),
            )
        )
    mask_st = pdst.data_frames(
        columns=columns_strat,
        index=pdst.range_indexes(min_size=size, max_size=size),
    )
    null_mask = draw(mask_st)
    for column in val:
        val[column] = _mask(val[column], null_mask[column])
    return val


@composite
def set_pandas_index(
    draw,
    df_or_series_strat: SearchStrategy,
    index: IndexComponent,
):
    """Sets Index or MultiIndex object to pandas Series or DataFrame."""
    df_or_series = draw(df_or_series_strat)
    df_or_series.index = draw(index.strategy(size=df_or_series.shape[0]))
    return df_or_series


def verify_dtype(
    pandera_dtype: Union[numpy_engine.DataType, pandas_engine.DataType],
    schema_type: str,
    name: Optional[str],
):
    """Verify that pandera_dtype argument is not None."""
    if pandera_dtype is None:
        raise SchemaDefinitionError(
            f"'{schema_type}' schema with name '{name}' has no specified "
            "dtype. You need to specify one in order to synthesize "
            "data from a strategy."
        )


def strategy_import_error(fn: F) -> F:
    """Decorator to generate input error if dependency is missing."""

    @wraps(fn)
    def _wrapper(*args, **kwargs):
        if not HAS_HYPOTHESIS:  # pragma: no cover
            raise ImportError(
                'Strategies for generating data requires "hypothesis" to be \n'
                "installed. You can install pandera together with the strategies \n"
                "dependencies with:\n"
                "pip install pandera[strategies]"
            )
        return fn(*args, **kwargs)

    return cast(F, _wrapper)


def register_check_strategy(strategy_fn: StrategyFn):
    """Decorate a Check method with a strategy.

    This should be applied to a built-in :class:`~pandera.api.checks.Check` method.

    :param strategy_fn: add strategy to a check, using check statistics to
        generate a ``hypothesis`` strategy.
    """

    def register_check_strategy_decorator(class_method):
        """Decorator that wraps Check class method."""

        @wraps(class_method)
        def _wrapper(cls, *args, **kwargs):
            check = class_method(cls, *args, **kwargs)
            if check.statistics is None:
                raise AttributeError(
                    "check object doesn't have a defined statistics property. "
                    "Use the checks.register_check_statistics decorator to "
                    f"specify the statistics for the {class_method.__name__} "
                    "method."
                )
            check.strategy = strategy_fn
            return check

        return _wrapper

    return register_check_strategy_decorator


# pylint: disable=line-too-long
# Values taken from
# https://hypothesis.readthedocs.io/en/latest/_modules/hypothesis/extra/numpy.html#from_dtype  # noqa
# NOTE: We're reducing the range here by an order of magnitude to avoid overflows
# when synthesizing timezone-aware timestamps.
MIN_DT_VALUE = -(2**62) + 1
MAX_DT_VALUE = 2**62 - 1


def _is_datetime_tz(pandera_dtype: DataType) -> bool:
    native_type = getattr(pandera_dtype, "type", None)
    return isinstance(native_type, pd.DatetimeTZDtype)


def _datetime_strategy(
    dtype: Union[np.dtype, pd.DatetimeTZDtype], strategy
) -> SearchStrategy:
    if isinstance(dtype, pd.DatetimeTZDtype):

        def _to_datetime(value) -> pd.DatetimeTZDtype:
            if isinstance(value, pd.Timestamp):
                return value.tz_convert(tz=dtype.tz)  # type: ignore[union-attr,return-value]
            return pd.Timestamp(value, unit=dtype.unit, tz=dtype.tz)  # type: ignore[union-attr,return-value]

        return st.builds(_to_datetime, strategy)
    else:
        res = (
            st.just(dtype.str.split("[")[-1][:-1])
            if "[" in dtype.str
            else st.sampled_from(npst.TIME_RESOLUTIONS)
        )
        return st.builds(dtype.type, strategy, res)


def convert_dtype(array: Union[pd.Series, pd.Index], col_dtype: Any):
    """Convert datatypes of an array (series or index)."""
    if str(col_dtype).startswith("datetime64"):
        try:
            return array.astype(col_dtype)
        except TypeError:
            tz = getattr(col_dtype, "tz", None)
            if tz is None:
                tz_match = re.match(r"datetime64\[ns, (.+)\]", str(col_dtype))
                tz = None if not tz_match else tz_match.group(1)

            if isinstance(array, pd.Index):
                return array.tz_localize(tz)  # type: ignore [attr-defined]
            return array.dt.tz_localize(tz)  # type: ignore [union-attr]
    return array.astype(col_dtype)


def convert_dtypes(df: pd.DataFrame, col_dtypes: Dict[str, Any]):
    """Convert datatypes of a dataframe."""
    if df.empty:
        return df

    for col_name, col_dtype in col_dtypes.items():
        df[col_name] = convert_dtype(df[col_name], col_dtype)

    return df


def numpy_time_dtypes(
    dtype: Union[np.dtype, pd.DatetimeTZDtype], min_value=None, max_value=None
):
    """Create numpy strategy for datetime and timedelta data types.

    :param dtype: numpy datetime or timedelta datatype
    :param min_value: minimum value of the datatype to create
    :param max_value: maximum value of the datatype to create
    :returns: ``hypothesis`` strategy
    """

    def _to_unix(value: Any) -> int:
        if dtype.type is np.timedelta64:
            return pd.Timedelta(value).value
        return pd.Timestamp(value).value

    min_value = MIN_DT_VALUE if min_value is None else _to_unix(min_value)
    max_value = MAX_DT_VALUE if max_value is None else _to_unix(max_value)
    return _datetime_strategy(dtype, st.integers(min_value, max_value))


def numpy_complex_dtypes(
    dtype,
    min_value: complex = complex(0, 0),
    max_value: Optional[complex] = None,
    allow_infinity: bool = None,
    allow_nan: bool = None,
):
    """Create numpy strategy for complex numbers.

    :param dtype: numpy complex number datatype
    :param min_value: minimum value, must be complex number
    :param max_value: maximum value, must be complex number
    :returns: ``hypothesis`` strategy
    """
    max_real: Optional[float]
    max_imag: Optional[float]
    if max_value:
        max_real = max_value.real
        max_imag = max_value.imag
    else:
        max_real = max_imag = None
    if dtype.itemsize == 8:
        width = 32
    else:
        width = 64

    # switch min and max values for imaginary if min value > max value
    if max_imag is not None and min_value.imag > max_imag:
        min_imag = max_imag
        max_imag = min_value.imag
    else:
        min_imag = min_value.imag

    strategy = st.builds(
        complex,
        st.floats(
            min_value=min_value.real,
            max_value=max_real,
            width=width,
            allow_infinity=allow_infinity,
            allow_nan=allow_nan,
        ),
        st.floats(
            min_value=min_imag,
            max_value=max_imag,
            width=width,
            allow_infinity=allow_infinity,
            allow_nan=allow_nan,
        ),
    ).map(dtype.type)

    @st.composite
    def build_complex(draw):
        value = draw(strategy)
        hypothesis.assume(min_value <= value)
        if max_value is not None:
            hypothesis.assume(max_value >= value)
        return value

    return build_complex()


def to_numpy_dtype(pandera_dtype: DataType):
    """Convert a :class:`~pandera.dtypes.DataType` to numpy dtype compatible
    with hypothesis."""
    try:
        np_dtype = pandas_engine.Engine.numpy_dtype(pandera_dtype)
    except TypeError as err:
        if is_datetime(pandera_dtype):
            return np.dtype("datetime64[ns]")

        raise TypeError(
            f"Data generation for the '{pandera_dtype}' data type is "
            "currently unsupported."
        ) from err

    if np_dtype == np.dtype("object") or str(pandera_dtype) == "str":
        np_dtype = np.dtype(str)
    return np_dtype


def pandas_dtype_strategy(
    pandera_dtype: DataType,
    strategy: Optional[SearchStrategy] = None,
    **kwargs,
) -> SearchStrategy:
    # pylint: disable=line-too-long,no-else-raise
    """Strategy to generate data from a :class:`pandera.dtypes.DataType`.

    :param pandera_dtype: :class:`pandera.dtypes.DataType` instance.
    :param strategy: an optional hypothesis strategy. If specified, the
        pandas dtype strategy will be chained onto this strategy.
    :kwargs: key-word arguments passed into
        `hypothesis.extra.numpy.from_dtype <https://hypothesis.readthedocs.io/en/latest/numpy.html#hypothesis.extra.numpy.from_dtype>`_ .
        For datetime, timedelta, and complex number datatypes, these arguments
        are passed into :func:`~pandera.strategies.numpy_time_dtypes` and
        :func:`~pandera.strategies.numpy_complex_dtypes`.
    :returns: ``hypothesis`` strategy
    """

    def compat_kwargs(*args):
        return {k: v for k, v in kwargs.items() if k in args}

    # hypothesis doesn't support categoricals or objects, so we'll will need to
    # build a pandera-specific solution.
    if is_category(pandera_dtype):
        raise TypeError(
            "data generation for the Category dtype is currently "
            "unsupported. Consider using a string or int dtype and "
            "Check.isin(values) to ensure a finite set of values."
        )

    np_dtype = to_numpy_dtype(pandera_dtype)
    if strategy is not None:
        if _is_datetime_tz(pandera_dtype):
            return _datetime_strategy(pandera_dtype.type, strategy)  # type: ignore
        return strategy.map(np_dtype.type)
    elif is_datetime(pandera_dtype) or is_timedelta(pandera_dtype):
        return numpy_time_dtypes(
            pandera_dtype.type if _is_datetime_tz(pandera_dtype) else np_dtype,  # type: ignore
            **compat_kwargs("min_value", "max_value"),
        )
    elif is_complex(pandera_dtype):
        return numpy_complex_dtypes(
            np_dtype,
            **compat_kwargs(
                "min_value", "max_value", "allow_infinity", "allow_nan"
            ),
        )
    return npst.from_dtype(
        np_dtype,
        **{  # type: ignore
            "allow_nan": False,
            "allow_infinity": False,
            **kwargs,
        },
    )


def eq_strategy(
    pandera_dtype: Union[numpy_engine.DataType, pandas_engine.DataType],
    strategy: Optional[SearchStrategy] = None,
    *,
    value: Any,
) -> SearchStrategy:
    """Strategy to generate a single value.

    :param pandera_dtype: :class:`pandera.dtypes.DataType` instance.
    :param strategy: an optional hypothesis strategy. If specified, the
        pandas dtype strategy will be chained onto this strategy.
    :param value: value to generate.
    :returns: ``hypothesis`` strategy
    """
    # override strategy preceding this one and generate value of the same type
    # pylint: disable=unused-argument
    return pandas_dtype_strategy(pandera_dtype, st.just(value))


def ne_strategy(
    pandera_dtype: Union[numpy_engine.DataType, pandas_engine.DataType],
    strategy: Optional[SearchStrategy] = None,
    *,
    value: Any,
) -> SearchStrategy:
    """Strategy to generate anything except for a particular value.

    :param pandera_dtype: :class:`pandera.dtypes.DataType` instance.
    :param strategy: an optional hypothesis strategy. If specified, the
        pandas dtype strategy will be chained onto this strategy.
    :param value: value to avoid.
    :returns: ``hypothesis`` strategy
    """
    if strategy is None:
        strategy = pandas_dtype_strategy(pandera_dtype)
    return strategy.filter(lambda x: x != value)


def gt_strategy(
    pandera_dtype: Union[numpy_engine.DataType, pandas_engine.DataType],
    strategy: Optional[SearchStrategy] = None,
    *,
    min_value: Union[int, float],
) -> SearchStrategy:
    """Strategy to generate values greater than a minimum value.

    :param pandera_dtype: :class:`pandera.dtypes.DataType` instance.
    :param strategy: an optional hypothesis strategy. If specified, the
        pandas dtype strategy will be chained onto this strategy.
    :param min_value: generate values larger than this.
    :returns: ``hypothesis`` strategy
    """
    if strategy is None:
        strategy = pandas_dtype_strategy(
            pandera_dtype,
            min_value=min_value,
            exclude_min=True if is_float(pandera_dtype) else None,
        )
    return strategy.filter(lambda x: x > min_value)


def ge_strategy(
    pandera_dtype: Union[numpy_engine.DataType, pandas_engine.DataType],
    strategy: Optional[SearchStrategy] = None,
    *,
    min_value: Union[int, float],
) -> SearchStrategy:
    """Strategy to generate values greater than or equal to a minimum value.

    :param pandera_dtype: :class:`pandera.dtypes.DataType` instance.
    :param strategy: an optional hypothesis strategy. If specified, the
        pandas dtype strategy will be chained onto this strategy.
    :param min_value: generate values greater than or equal to this.
    :returns: ``hypothesis`` strategy
    """
    if strategy is None:
        return pandas_dtype_strategy(
            pandera_dtype,
            min_value=min_value,
            exclude_min=False if is_float(pandera_dtype) else None,
        )
    return strategy.filter(lambda x: x >= min_value)


def lt_strategy(
    pandera_dtype: Union[numpy_engine.DataType, pandas_engine.DataType],
    strategy: Optional[SearchStrategy] = None,
    *,
    max_value: Union[int, float],
) -> SearchStrategy:
    """Strategy to generate values less than a maximum value.

    :param pandera_dtype: :class:`pandera.dtypes.DataType` instance.
    :param strategy: an optional hypothesis strategy. If specified, the
        pandas dtype strategy will be chained onto this strategy.
    :param max_value: generate values less than this.
    :returns: ``hypothesis`` strategy
    """
    if strategy is None:
        strategy = pandas_dtype_strategy(
            pandera_dtype,
            max_value=max_value,
            exclude_max=True if is_float(pandera_dtype) else None,
        )
    return strategy.filter(lambda x: x < max_value)


def le_strategy(
    pandera_dtype: Union[numpy_engine.DataType, pandas_engine.DataType],
    strategy: Optional[SearchStrategy] = None,
    *,
    max_value: Union[int, float],
) -> SearchStrategy:
    """Strategy to generate values less than or equal to a maximum value.

    :param pandera_dtype: :class:`pandera.dtypes.DataType` instance.
    :param strategy: an optional hypothesis strategy. If specified, the
        pandas dtype strategy will be chained onto this strategy.
    :param max_value: generate values less than or equal to this.
    :returns: ``hypothesis`` strategy
    """
    if strategy is None:
        return pandas_dtype_strategy(
            pandera_dtype,
            max_value=max_value,
            exclude_max=False if is_float(pandera_dtype) else None,
        )
    return strategy.filter(lambda x: x <= max_value)


def in_range_strategy(
    pandera_dtype: Union[numpy_engine.DataType, pandas_engine.DataType],
    strategy: Optional[SearchStrategy] = None,
    *,
    min_value: Union[int, float],
    max_value: Union[int, float],
    include_min: bool = True,
    include_max: bool = True,
) -> SearchStrategy:
    """Strategy to generate values within a particular range.

    :param pandera_dtype: :class:`pandera.dtypes.DataType` instance.
    :param strategy: an optional hypothesis strategy. If specified, the
        pandas dtype strategy will be chained onto this strategy.
    :param min_value: generate values greater than this.
    :param max_value: generate values less than this.
    :param include_min: include min_value in generated data.
    :param include_max: include max_value in generated data.
    :returns: ``hypothesis`` strategy
    """
    if strategy is None:
        return pandas_dtype_strategy(
            pandera_dtype,
            min_value=min_value,
            max_value=max_value,
            exclude_min=not include_min,
            exclude_max=not include_max,
        )
    min_op = operator.ge if include_min else operator.gt
    max_op = operator.le if include_max else operator.lt
    return strategy.filter(
        lambda x: min_op(x, min_value) and max_op(x, max_value)
    )


def isin_strategy(
    pandera_dtype: Union[numpy_engine.DataType, pandas_engine.DataType],
    strategy: Optional[SearchStrategy] = None,
    *,
    allowed_values: Sequence[Any],
) -> SearchStrategy:
    """Strategy to generate values within a finite set.

    :param pandera_dtype: :class:`pandera.dtypes.DataType` instance.
    :param strategy: an optional hypothesis strategy. If specified, the
        pandas dtype strategy will be chained onto this strategy.
    :param allowed_values: set of allowable values.
    :returns: ``hypothesis`` strategy
    """
    if strategy is None:
        return pandas_dtype_strategy(
            pandera_dtype, st.sampled_from(allowed_values)
        )
    return strategy.filter(lambda x: x in allowed_values)


def notin_strategy(
    pandera_dtype: Union[numpy_engine.DataType, pandas_engine.DataType],
    strategy: Optional[SearchStrategy] = None,
    *,
    forbidden_values: Sequence[Any],
) -> SearchStrategy:
    """Strategy to generate values excluding a set of forbidden values

    :param pandera_dtype: :class:`pandera.dtypes.DataType` instance.
    :param strategy: an optional hypothesis strategy. If specified, the
        pandas dtype strategy will be chained onto this strategy.
    :param forbidden_values: set of forbidden values.
    :returns: ``hypothesis`` strategy
    """
    if strategy is None:
        strategy = pandas_dtype_strategy(pandera_dtype)
    return strategy.filter(lambda x: x not in forbidden_values)


def str_matches_strategy(
    pandera_dtype: Union[numpy_engine.DataType, pandas_engine.DataType],
    strategy: Optional[SearchStrategy] = None,
    *,
    pattern: str,
) -> SearchStrategy:
    """Strategy to generate strings that patch a regex pattern.

    :param pandera_dtype: :class:`pandera.dtypes.DataType` instance.
    :param strategy: an optional hypothesis strategy. If specified, the
        pandas dtype strategy will be chained onto this strategy.
    :param pattern: regex pattern.
    :returns: ``hypothesis`` strategy
    """
    if strategy is None:
        return st.from_regex(pattern, fullmatch=True).map(
            to_numpy_dtype(pandera_dtype).type
        )

    def matches(x):
        return re.match(pattern, x)

    return strategy.filter(matches)


def str_contains_strategy(
    pandera_dtype: Union[numpy_engine.DataType, pandas_engine.DataType],
    strategy: Optional[SearchStrategy] = None,
    *,
    pattern: str,
) -> SearchStrategy:
    """Strategy to generate strings that contain a particular pattern.

    :param pandera_dtype: :class:`pandera.dtypes.DataType` instance.
    :param strategy: an optional hypothesis strategy. If specified, the
        pandas dtype strategy will be chained onto this strategy.
    :param pattern: regex pattern.
    :returns: ``hypothesis`` strategy
    """
    if strategy is None:
        return st.from_regex(pattern, fullmatch=False).map(
            to_numpy_dtype(pandera_dtype).type
        )

    def contains(x):
        return re.search(pattern, x)

    return strategy.filter(contains)


def str_startswith_strategy(
    pandera_dtype: Union[numpy_engine.DataType, pandas_engine.DataType],
    strategy: Optional[SearchStrategy] = None,
    *,
    string: str,
) -> SearchStrategy:
    """Strategy to generate strings that start with a specific string pattern.

    :param pandera_dtype: :class:`pandera.dtypes.DataType` instance.
    :param strategy: an optional hypothesis strategy. If specified, the
        pandas dtype strategy will be chained onto this strategy.
    :param string: string pattern.
    :returns: ``hypothesis`` strategy
    """
    if strategy is None:
        return st.from_regex(f"\\A{string}", fullmatch=False).map(
            to_numpy_dtype(pandera_dtype).type
        )

    return strategy.filter(lambda x: x.startswith(string))


def str_endswith_strategy(
    pandera_dtype: Union[numpy_engine.DataType, pandas_engine.DataType],
    strategy: Optional[SearchStrategy] = None,
    *,
    string: str,
) -> SearchStrategy:
    """Strategy to generate strings that end with a specific string pattern.

    :param pandera_dtype: :class:`pandera.dtypes.DataType` instance.
    :param strategy: an optional hypothesis strategy. If specified, the
        pandas dtype strategy will be chained onto this strategy.
    :param string: string pattern.
    :returns: ``hypothesis`` strategy
    """
    if strategy is None:
        return st.from_regex(f"{string}\\Z", fullmatch=False).map(
            to_numpy_dtype(pandera_dtype).type
        )

    return strategy.filter(lambda x: x.endswith(string))


def str_length_strategy(
    pandera_dtype: Union[numpy_engine.DataType, pandas_engine.DataType],
    strategy: Optional[SearchStrategy] = None,
    *,
    min_value: int,
    max_value: int,
) -> SearchStrategy:
    """Strategy to generate strings of a particular length

    :param pandera_dtype: :class:`pandera.dtypes.DataType` instance.
    :param strategy: an optional hypothesis strategy. If specified, the
        pandas dtype strategy will be chained onto this strategy.
    :param min_value: minimum string length.
    :param max_value: maximum string length.
    :returns: ``hypothesis`` strategy
    """
    if strategy is None:
        return st.text(min_size=min_value, max_size=max_value).map(
            to_numpy_dtype(pandera_dtype).type
        )

    return strategy.filter(lambda x: min_value <= len(x) <= max_value)


def _timestamp_to_datetime64_strategy(
    strategy: SearchStrategy,
) -> SearchStrategy:
    """Convert timestamp to numpy.datetime64
    Hypothesis only supports pure numpy dtypes but numpy.datetime64() truncates
    nanoseconds if given a pandas.Timestamp. We need to pass the unix epoch via
    the pandas.Timestamp.value attribute.
    """
    return st.builds(lambda x: np.datetime64(x.value, "ns"), strategy)


def field_element_strategy(
    pandera_dtype: Union[numpy_engine.DataType, pandas_engine.DataType],
    strategy: Optional[SearchStrategy] = None,
    *,
    checks: Optional[Sequence] = None,
) -> SearchStrategy:
    """Strategy to generate elements of a column or index.

    :param pandera_dtype: :class:`pandera.dtypes.DataType` instance.
    :param strategy: an optional hypothesis strategy. If specified, the
        pandas dtype strategy will be chained onto this strategy.
    :param checks: sequence of :class:`~pandera.api.checks.Check` s to constrain
        the values of the data in the column/index.
    :returns: ``hypothesis`` strategy
    """
    if strategy:
        raise BaseStrategyOnlyError(
            "The series strategy is a base strategy. You cannot specify the "
            "strategy argument to chain it to a parent strategy."
        )
    checks = [] if checks is None else checks
    elements = None

    def undefined_check_strategy(elements, check):
        """Strategy for checks with undefined strategies."""
        warnings.warn(
            "Element-wise check doesn't have a defined strategy."
            "Falling back to filtering drawn values based on the check "
            "definition. This can considerably slow down data-generation."
        )
        return (
            pandas_dtype_strategy(pandera_dtype)
            if elements is None
            else elements
        ).filter(check._check_fn)

    for check in checks:
        check_strategy = (
            check.strategy
            if check.strategy is not None
            else STRATEGY_DISPATCHER.get((check.name, pd.Series), None)
        )
        if check_strategy is not None:
            elements = check_strategy(
                pandera_dtype, elements, **check.statistics
            )
        elif check.element_wise:
            elements = undefined_check_strategy(elements, check)
        # NOTE: vectorized checks with undefined strategies should be handled
        # by the series/dataframe strategy.
    if elements is None:
        elements = pandas_dtype_strategy(pandera_dtype)

    return elements


def series_strategy(
    pandera_dtype: Union[numpy_engine.DataType, pandas_engine.DataType],
    strategy: Optional[SearchStrategy] = None,
    *,
    checks: Optional[Sequence] = None,
    nullable: bool = False,
    unique: bool = False,
    name: Optional[str] = None,
    size: Optional[int] = None,
) -> SearchStrategy:
    """Strategy to generate a pandas Series.

    :param pandera_dtype: :class:`pandera.dtypes.DataType` instance.
    :param strategy: an optional hypothesis strategy. If specified, the
        pandas dtype strategy will be chained onto this strategy.
    :param checks: sequence of :class:`~pandera.api.checks.Check` s to constrain
        the values of the data in the column/index.
    :param nullable: whether or not generated Series contains null values.
    :param unique: whether or not generated Series contains unique values.
    :param name: name of the Series.
    :param size: number of elements in the Series.
    :returns: ``hypothesis`` strategy.
    """
    elements = field_element_strategy(pandera_dtype, strategy, checks=checks)

    dtype = (
        None
        # let hypothesis use the elements strategy to build datatime-aware
        # series
        if _is_datetime_tz(pandera_dtype)
        else to_numpy_dtype(pandera_dtype)
    )

    strategy = (
        pdst.series(
            elements=elements,
            dtype=dtype,
            index=pdst.range_indexes(
                min_size=0 if size is None else size, max_size=size
            ),
            unique=bool(unique),
        )
        .filter(lambda x: x.shape[0] > 0)
        .map(lambda x: x.rename(name))
        .map(partial(convert_dtype, col_dtype=pandera_dtype.type))
    )
    if nullable:
        strategy = null_field_masks(strategy)

    def undefined_check_strategy(strategy, check):
        """Strategy for checks with undefined strategies."""
        warnings.warn(
            "Vectorized check doesn't have a defined strategy. "
            "Falling back to filtering drawn values based on the check "
            "definition. This can considerably slow down data-generation."
        )

        def _check_fn(series):
            return check(series).check_passed

        return strategy.filter(_check_fn)

    for check in checks if checks is not None else []:
        # for checks with undefined built-in or custom strategies that are
        # vectorized, apply check function to the entire series.
        if (
            check.strategy is None
            and not STRATEGY_DISPATCHER.get((check.name, pd.Series))
            and not check.element_wise
        ):
            strategy = undefined_check_strategy(strategy, check)

    return strategy


def column_strategy(
    pandera_dtype: Union[numpy_engine.DataType, pandas_engine.DataType],
    strategy: Optional[SearchStrategy] = None,
    *,
    checks: Optional[Sequence] = None,
    unique: bool = False,
    name: Optional[str] = None,
):
    # pylint: disable=line-too-long
    """Create a data object describing a column in a DataFrame.

    :param pandera_dtype: :class:`pandera.dtypes.DataType` instance.
    :param strategy: an optional hypothesis strategy. If specified, the
        pandas dtype strategy will be chained onto this strategy.
    :param checks: sequence of :class:`~pandera.api.checks.Check` s to constrain
        the values of the data in the column/index.
    :param unique: whether or not generated Series contains unique values.
    :param name: name of the Series.
    :returns: a `column <https://hypothesis.readthedocs.io/en/latest/numpy.html#hypothesis.extra.pandas.column>`_ object.
    """
    verify_dtype(pandera_dtype, schema_type="column", name=name)
    elements = field_element_strategy(pandera_dtype, strategy, checks=checks)
    return pdst.column(
        name=name,
        elements=elements,
        dtype=to_numpy_dtype(pandera_dtype),
        unique=unique,
    )


def index_strategy(
    pandera_dtype: Union[numpy_engine.DataType, pandas_engine.DataType],
    strategy: Optional[SearchStrategy] = None,
    *,
    checks: Optional[Sequence] = None,
    nullable: bool = False,
    unique: bool = False,
    name: Optional[str] = None,
    size: Optional[int] = None,
):
    """Strategy to generate a pandas Index.

    :param pandera_dtype: :class:`pandera.dtypes.DataType` instance.
    :param strategy: an optional hypothesis strategy. If specified, the
        pandas dtype strategy will be chained onto this strategy.
    :param checks: sequence of :class:`~pandera.api.checks.Check` s to constrain
        the values of the data in the column/index.
    :param nullable: whether or not generated Series contains null values.
    :param unique: whether or not generated Series contains unique values.
    :param name: name of the Series.
    :param size: number of elements in the Series.
    :returns: ``hypothesis`` strategy.
    """
    verify_dtype(pandera_dtype, schema_type="index", name=name)
    elements = field_element_strategy(pandera_dtype, strategy, checks=checks)

    strategy = pdst.indexes(
        elements=elements,
        dtype=to_numpy_dtype(pandera_dtype),
        min_size=0 if size is None else size,
        max_size=size,
        unique=bool(unique),
    ).map(partial(convert_dtype, col_dtype=pandera_dtype.type))

    # this is a hack to convert np.str_ data values into native python str.
    col_dtype = str(pandera_dtype)
    if col_dtype in {"object", "str"} or col_dtype.startswith("string"):
        # pylint: disable=cell-var-from-loop,undefined-loop-variable
        strategy = strategy.map(lambda index: index.map(str))

    if name is not None:
        strategy = strategy.map(lambda index: index.rename(name))
    if nullable:
        strategy = null_field_masks(strategy)
    return strategy


def dataframe_strategy(
    pandera_dtype: Optional[DataType] = None,
    strategy: Optional[SearchStrategy] = None,
    *,
    columns: Optional[Dict] = None,
    checks: Optional[Sequence] = None,
    unique: Optional[List[str]] = None,
    index: Optional[IndexComponent] = None,
    size: Optional[int] = None,
    n_regex_columns: int = 1,
):
    """Strategy to generate a pandas DataFrame.

    :param pandera_dtype: :class:`pandera.dtypes.DataType` instance.
    :param strategy: if specified, this will raise a BaseStrategyOnlyError,
        since it cannot be chained to a prior strategy.
    :param columns: a dictionary where keys are column names and values
        are :class:`~pandera.api.pandas.components.Column` objects.
    :param checks: sequence of :class:`~pandera.api.checks.Check` s to constrain
        the values of the data at the dataframe level.
    :param unique: a list of column names that should be jointly unique.
    :param index: Index or MultiIndex schema component.
    :param size: number of elements in the Series.
    :param n_regex_columns: number of regex columns to generate.
    :returns: ``hypothesis`` strategy.
    """
    # pylint: disable=too-many-locals,too-many-branches,too-many-statements
    if n_regex_columns < 1:
        raise ValueError(
            "`n_regex_columns` must be a positive integer, found: "
            f"{n_regex_columns}"
        )
    if strategy:
        raise BaseStrategyOnlyError(
            "The dataframe strategy is a base strategy. You cannot specify "
            "the strategy argument to chain it to a parent strategy."
        )

    columns = {} if columns is None else columns
    checks = [] if checks is None else checks

    def undefined_check_strategy(strategy, check, column=None):
        """Strategy for checks with undefined strategies."""

        def _element_wise_check_fn(element):
            return check._check_fn(element)

        def _column_check_fn(dataframe):
            return check(dataframe[column]).check_passed

        def _dataframe_check_fn(dataframe):
            return check(dataframe).check_passed

        if check.element_wise:
            check_fn = _element_wise_check_fn
            warning_type = "Element-wise"
        elif column is None:
            check_fn = _dataframe_check_fn
            warning_type = "Dataframe"
        else:
            check_fn = _column_check_fn
            warning_type = "Column"

        warnings.warn(
            f"{warning_type} check doesn't have a defined strategy. "
            "Falling back to filtering drawn values based on the check "
            "definition. This can considerably slow down data-generation."
        )

        return strategy.filter(check_fn)

    def make_row_strategy(col, checks):
        strategy = None
        for check in checks:
            if check.strategy is not None:
                strategy = check.strategy(
                    col.dtype,
                    strategy,
                    **check.statistics,
                )
            elif STRATEGY_DISPATCHER.get((check.name, pd.DataFrame), None):
                strategy = STRATEGY_DISPATCHER.get((check.name, pd.DataFrame))(
                    col.dtype, strategy, **check.statistics
                )
            else:
                strategy = undefined_check_strategy(
                    strategy=(
                        pandas_dtype_strategy(col.dtype)
                        if strategy is None
                        else strategy
                    ),
                    check=check,
                )
        if strategy is None:
            strategy = pandas_dtype_strategy(col.dtype)
        return strategy

    @composite
    def _dataframe_strategy(draw):
        row_strategy_checks = []
        undefined_strat_df_checks = []
        for check in checks:
            if (
                check.strategy
                or STRATEGY_DISPATCHER.get((check.name, pd.DataFrame), None)
                or check.element_wise
            ):
                # we can apply element-wise checks defined at the dataframe
                # level to the row strategy
                row_strategy_checks.append(check)
            else:
                undefined_strat_df_checks.append(check)

        # expand column set to generate column names for columns where
        # regex=True.
        expanded_columns = {}
        for col_name, column in columns.items():
            if unique and col_name in unique:
                # if the column is in the set of columns specified in `unique`,
                # make the column strategy independently unique. This is
                # technically stricter than it should be, since the list of
                # columns in `unique` are required to be jointly unique, but
                # this is a simple solution that produces synthetic data that
                # fulfills the uniqueness constraints of the dataframe.
                column = deepcopy(column)
                column.unique = True
            if not column.regex:
                expanded_columns[col_name] = column
            else:
                regex_columns = draw(
                    st.lists(
                        st.from_regex(column.name, fullmatch=True),
                        min_size=n_regex_columns,
                        max_size=n_regex_columns,
                        unique=True,
                    )
                )
                for regex_col in regex_columns:
                    expanded_columns[regex_col] = deepcopy(column).set_name(
                        regex_col
                    )

        # collect all non-element-wise column checks with undefined strategies
        undefined_strat_column_checks: Dict[str, list] = defaultdict(list)
        for col_name, column in expanded_columns.items():
            undefined_strat_column_checks[col_name].extend(
                check
                for check in column.checks
                if STRATEGY_DISPATCHER.get((check.name, pd.DataFrame)) is None
                and not check.element_wise
            )

        # override the column datatype with dataframe-level datatype if
        # specified
        col_dtypes = {
            col_name: str(col.dtype)
            if pandera_dtype is None
            else str(pandera_dtype)
            for col_name, col in expanded_columns.items()
        }
        nullable_columns = {
            col_name: col.nullable
            for col_name, col in expanded_columns.items()
        }

        row_strategy = None
        if row_strategy_checks:
            row_strategy = st.fixed_dictionaries(
                {
                    col_name: make_row_strategy(col, row_strategy_checks)
                    for col_name, col in expanded_columns.items()
                }
            )

        strategy = pdst.data_frames(
            columns=[
                column.strategy_component()
                for column in expanded_columns.values()
            ],
            rows=row_strategy,
            index=pdst.range_indexes(
                min_size=0 if size is None else size, max_size=size
            ),
        )

        # this is a hack to convert np.str_ data values into native python str.
        string_columns = []
        for col_name, col_dtype in col_dtypes.items():
            if col_dtype in {"object", "str"} or col_dtype.startswith(
                "string"
            ):
                string_columns.append(col_name)

        if string_columns:
            # pylint: disable=cell-var-from-loop,undefined-loop-variable
            strategy = strategy.map(
                lambda df: df.assign(
                    **{
                        col_name: df[col_name].map(str)
                        for col_name in string_columns
                    }
                )
            )

        strategy = strategy.map(partial(convert_dtypes, col_dtypes=col_dtypes))

        if size is not None and size > 0 and any(nullable_columns.values()):
            strategy = null_dataframe_masks(strategy, nullable_columns)

        if index is not None:
            strategy = set_pandas_index(strategy, index)

        for check in undefined_strat_df_checks:
            strategy = undefined_check_strategy(strategy, check)

        for col_name, column_checks in undefined_strat_column_checks.items():
            for check in column_checks:  # type: ignore
                strategy = undefined_check_strategy(
                    strategy, check, column=col_name
                )

        return draw(strategy)

    return _dataframe_strategy()


# pylint: disable=unused-argument
def multiindex_strategy(
    pandera_dtype: Optional[DataType] = None,
    strategy: Optional[SearchStrategy] = None,
    *,
    indexes: Optional[List] = None,
    size: Optional[int] = None,
):
    """Strategy to generate a pandas MultiIndex object.

    :param pandera_dtype: :class:`pandera.dtypes.DataType` instance.
    :param strategy: an optional hypothesis strategy. If specified, the
        pandas dtype strategy will be chained onto this strategy.
    :param indexes: a list of :class:`~pandera.api.pandas.components.Index`
        objects.
    :param size: number of elements in the Series.
    :returns: ``hypothesis`` strategy.
    """
    # pylint: disable=unnecessary-lambda
    if strategy:
        raise BaseStrategyOnlyError(
            "The dataframe strategy is a base strategy. You cannot specify "
            "the strategy argument to chain it to a parent strategy."
        )
    indexes = [] if indexes is None else indexes
    index_dtypes = {
        index.name if index.name is not None else i: str(index.dtype)
        for i, index in enumerate(indexes)
    }
    nullable_index = {
        index.name if index.name is not None else i: index.nullable
        for i, index in enumerate(indexes)
    }
    strategy = pdst.data_frames(
        [index.strategy_component() for index in indexes],
        index=pdst.range_indexes(
            min_size=0 if size is None else size, max_size=size
        ),
    ).map(
        lambda x: x.astype(index_dtypes)  # type: ignore[arg-type]
    )

    # this is a hack to convert np.str_ data values into native python str.
    for name, dtype in index_dtypes.items():
        if dtype in {"object", "str"} or dtype.startswith("string"):
            # pylint: disable=cell-var-from-loop,undefined-loop-variable
            strategy = strategy.map(
                lambda df: df.assign(**{name: df[name].map(str)})
            )

    if any(nullable_index.values()):
        strategy = null_dataframe_masks(strategy, nullable_index)
    return strategy.map(pd.MultiIndex.from_frame)<|MERGE_RESOLUTION|>--- conflicted
+++ resolved
@@ -51,12 +51,9 @@
     import hypothesis.strategies as st
     from hypothesis.strategies import SearchStrategy, composite
 except ImportError:  # pragma: no cover
-<<<<<<< HEAD
-=======
 
     T = TypeVar("T")
 
->>>>>>> 631089c9
     # pylint: disable=too-few-public-methods
     class SearchStrategy(Generic[T]):  # type: ignore
         """placeholder type."""

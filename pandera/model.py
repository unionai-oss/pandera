--- conflicted
+++ resolved
@@ -72,42 +72,6 @@
     return decorator
 
 
-<<<<<<< HEAD
-class BaseConfig:  # pylint:disable=R0903
-    """Define DataFrameSchema-wide options.
-
-    *new in 0.5.0*
-    """
-
-    name: Optional[str] = None  #: name of schema
-    coerce: bool = False  #: coerce types of all schema components
-
-    #: make sure certain column combinations are unique
-    unique: Optional[Union[str, List[str]]] = None
-
-    #: make sure all specified columns are in the validated dataframe -
-    #: if ``"filter"``, removes columns not specified in the schema
-    strict: Union[bool, str] = False
-
-    ordered: bool = False  #: validate columns order
-    multiindex_name: Optional[str] = None  #: name of multiindex
-
-    #: coerce types of all MultiIndex components
-    multiindex_coerce: bool = False
-
-    #: make sure all specified columns are in validated MultiIndex -
-    #: if ``"filter"``, removes indexes not specified in the schema
-    multiindex_strict: bool = False
-
-    #: validate MultiIndex in order
-    multiindex_ordered: bool = True
-
-    #: make sure dataframe column names are unique
-    allow_duplicate_column_names: bool = True
-
-
-=======
->>>>>>> f36cc9be
 def _is_field(name: str) -> bool:
     """Ignore private and reserved keywords."""
     return not name.startswith("_") and name != _CONFIG_KEY
@@ -245,21 +209,13 @@
                 "unique": cls.__config__.unique,
                 "title": cls.__config__.title,
                 "description": cls.__config__.description or cls.__doc__,
+                "allow_duplicate_column_names": cls.__config__.allow_duplicate_column_names,
             }
         cls.__schema__ = DataFrameSchema(
             columns,
             index=index,
             checks=cls.__dataframe_checks__,  # type: ignore
-<<<<<<< HEAD
-            coerce=cls.__config__.coerce,
-            strict=cls.__config__.strict,
-            name=cls.__config__.name,
-            ordered=cls.__config__.ordered,
-            unique=cls.__config__.unique,
-            allow_duplicate_column_names=cls.__config__.allow_duplicate_column_names,
-=======
             **kwargs,
->>>>>>> f36cc9be
         )
         if cls not in MODEL_CACHE:
             MODEL_CACHE[cls] = cls.__schema__  # type: ignore

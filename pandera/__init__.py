--- conflicted
+++ resolved
@@ -57,14 +57,11 @@
     UINT64,
     pandas_version,
 )
-<<<<<<< HEAD
-=======
 
 import pandera.backends.base.builtin_checks
 import pandera.backends.base.builtin_hypotheses
 import pandera.backends.pandas
 
->>>>>>> 74be58cf
 from pandera.schema_inference.pandas import infer_schema
 from pandera.version import __version__
 

"""A flexible and expressive pandas validation library."""
import platform

import pandera.backends
from pandera import errors, external_config, typing
from pandera.accessors import pandas_accessor
from pandera.api import extensions
from pandera.api.checks import Check
from pandera.api.hypotheses import Hypothesis
<<<<<<< HEAD
from pandera.api.pandas.array import SeriesSchema
from pandera.api.pandas.container import DataFrameSchema
from pandera.api.pandas.components import Column, Index, MultiIndex
=======

from pandera.api.pandas import (
    Column,
    DataFrameSchema,
    Index,
    MultiIndex,
    SeriesSchema,
)

from pandera.decorators import check_input, check_io, check_output, check_types

>>>>>>> f4a6b3e1
from pandera.api.pandas.model import DataFrameModel, SchemaModel
from pandera.api.pandas.model_components import Field, check, dataframe_check
from pandera.dtypes import (
    Bool,
    Category,
    Complex,
    Complex64,
    Complex128,
    DataType,
    Date,
    DateTime,
    Decimal,
    Float,
    Float16,
    Float32,
    Float64,
    Int,
    Int8,
    Int16,
    Int32,
    Int64,
    String,
    Timedelta,
    Timestamp,
    UInt,
    UInt8,
    UInt16,
    UInt32,
    UInt64,
)
from pandera.engines.numpy_engine import Object
from pandera.engines.pandas_engine import (
    BOOL,
    INT8,
    INT16,
    INT32,
    INT64,
    PANDAS_1_2_0_PLUS,
    PANDAS_1_3_0_PLUS,
    STRING,
    UINT8,
    UINT16,
    UINT32,
    UINT64,
    pandas_version,
)
<<<<<<< HEAD

import pandera.backends.base.builtin_checks
import pandera.backends.base.builtin_hypotheses
import pandera.backends.pandas

=======
>>>>>>> f4a6b3e1
from pandera.schema_inference.pandas import infer_schema
from pandera.version import __version__

# from pandera.api.pandas import (
#     Column,
#     DataFrameSchema,
#     Index,
#     MultiIndex,
#     SeriesSchema,
# )


if platform.system() != "Windows":
    # pylint: disable=ungrouped-imports
    from pandera.dtypes import Complex256, Float128


try:
    import dask.dataframe

    from pandera.accessors import dask_accessor
except ImportError:
    pass


try:
    import pyspark.pandas

    from pandera.accessors import pyspark_accessor
except ImportError:
    pass

try:
    import modin.pandas

    from pandera.accessors import modin_accessor
except ImportError:
    pass

__all__ = [
    # dtypes
    "Bool",
    "Category",
    "Complex",
    "Complex64",
    "Complex128",
    "Complex256",
    "DataType",
    "DateTime",
    "Float",
    "Float16",
    "Float32",
    "Float64",
    "Float128",
    "Int",
    "Int8",
    "Int16",
    "Int32",
    "Int64",
    "String",
    "Timedelta",
    "Timestamp",
    "UInt",
    "UInt8",
    "UInt16",
    "UInt32",
    "UInt64",
    # numpy_engine
    "Object",
    # pandas_engine
    "BOOL",
    "INT8",
    "INT16",
    "INT32",
    "INT64",
    "PANDAS_1_3_0_PLUS",
    "STRING",
    "UINT8",
    "UINT16",
    "UINT32",
    "UINT64",
    # pandera.engines.pandas_engine
    "pandas_version",
    # checks
    "Check",
    # decorators
    "check_input",
    "check_io",
    "check_output",
    "check_types",
    # hypotheses
    "Hypothesis",
    # model
    "DataFrameModel",
    "SchemaModel",
    # model_components
    "Field",
    "check",
    "dataframe_check",
    # schema_components
    "Column",
    "Index",
    "MultiIndex",
    # schema_inference
    "infer_schema",
    # schemas
    "DataFrameSchema",
    "SeriesSchema",
    # version
    "__version__",
]<|MERGE_RESOLUTION|>--- conflicted
+++ resolved
@@ -7,23 +7,9 @@
 from pandera.api import extensions
 from pandera.api.checks import Check
 from pandera.api.hypotheses import Hypothesis
-<<<<<<< HEAD
 from pandera.api.pandas.array import SeriesSchema
 from pandera.api.pandas.container import DataFrameSchema
 from pandera.api.pandas.components import Column, Index, MultiIndex
-=======
-
-from pandera.api.pandas import (
-    Column,
-    DataFrameSchema,
-    Index,
-    MultiIndex,
-    SeriesSchema,
-)
-
-from pandera.decorators import check_input, check_io, check_output, check_types
-
->>>>>>> f4a6b3e1
 from pandera.api.pandas.model import DataFrameModel, SchemaModel
 from pandera.api.pandas.model_components import Field, check, dataframe_check
 from pandera.dtypes import (
@@ -70,24 +56,14 @@
     UINT64,
     pandas_version,
 )
-<<<<<<< HEAD
 
 import pandera.backends.base.builtin_checks
 import pandera.backends.base.builtin_hypotheses
 import pandera.backends.pandas
 
-=======
->>>>>>> f4a6b3e1
 from pandera.schema_inference.pandas import infer_schema
+from pandera.decorators import check_input, check_io, check_output, check_types
 from pandera.version import __version__
-
-# from pandera.api.pandas import (
-#     Column,
-#     DataFrameSchema,
-#     Index,
-#     MultiIndex,
-#     SeriesSchema,
-# )
 
 
 if platform.system() != "Windows":

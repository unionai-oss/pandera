"""Module for reading and writing schema objects."""

import json
import warnings
from collections.abc import Mapping
from functools import partial
from pathlib import Path
from typing import Dict, Optional, Union

import pandas as pd

import pandera.errors
from pandera import dtypes
from pandera.api.checks import Check
from pandera.api.pandas.components import Column
from pandera.api.pandas.container import DataFrameSchema
from pandera.engines import pandas_engine
from pandera.schema_statistics import get_dataframe_schema_statistics

try:
    import black
    import yaml
    from frictionless import Schema as FrictionlessSchema
except ImportError as exc:  # pragma: no cover
    raise ImportError(
        "IO and formatting requires 'pyyaml', 'black' and 'frictionless'"
        "to be installed.\n"
        "You can install pandera together with the IO dependencies with:\n"
        "pip install pandera[io]\n"
    ) from exc


DATETIME_FORMAT = "%Y-%m-%d %H:%M:%S"


def _get_dtype_string_alias(dtype: pandas_engine.DataType) -> str:
    """Get string alias of the datatype for serialization.

    Calling pandas_engine.Engine.dtype(<string_alias>) should be a valid
    operation
    """
    str_alias = str(dtype)
    try:
        pandas_engine.Engine.dtype(str_alias)
    except TypeError as e:  # pragma: no cover
        raise TypeError(
            f"string alias {str_alias} for datatype "
            f"'{dtype.__module__}.{dtype.__class__.__name__}' not "
            "recognized."
        ) from e
    return f'"{dtype}"'


def _serialize_check_stats(check_stats, dtype=None):
    """Serialize check statistics into json/yaml-compatible format."""

    def handle_stat_dtype(stat):
<<<<<<< HEAD

        if pandas_engine.Engine.dtype(dtypes.DateTime).check(
            dtype
        ) and hasattr(stat, "strftime"):
            # try serializing stat as a string if it's datetime-like,
            # otherwise return original value
            return stat.strftime(DATETIME_FORMAT)
        elif pandas_engine.Engine.dtype(dtypes.Timedelta).check(dtype):
=======
        if pandas_engine.Engine.dtype(dtypes.DateTime).check(dtype) and hasattr(
            stat, "strftime"
        ):
            # try serializing stat as a string if it's datetime-like,
            # otherwise return original value
            return stat.strftime(DATETIME_FORMAT)
        elif pandas_engine.Engine.dtype(dtypes.Timedelta).check(dtype) and hasattr(
            stat, "delta"
        ):
>>>>>>> f4a6b3e1
            # try serializing stat into an int in nanoseconds if it's
            # timedelta-like, otherwise return original value
            return getattr(stat, "value", stat)

        return stat

    # for unary checks, return a single value instead of a dictionary
    if len(check_stats) == 1:
        return handle_stat_dtype(list(check_stats.values())[0])

    # otherwise return a dictionary of keyword args needed to create the Check
    serialized_check_stats = {}
    for arg, stat in check_stats.items():
        serialized_check_stats[arg] = handle_stat_dtype(stat)
    return serialized_check_stats


def _serialize_dataframe_stats(dataframe_checks):
    """
    Serialize global dataframe check statistics into json/yaml-compatible
    format.
    """
    serialized_checks = {}

    for check_name, check_stats in dataframe_checks.items():
        # The case that `check_name` is not registered is handled in
        # `parse_checks` so we know that `check_name` exists.

        # infer dtype of statistics and serialize them
        serialized_checks[check_name] = _serialize_check_stats(check_stats)

    return serialized_checks


def _serialize_component_stats(component_stats):
    """
    Serialize column or index statistics into json/yaml-compatible format.
    """
    serialized_checks = None
    if component_stats["checks"] is not None:
        serialized_checks = {}
        for check_name, check_stats in component_stats["checks"].items():
            serialized_checks[check_name] = _serialize_check_stats(
                check_stats, component_stats["dtype"]
            )

    dtype = component_stats.get("dtype")
    if dtype:
        dtype = str(dtype)

    description = component_stats.get("description")
    title = component_stats.get("title")

    return {
        "title": title,
        "description": description,
        "dtype": dtype,
        "nullable": component_stats["nullable"],
        "checks": serialized_checks,
        **{
            key: component_stats.get(key)
            for key in [
                "name",
                "unique",
                "coerce",
                "required",
                "regex",
            ]
            if key in component_stats
        },
    }


def serialize_schema(dataframe_schema):
    """Serialize dataframe schema into into json/yaml-compatible format."""
    from pandera import __version__  # pylint: disable=import-outside-toplevel

    statistics = get_dataframe_schema_statistics(dataframe_schema)

    columns, index, checks = None, None, None
    if statistics["columns"] is not None:
        columns = {
            col_name: _serialize_component_stats(column_stats)
            for col_name, column_stats in statistics["columns"].items()
        }

    if statistics["index"] is not None:
        index = [
            _serialize_component_stats(index_stats)
            for index_stats in statistics["index"]
        ]

    if statistics["checks"] is not None:
        checks = _serialize_dataframe_stats(statistics["checks"])

    return {
        "schema_type": "dataframe",
        "version": __version__,
        "columns": columns,
        "checks": checks,
        "index": index,
        "dtype": dataframe_schema.dtype,
        "coerce": dataframe_schema.coerce,
        "strict": dataframe_schema.strict,
        "name": dataframe_schema.name,
        "ordered": dataframe_schema.ordered,
        "unique": dataframe_schema.unique,
        "report_duplicates": dataframe_schema.report_duplicates,
        "unique_column_names": dataframe_schema.unique_column_names,
        "title": dataframe_schema.title,
        "description": dataframe_schema.description,
    }


def _deserialize_check_stats(check, serialized_check_stats, dtype=None):
    def handle_stat_dtype(stat):
        try:
            if pandas_engine.Engine.dtype(dtypes.DateTime).check(dtype):
                return pd.to_datetime(stat, format=DATETIME_FORMAT)
            elif pandas_engine.Engine.dtype(dtypes.Timedelta).check(dtype):
                # serialize to int in nanoseconds
                return pd.to_timedelta(stat, unit="ns")
        except (TypeError, ValueError):
            return stat
        return stat

    if isinstance(serialized_check_stats, dict):
        # handle case where serialized check stats are in the form of a
        # dictionary mapping Check arg names to values.
        check_stats = {}
        for arg, stat in serialized_check_stats.items():
            check_stats[arg] = handle_stat_dtype(stat)
        return check(**check_stats)
    # otherwise assume unary check function signature
    return check(handle_stat_dtype(serialized_check_stats))


def _deserialize_component_stats(serialized_component_stats):
    dtype = serialized_component_stats.get("dtype")
    if dtype:
        dtype = pandas_engine.Engine.dtype(dtype)

    description = serialized_component_stats.get("description")
    title = serialized_component_stats.get("title")

    checks = serialized_component_stats.get("checks")
    if checks is not None:
        checks = [
            _deserialize_check_stats(getattr(Check, check_name), check_stats, dtype)
            for check_name, check_stats in checks.items()
        ]
    return {
        "title": title,
        "description": description,
        "dtype": dtype,
        "checks": checks,
        **{
            key: serialized_component_stats.get(key)
            for key in [
                "name",
                "nullable",
                "unique",
                "coerce",
                "required",
                "regex",
            ]
            if key in serialized_component_stats
        },
    }


def deserialize_schema(serialized_schema):
    """
    De-serialize the schema from a JSON-able mapping.

    :param serialized_schema: a mapping representing the schema
    :returns:
        the schema de-serialized into :class:`~pandera.api.pandas.container.DataFrameSchema`
    """
    # pylint: disable=import-outside-toplevel
    from pandera import Index, MultiIndex

    # GH#475
    serialized_schema = serialized_schema if serialized_schema else {}

    if not isinstance(serialized_schema, Mapping):
        raise pandera.errors.SchemaDefinitionError(
            "Schema representation must be a mapping."
        )

    columns = serialized_schema.get("columns")
    index = serialized_schema.get("index")
    checks = serialized_schema.get("checks")

    if columns is not None:
        columns = {
            col_name: Column(**_deserialize_component_stats(column_stats))
            for col_name, column_stats in columns.items()
        }

    if index is not None:
        index = [
            _deserialize_component_stats(index_component) for index_component in index
        ]

    if checks is not None:
        # handles unregistered checks by raising AttributeErrors from getattr
        checks = [
            _deserialize_check_stats(getattr(Check, check_name), check_stats)
            for check_name, check_stats in checks.items()
        ]

    if index is None:
        pass
    elif len(index) == 1:
        index = Index(**index[0])
    else:
        index = MultiIndex(
            indexes=[Index(**index_properties) for index_properties in index]
        )
    return DataFrameSchema(
        columns=columns,
        checks=checks,
        index=index,
        dtype=serialized_schema.get("dtype", None),
        coerce=serialized_schema.get("coerce", False),
        strict=serialized_schema.get("strict", False),
        name=serialized_schema.get("name", None),
        ordered=serialized_schema.get("ordered", False),
        unique=serialized_schema.get("unique", None),
        report_duplicates=serialized_schema.get("report_duplicates", "all"),
        unique_column_names=serialized_schema.get("unique_column_names", False),
        title=serialized_schema.get("title", None),
        description=serialized_schema.get("description", None),
    )


def from_yaml(yaml_schema):
    """Create :class:`~pandera.api.pandas.container.DataFrameSchema` from yaml file.

    :param yaml_schema: str or Path to yaml schema, or serialized yaml string.
    :returns: dataframe schema.
    """
    try:
        with Path(yaml_schema).open("r", encoding="utf-8") as f:
            serialized_schema = yaml.safe_load(f)
    except (TypeError, OSError):
        serialized_schema = yaml.safe_load(yaml_schema)
    return deserialize_schema(serialized_schema)


def to_yaml(dataframe_schema, stream=None):
    """Write :class:`~pandera.api.pandas.container.DataFrameSchema` to yaml file.

    :param dataframe_schema: schema to write to file or dump to string.
    :param stream: file stream to write to. If None, dumps to string.
    :returns: yaml string if stream is None, otherwise returns None.
    """
    statistics = serialize_schema(dataframe_schema)

    def _write_yaml(obj, stream):
        return yaml.safe_dump(obj, stream=stream, sort_keys=False)

    try:
        with Path(stream).open("w", encoding="utf-8") as f:
            _write_yaml(statistics, f)
    except (TypeError, OSError):
        return _write_yaml(statistics, stream)


def from_json(source):
    """
    Create :class:`~pandera.api.pandas.container.DataFrameSchema` from json file.

    :param source:
        Depending on the type, source is assumed to be:

        1) str or Path to a file containing json schema (if the file exists),
        2) str as a JSON-encoded schema, or
        3) stream that we can read from containing the schema as JSON-encoded
           string.

    :returns: dataframe schema.
    """
    if isinstance(source, str):
        try:
            serialized_schema = json.loads(source)
        except json.decoder.JSONDecodeError:
            with Path(source).open(encoding="utf-8") as f:
                serialized_schema = json.load(fp=f)
    elif isinstance(source, Path):
        with source.open(encoding="utf-8") as f:
            serialized_schema = json.load(fp=f)
    else:
        serialized_schema = json.load(fp=source)

    return deserialize_schema(serialized_schema)


def to_json(dataframe_schema, target=None, **kwargs):
    """
    Write :class:`~pandera.api.pandas.container.DataFrameSchema` to json file.

    :param dataframe_schema: schema to write to file or dump to string.
    :param target: file path or stream to write to. If None, returns a
        dump to string.
    :param kwargs: keyword arguments to pass into :func:`json.dump`
    :returns: json string if stream is None, otherwise returns None.
    """
    serialized_schema = serialize_schema(dataframe_schema)

    if target is None:
        return json.dumps(serialized_schema, sort_keys=False, **kwargs)

    if isinstance(target, (str, Path)):
        with Path(target).open("w", encoding="utf-8") as f:
            json.dump(serialized_schema, fp=f, sort_keys=False, **kwargs)
    else:
        json.dump(serialized_schema, fp=target, sort_keys=False, **kwargs)


SCRIPT_TEMPLATE = """
from pandera import (
    DataFrameSchema, Column, Check, Index, MultiIndex
)

schema = DataFrameSchema(
    columns={{{columns}}},
    checks={checks},
    index={index},
    dtype={dtype},
    coerce={coerce},
    strict={strict},
    name={name},
    ordered={ordered},
    unique={unique},
    report_duplicates={report_duplicates},
    unique_column_names={unique_column_names},
    title={title},
    description={description},
)
"""

COLUMN_TEMPLATE = """
Column(
    dtype={dtype},
    checks={checks},
    nullable={nullable},
    unique={unique},
    coerce={coerce},
    required={required},
    regex={regex},
    description={description},
    title={title},
)
"""

INDEX_TEMPLATE = """
Index(
    dtype={dtype},
    checks={checks},
    nullable={nullable},
    coerce={coerce},
    name={name},
    description={description},
    title={title},
)
"""

MULTIINDEX_TEMPLATE = """
MultiIndex(indexes=[{indexes}])
"""


def _format_checks(checks_dict):
    if checks_dict is None:
        return "None"

    checks = []
    for check_name, check_kwargs in checks_dict.items():
        if check_kwargs is None:
            warnings.warn(
                f"Check {check_name} cannot be serialized. "
                "This check will be ignored"
            )
        else:
            args = ", ".join(f"{k}={v.__repr__()}" for k, v in check_kwargs.items())
            checks.append(f"Check.{check_name}({args})")
    return f"[{', '.join(checks)}]"


def _format_index(index_statistics):
    index = []
    for properties in index_statistics:
        dtype = properties.get("dtype")
        description = properties.get("description")
        title = properties.get("title")
        index_code = INDEX_TEMPLATE.format(
            dtype=(None if dtype is None else _get_dtype_string_alias(dtype)),
            checks=(
                "None"
                if properties["checks"] is None
                else _format_checks(properties["checks"])
            ),
            nullable=properties["nullable"],
            coerce=properties["coerce"],
            name=(
                "None" if properties["name"] is None else f"\"{properties['name']}\""
            ),
            description=(None if description is None else f'"{description}"'),
            title=(None if title is None else f'"{title}"'),
        )
        index.append(index_code.strip())

    if len(index) == 1:
        return index[0]

    return MULTIINDEX_TEMPLATE.format(indexes=",".join(index)).strip()


def _format_script(script):
    formatter = partial(black.format_str, mode=black.FileMode(line_length=80))
    return formatter(script)


def to_script(dataframe_schema, path_or_buf=None):
    """Write :class:`~pandera.api.pandas.container.DataFrameSchema` to a python script.

    :param dataframe_schema: schema to write to file or dump to string.
    :param path_or_buf: filepath or buf stream to write to. If None, outputs
        string representation of the script.
    :returns: yaml string if stream is None, otherwise returns None.
    """
    statistics = get_dataframe_schema_statistics(dataframe_schema)

    columns = {}
    for colname, properties in statistics["columns"].items():
        dtype = properties.get("dtype")
        description = properties["description"]
        title = properties["title"]
        column_code = COLUMN_TEMPLATE.format(
            dtype=(None if dtype is None else _get_dtype_string_alias(dtype)),
            checks=_format_checks(properties["checks"]),
            nullable=properties["nullable"],
            unique=properties["unique"],
            coerce=properties["coerce"],
            required=properties["required"],
            regex=properties["regex"],
            description=(None if description is None else f'"{description}"'),
            title=(None if title is None else f'"{title}"'),
        )
        columns[colname] = column_code.strip()

    index = None if statistics["index"] is None else _format_index(statistics["index"])

    column_str = ", ".join(f"'{k}': {v}" for k, v in columns.items())

    script = SCRIPT_TEMPLATE.format(
        columns=column_str,
        checks=statistics["checks"],
        index=index,
        dtype=dataframe_schema.dtype,
        coerce=dataframe_schema.coerce,
        strict=dataframe_schema.strict,
        name=dataframe_schema.name.__repr__(),
        ordered=dataframe_schema.ordered,
        unique=dataframe_schema.unique,
        report_duplicates=f'"{dataframe_schema.report_duplicates}"',
        unique_column_names=dataframe_schema.unique_column_names,
        title=dataframe_schema.title,
        description=dataframe_schema.description,
    ).strip()

    # add pandas imports to handle datetime and timedelta.
    if "Timedelta" in script:
        script = "from pandas import Timedelta\n" + script
    if "Timestamp" in script:
        script = "from pandas import Timestamp\n" + script

    formatted_script = _format_script(script)

    if path_or_buf is None:
        return formatted_script

    with Path(path_or_buf).open("w", encoding="utf-8") as f:
        f.write(formatted_script)


class FrictionlessFieldParser:
    """Parses frictionless data schema field specifications so we can convert
    them to an equivalent Pandera :class:`~pandera.api.pandas.components.Column`
    schema.

    For this implementation, we are using field names, constraints and types
    but leaving other frictionless parameters out (e.g. foreign keys, type
    formats, titles, descriptions).

    :param field: a field object from a frictionless schema.
    :param primary_keys: the primary keys from a frictionless schema. These
        are used to ensure primary key fields are treated properly - no
        duplicates, no missing values etc.
    """

    def __init__(self, field, primary_keys) -> None:
        self.constraints = field.constraints or {}
        self.primary_keys = primary_keys
        self.name = field.name
        self.type = field.get("type", "string")

    @property
    def dtype(self) -> str:
        """Determine what type of field this is, so we can feed that into
        :class:`~pandera.dtypes.DataType`. If no type is specified in the
        frictionless schema, we default to string values.

        :returns: the pandas-compatible representation of this field type as a
            string.
        """
        types = {
            "string": "string",
            "number": "float",
            "integer": "int",
            "boolean": "bool",
            "object": "object",
            "array": "object",
            "date": "string",
            "time": "string",
            "datetime": "datetime64[ns]",
            "year": "int",
            "yearmonth": "string",
            "duration": "timedelta64[ns]",
            "geopoint": "object",
            "geojson": "object",
            "any": "string",
        }
        return "category" if self.constraints.get("enum", None) else types[self.type]

    @property
    def checks(self) -> Optional[Dict]:
        """Convert a set of frictionless schema field constraints into checks.

        This parses the standard set of frictionless constraints which can be
        found
        `here <https://specs.frictionlessdata.io/table-schema/#constraints>`_
        and maps them into the equivalent pandera checks.

        :returns: a dictionary of pandera :class:`~pandera.api.checks.Check`
            objects which capture the standard constraint logic of a
            frictionless schema field.
        """
        if not self.constraints:
            return None
        constraints = self.constraints.copy()
        checks = {}

        def _combine_constraints(check_name, min_constraint, max_constraint):
            """Catches bounded constraints where we need to combine a min and max
            pair of constraints into a single check."""
            if min_constraint in constraints and max_constraint in constraints:
                checks[check_name] = {
                    "min_value": constraints.pop(min_constraint),
                    "max_value": constraints.pop(max_constraint),
                }

        _combine_constraints("in_range", "minimum", "maximum")
        _combine_constraints("str_length", "minLength", "maxLength")

        for constraint_type, constraint_value in constraints.items():
            if constraint_type == "maximum":
                checks["less_than_or_equal_to"] = constraint_value
            elif constraint_type == "minimum":
                checks["greater_than_or_equal_to"] = constraint_value
            elif constraint_type == "maxLength":
                checks["str_length"] = {
                    "min_value": None,
                    "max_value": constraint_value,
                }
            elif constraint_type == "minLength":
                checks["str_length"] = {
                    "min_value": constraint_value,
                    "max_value": None,
                }
            elif constraint_type == "pattern":
                checks["str_matches"] = rf"^{constraint_value}$"
            elif constraint_type == "enum":
                checks["isin"] = constraint_value
        return checks or None

    @property
    def nullable(self) -> bool:
        """Determine whether this field can contain missing values.

        If a field is a primary key, this will return ``False``."""
        if self.name in self.primary_keys:
            return False
        return not self.constraints.get("required", False)

    @property
    def unique(self) -> bool:
        """Determine whether this field can contain duplicate values.

        If a field is a primary key, this will return ``True``.
        """

        # only set column-level uniqueness property if `primary_keys` contains
        # more than one field name.
        if len(self.primary_keys) == 1 and self.name in self.primary_keys:
            return True
        return self.constraints.get("unique", False)

    @property
    def coerce(self) -> bool:
        """Determine whether values within this field should be coerced.

        This currently returns ``True`` for all fields within a frictionless
        schema.
        """
        return True

    @property
    def required(self) -> bool:
        """Determine whether this field must exist within the data.

        This currently returns ``True`` for all fields within a frictionless
        schema.
        """
        return True

    @property
    def regex(self) -> bool:
        """Determine whether this field name should be used for regex matches.

        This currently returns ``False`` for all fields within a frictionless
        schema.
        """
        return False

    def to_pandera_column(self) -> Dict:
        """Export this field to a column spec dictionary."""
        return {
            "checks": self.checks,
            "coerce": self.coerce,
            "nullable": self.nullable,
            "unique": self.unique,
            "dtype": self.dtype,
            "required": self.required,
            "name": self.name,
            "regex": self.regex,
        }


def from_frictionless_schema(
    schema: Union[str, Path, Dict, FrictionlessSchema]
) -> DataFrameSchema:
    # pylint: disable=line-too-long,anomalous-backslash-in-string
    """Create a :class:`~pandera.api.pandas.container.DataFrameSchema` from either a
    frictionless json/yaml schema file saved on disk, or from a frictionless
    schema already loaded into memory.

    Each field from the frictionless schema will be converted to a pandera
    column specification using :class:`~pandera.io.pandas_io.FrictionlessFieldParser`
    to map field characteristics to pandera column specifications.

    :param schema: the frictionless schema object (or a
        string/Path to the location on disk of a schema specification) to
        parse.
    :returns: dataframe schema with frictionless field specs converted to
        pandera column checks and constraints for use as normal.

    :example:

    Here, we're defining a very basic frictionless schema in memory before
    parsing it and then querying the resulting
    :class:`~pandera.api.pandas.container.DataFrameSchema` object as per any other Pandera
    schema:

    >>> from pandera.io import from_frictionless_schema
    >>>
    >>> FRICTIONLESS_SCHEMA = {
    ...     "fields": [
    ...         {
    ...             "name": "column_1",
    ...             "type": "integer",
    ...             "constraints": {"minimum": 10, "maximum": 99}
    ...         },
    ...         {
    ...             "name": "column_2",
    ...             "type": "string",
    ...             "constraints": {"maxLength": 10, "pattern": "\\S+"}
    ...         },
    ...     ],
    ...     "primaryKey": "column_1"
    ... }
    >>> schema = from_frictionless_schema(FRICTIONLESS_SCHEMA)
    >>> schema.columns["column_1"].checks
    [<Check in_range: in_range(10, 99)>]
    >>> schema.columns["column_1"].required
    True
    >>> schema.columns["column_1"].unique
    True
    >>> schema.columns["column_2"].checks
    [<Check str_length: str_length(None, 10)>, <Check str_matches: str_matches('^\S+$')>]
    """
    if not isinstance(schema, FrictionlessSchema):
        schema = FrictionlessSchema(schema)

    assembled_schema = {
        "columns": {
            field.name: FrictionlessFieldParser(
                field, schema.primary_key
            ).to_pandera_column()
            for field in schema.fields
        },
        "index": None,
        "checks": None,
        "coerce": True,
        "strict": True,
        # only set dataframe-level uniqueness if the frictionless primary
        # key property specifies more than one field
        "unique": (None if len(schema.primary_key) == 1 else list(schema.primary_key)),
    }
    return deserialize_schema(assembled_schema)<|MERGE_RESOLUTION|>--- conflicted
+++ resolved
@@ -55,7 +55,6 @@
     """Serialize check statistics into json/yaml-compatible format."""
 
     def handle_stat_dtype(stat):
-<<<<<<< HEAD
 
         if pandas_engine.Engine.dtype(dtypes.DateTime).check(
             dtype
@@ -64,17 +63,6 @@
             # otherwise return original value
             return stat.strftime(DATETIME_FORMAT)
         elif pandas_engine.Engine.dtype(dtypes.Timedelta).check(dtype):
-=======
-        if pandas_engine.Engine.dtype(dtypes.DateTime).check(dtype) and hasattr(
-            stat, "strftime"
-        ):
-            # try serializing stat as a string if it's datetime-like,
-            # otherwise return original value
-            return stat.strftime(DATETIME_FORMAT)
-        elif pandas_engine.Engine.dtype(dtypes.Timedelta).check(dtype) and hasattr(
-            stat, "delta"
-        ):
->>>>>>> f4a6b3e1
             # try serializing stat into an int in nanoseconds if it's
             # timedelta-like, otherwise return original value
             return getattr(stat, "value", stat)
@@ -223,7 +211,9 @@
     checks = serialized_component_stats.get("checks")
     if checks is not None:
         checks = [
-            _deserialize_check_stats(getattr(Check, check_name), check_stats, dtype)
+            _deserialize_check_stats(
+                getattr(Check, check_name), check_stats, dtype
+            )
             for check_name, check_stats in checks.items()
         ]
     return {
@@ -277,7 +267,8 @@
 
     if index is not None:
         index = [
-            _deserialize_component_stats(index_component) for index_component in index
+            _deserialize_component_stats(index_component)
+            for index_component in index
         ]
 
     if checks is not None:
@@ -306,7 +297,9 @@
         ordered=serialized_schema.get("ordered", False),
         unique=serialized_schema.get("unique", None),
         report_duplicates=serialized_schema.get("report_duplicates", "all"),
-        unique_column_names=serialized_schema.get("unique_column_names", False),
+        unique_column_names=serialized_schema.get(
+            "unique_column_names", False
+        ),
         title=serialized_schema.get("title", None),
         description=serialized_schema.get("description", None),
     )
@@ -461,7 +454,9 @@
                 "This check will be ignored"
             )
         else:
-            args = ", ".join(f"{k}={v.__repr__()}" for k, v in check_kwargs.items())
+            args = ", ".join(
+                f"{k}={v.__repr__()}" for k, v in check_kwargs.items()
+            )
             checks.append(f"Check.{check_name}({args})")
     return f"[{', '.join(checks)}]"
 
@@ -482,7 +477,9 @@
             nullable=properties["nullable"],
             coerce=properties["coerce"],
             name=(
-                "None" if properties["name"] is None else f"\"{properties['name']}\""
+                "None"
+                if properties["name"] is None
+                else f"\"{properties['name']}\""
             ),
             description=(None if description is None else f'"{description}"'),
             title=(None if title is None else f'"{title}"'),
@@ -528,7 +525,11 @@
         )
         columns[colname] = column_code.strip()
 
-    index = None if statistics["index"] is None else _format_index(statistics["index"])
+    index = (
+        None
+        if statistics["index"] is None
+        else _format_index(statistics["index"])
+    )
 
     column_str = ", ".join(f"'{k}': {v}" for k, v in columns.items())
 
@@ -610,7 +611,11 @@
             "geojson": "object",
             "any": "string",
         }
-        return "category" if self.constraints.get("enum", None) else types[self.type]
+        return (
+            "category"
+            if self.constraints.get("enum", None)
+            else types[self.type]
+        )
 
     @property
     def checks(self) -> Optional[Dict]:
@@ -794,6 +799,8 @@
         "strict": True,
         # only set dataframe-level uniqueness if the frictionless primary
         # key property specifies more than one field
-        "unique": (None if len(schema.primary_key) == 1 else list(schema.primary_key)),
+        "unique": (
+            None if len(schema.primary_key) == 1 else list(schema.primary_key)
+        ),
     }
     return deserialize_schema(assembled_schema)
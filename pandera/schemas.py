"""Core pandera schema class definitions."""
# pylint: disable=too-many-lines

from __future__ import annotations

import copy
import itertools
import os
import traceback
import warnings
from functools import wraps
from pathlib import Path
from typing import (
    TYPE_CHECKING,
    Any,
    Callable,
    Dict,
    List,
    Optional,
    TypeVar,
    Union,
    cast,
)

import numpy as np
import pandas as pd

from . import check_utils, errors
from . import strategies as st
from .checks import Check
from .deprecations import deprecate_pandas_dtype
from .dtypes import DataType
from .engines import pandas_engine
from .error_formatters import (
    format_generic_error_message,
    format_vectorized_error_message,
    reshape_failure_cases,
    scalar_failure_case,
)
from .error_handlers import SchemaErrorHandler
from .hypotheses import Hypothesis

if TYPE_CHECKING:
    from pandera.schema_components import Column


N_INDENT_SPACES = 4

CheckList = Optional[
    Union[Union[Check, Hypothesis], List[Union[Check, Hypothesis]]]
]

CheckListProperty = List[Union[Check, Hypothesis]]

PandasDtypeInputTypes = Union[
    str,
    type,
    DataType,
    pd.core.dtypes.base.ExtensionDtype,
    np.dtype,
    None,
]

TSeriesSchemaBase = TypeVar("TSeriesSchemaBase", bound="SeriesSchemaBase")


def _inferred_schema_guard(method):
    """
    Invoking a method wrapped with this decorator will set _is_inferred to
    False.
    """

    @wraps(method)
    def _wrapper(schema, *args, **kwargs):
        new_schema = method(schema, *args, **kwargs)
        if new_schema is not None and id(new_schema) != id(schema):
            # if method returns a copy of the schema object,
            # the original schema instance and the copy should be set to
            # not inferred.
            new_schema._is_inferred = False
        return new_schema

    return _wrapper


class DataFrameSchema:  # pylint: disable=too-many-public-methods
    """A light-weight pandas DataFrame validator."""

    @deprecate_pandas_dtype
    def __init__(
        self,
        columns: Optional[Dict[str, Column]] = None,
        checks: CheckList = None,
        index=None,
        dtype: PandasDtypeInputTypes = None,
        transformer: Callable = None,
        coerce: bool = False,
        strict: Union[bool, str] = False,
        name: Optional[str] = None,
        ordered: bool = False,
        pandas_dtype: PandasDtypeInputTypes = None,
        unique: Optional[Union[str, List[str]]] = None,
<<<<<<< HEAD
        allow_duplicate_column_names: bool = True,
=======
        title: Optional[str] = None,
        description: Optional[str] = None,
>>>>>>> f36cc9be
    ) -> None:
        """Initialize DataFrameSchema validator.

        :param columns: a dict where keys are column names and values are
            Column objects specifying the datatypes and properties of a
            particular column.
        :type columns: mapping of column names and column schema component.
        :param checks: dataframe-wide checks.
        :param index: specify the datatypes and properties of the index.
        :param dtype: datatype of the dataframe. This overrides the data
            types specified in any of the columns. If a string is specified,
            then assumes one of the valid pandas string values:
            http://pandas.pydata.org/pandas-docs/stable/basics.html#dtypes.
        :param transformer: a callable with signature:
            pandas.DataFrame -> pandas.DataFrame. If specified, calling
            `validate` will verify properties of the columns and return the
            transformed dataframe object.

            .. warning:: This feature is deprecated and no longer has an effect
                on validated dataframes.

        :param coerce: whether or not to coerce all of the columns on
            validation. This has no effect on columns where
            ``pandas_dtype=None``
        :param strict: ensure that all and only the columns defined in the
            schema are present in the dataframe. If set to 'filter',
            only the columns in the schema will be passed to the validated
            dataframe. If set to filter and columns defined in the schema
            are not present in the dataframe, will throw an error.
        :param name: name of the schema.
        :param ordered: whether or not to validate the columns order.
        :param pandas_dtype: alias of ``dtype`` for backwards compatibility.

            .. warning:: This option will be deprecated in 0.8.0

        :param unique: a list of columns that should be jointly unique.
        :param title: A human-readable label for the schema.
        :param description: An arbitrary textual description of the schema.

        :raises SchemaInitError: if impossible to build schema from parameters
        :raises SchemaInitError: if ``dtype`` and ``pandas_dtype`` are both
            supplied.

        :examples:

        >>> import pandera as pa
        >>>
        >>> schema = pa.DataFrameSchema({
        ...     "str_column": pa.Column(str),
        ...     "float_column": pa.Column(float),
        ...     "int_column": pa.Column(int),
        ...     "date_column": pa.Column(pa.DateTime),
        ... })

        Use the pandas API to define checks, which takes a function with
        the signature: ``pd.Series -> Union[bool, pd.Series]`` where the
        output series contains boolean values.

        >>> schema_withchecks = pa.DataFrameSchema({
        ...     "probability": pa.Column(
        ...         float, pa.Check(lambda s: (s >= 0) & (s <= 1))),
        ...
        ...     # check that the "category" column contains a few discrete
        ...     # values, and the majority of the entries are dogs.
        ...     "category": pa.Column(
        ...         str, [
        ...             pa.Check(lambda s: s.isin(["dog", "cat", "duck"])),
        ...             pa.Check(lambda s: (s == "dog").mean() > 0.5),
        ...         ]),
        ... })

        See :ref:`here<DataFrameSchemas>` for more usage details.

        """
        if checks is None:
            checks = []
        if isinstance(checks, (Check, Hypothesis)):
            checks = [checks]

        self.columns: Dict[Any, Column] = {} if columns is None else columns

        if transformer is not None:
            warnings.warn(
                "The `transformers` argument has been deprecated and will no "
                "longer have any effect on validated dataframes. To achieve "
                "the same goal, you can apply the function to the validated "
                "data with `transformer(schema(df))` or "
                "`schema(df).pipe(transformer)`",
                DeprecationWarning,
            )

        if strict not in (
            False,
            True,
            "filter",
        ):
            raise errors.SchemaInitError(
                "strict parameter must equal either `True`, `False`, "
                "or `'filter'`."
            )

        self.checks: CheckListProperty = checks
        self.index = index
        self.strict: Union[bool, str] = strict
        self.name: Optional[str] = name
        self.dtype: PandasDtypeInputTypes = dtype or pandas_dtype  # type: ignore
        self._coerce = coerce
        self._ordered = ordered
        self._unique = unique
<<<<<<< HEAD
        self._allow_duplicate_column_names = allow_duplicate_column_names
=======
        self._title = title
        self._description = description
>>>>>>> f36cc9be
        self._validate_schema()
        self._set_column_names()

        # this attribute is not meant to be accessed by users and is explicitly
        # set to True in the case that a schema is created by infer_schema.
        self._IS_INFERRED = False

    @property
    def coerce(self) -> bool:
        """Whether to coerce series to specified type."""
        return self._coerce

    @coerce.setter
    def coerce(self, value: bool) -> None:
        """Set coerce attribute"""
        self._coerce = value

    @property
    def unique(self):
        """List of columns that should be jointly unique."""
        return self._unique

    @unique.setter
    def unique(self, value: Optional[Union[str, List[str]]]) -> None:
        """Set unique attribute."""
        self._unique = [value] if isinstance(value, str) else value

    @property
    def ordered(self):
        """Whether or not to validate the columns order."""
        return self._ordered

    @ordered.setter
    def ordered(self, value: bool) -> None:
        """Set ordered attribute"""
        self._ordered = value

    @property
<<<<<<< HEAD
    def allow_duplicate_column_names(self):
        """Whether multiple columns with the same name can be present."""
        return self._allow_duplicate_column_names

    @allow_duplicate_column_names.setter
    def allow_duplicate_column_names(self, value: bool) -> None:
        """Set allow_duplicated_column_names attribute"""
        self._allow_duplicate_column_names = value
=======
    def title(self):
        """A human-readable label for the schema."""
        return self._title

    @property
    def description(self):
        """An arbitrary textual description of the schema."""
        return self._description
>>>>>>> f36cc9be

    # the _is_inferred getter and setter methods are not public
    @property
    def _is_inferred(self) -> bool:
        return self._IS_INFERRED

    @_is_inferred.setter
    def _is_inferred(self, value: bool) -> None:
        self._IS_INFERRED = value

    def _validate_schema(self) -> None:
        for column_name, column in self.columns.items():
            for check in column.checks:
                if check.groupby is None or callable(check.groupby):
                    continue
                nonexistent_groupby_columns = [
                    c for c in check.groupby if c not in self.columns
                ]
                if nonexistent_groupby_columns:
                    raise errors.SchemaInitError(
                        f"groupby argument {nonexistent_groupby_columns} in "
                        f"Check for Column {column_name} not "
                        "specified in the DataFrameSchema."
                    )

    def _set_column_names(self) -> None:
        def _set_column_handler(column, column_name):
            if column.name is not None and column.name != column_name:
                warnings.warn(
                    f"resetting column for {column} to '{column_name}'."
                )
            elif column.name == column_name:
                return column
            return column.set_name(column_name)

        self.columns = {
            column_name: _set_column_handler(column, column_name)
            for column_name, column in self.columns.items()
        }

    @property
    def dtypes(self) -> Dict[str, DataType]:
        # pylint:disable=anomalous-backslash-in-string
        """
        A dict where the keys are column names and values are
        :class:`~pandera.dtypes.DataType` s for the column. Excludes columns
        where `regex=True`.

        :returns: dictionary of columns and their associated dtypes.
        """
        regex_columns = [
            name for name, col in self.columns.items() if col.regex
        ]
        if regex_columns:
            warnings.warn(
                "Schema has columns specified as regex column names: "
                f"{regex_columns}. Use the `get_dtypes` to get the datatypes "
                "for these columns.",
                UserWarning,
            )
        return {n: c.dtype for n, c in self.columns.items() if not c.regex}

    def get_dtypes(self, dataframe: pd.DataFrame) -> Dict[str, DataType]:
        """
        Same as the ``dtype`` property, but expands columns where
        ``regex == True`` based on the supplied dataframe.

        :returns: dictionary of columns and their associated dtypes.
        """
        regex_dtype = {}
        for _, column in self.columns.items():
            if column.regex:
                regex_dtype.update(
                    {
                        c: column.dtype
                        for c in column.get_regex_columns(dataframe.columns)
                    }
                )
        return {
            **{n: c.dtype for n, c in self.columns.items() if not c.regex},
            **regex_dtype,
        }

    @property
    def dtype(
        self,
    ) -> DataType:
        """Get the dtype property."""
        return self._dtype  # type: ignore

    @dtype.setter
    def dtype(self, value: PandasDtypeInputTypes) -> None:
        """Set the pandas dtype property."""
        self._dtype = pandas_engine.Engine.dtype(value) if value else None

    def _coerce_dtype(self, obj: pd.DataFrame) -> pd.DataFrame:
        if self.dtype is None:
            raise ValueError(
                "dtype argument is None. Must specify this argument "
                "to coerce dtype"
            )

        try:
            return self.dtype.try_coerce(obj)
        except errors.ParserError as exc:
            raise errors.SchemaError(
                self,
                obj,
                (
                    f"Error while coercing '{self.name}' to type "
                    f"{self.dtype}: {exc}"
                ),
                failure_cases=exc.failure_cases,
                check=f"coerce_dtype('{self.dtype}')",
            ) from exc

    def coerce_dtype(self, obj: pd.DataFrame) -> pd.DataFrame:
        """Coerce dataframe to the type specified in dtype.

        :param obj: dataframe to coerce.
        :returns: dataframe with coerced dtypes
        """
        error_handler = SchemaErrorHandler(lazy=True)

        def _try_coercion(coerce_fn, obj):
            try:
                return coerce_fn(obj)
            except errors.SchemaError as exc:
                error_handler.collect_error("dtype_coercion_error", exc)
                return obj

        for colname, col_schema in self.columns.items():
            if col_schema.regex:
                try:
                    matched_columns = col_schema.get_regex_columns(obj.columns)
                except errors.SchemaError:
                    matched_columns = pd.Index([])

                for matched_colname in matched_columns:
                    if col_schema.coerce or self.coerce:
                        obj[matched_colname] = _try_coercion(
                            col_schema.coerce_dtype, obj[matched_colname]
                        )
            elif (
                (col_schema.coerce or self.coerce)
                and self.dtype is None
                and colname in obj
            ):
                obj[colname] = _try_coercion(
                    col_schema.coerce_dtype, obj[colname]
                )

        if self.dtype is not None:
            obj = _try_coercion(self._coerce_dtype, obj)
        if self.index is not None and (self.index.coerce or self.coerce):
            index_schema = copy.deepcopy(self.index)
            if self.coerce:
                # coercing at the dataframe-level should apply index coercion
                # for both single- and multi-indexes.
                index_schema._coerce = True
            coerced_index = _try_coercion(index_schema.coerce_dtype, obj.index)
            if coerced_index is not None:
                obj.index = coerced_index

        if error_handler.collected_errors:
            raise errors.SchemaErrors(error_handler.collected_errors, obj)

        return obj

    def validate(
        self,
        check_obj: pd.DataFrame,
        head: Optional[int] = None,
        tail: Optional[int] = None,
        sample: Optional[int] = None,
        random_state: Optional[int] = None,
        lazy: bool = False,
        inplace: bool = False,
    ) -> pd.DataFrame:
        """Check if all columns in a dataframe have a column in the Schema.

        :param pd.DataFrame check_obj: the dataframe to be validated.
        :param head: validate the first n rows. Rows overlapping with `tail` or
            `sample` are de-duplicated.
        :param tail: validate the last n rows. Rows overlapping with `head` or
            `sample` are de-duplicated.
        :param sample: validate a random sample of n rows. Rows overlapping
            with `head` or `tail` are de-duplicated.
        :param random_state: random seed for the ``sample`` argument.
        :param lazy: if True, lazily evaluates dataframe against all validation
            checks and raises a ``SchemaErrors``. Otherwise, raise
            ``SchemaError`` as soon as one occurs.
        :param inplace: if True, applies coercion to the object of validation,
            otherwise creates a copy of the data.
        :returns: validated ``DataFrame``

        :raises SchemaError: when ``DataFrame`` violates built-in or custom
            checks.

        :example:

        Calling ``schema.validate`` returns the dataframe.

        >>> import pandas as pd
        >>> import pandera as pa
        >>>
        >>> df = pd.DataFrame({
        ...     "probability": [0.1, 0.4, 0.52, 0.23, 0.8, 0.76],
        ...     "category": ["dog", "dog", "cat", "duck", "dog", "dog"]
        ... })
        >>>
        >>> schema_withchecks = pa.DataFrameSchema({
        ...     "probability": pa.Column(
        ...         float, pa.Check(lambda s: (s >= 0) & (s <= 1))),
        ...
        ...     # check that the "category" column contains a few discrete
        ...     # values, and the majority of the entries are dogs.
        ...     "category": pa.Column(
        ...         str, [
        ...             pa.Check(lambda s: s.isin(["dog", "cat", "duck"])),
        ...             pa.Check(lambda s: (s == "dog").mean() > 0.5),
        ...         ]),
        ... })
        >>>
        >>> schema_withchecks.validate(df)[["probability", "category"]]
           probability category
        0         0.10      dog
        1         0.40      dog
        2         0.52      cat
        3         0.23     duck
        4         0.80      dog
        5         0.76      dog
        """

        if not check_utils.is_table(check_obj):
            raise TypeError(f"expected pd.DataFrame, got {type(check_obj)}")

        if hasattr(check_obj, "dask"):
            # special case for dask dataframes
            if inplace:
                check_obj = check_obj.pandera.add_schema(self)
            else:
                check_obj = check_obj.copy()

            check_obj = check_obj.map_partitions(
                self._validate,
                head=head,
                tail=tail,
                sample=sample,
                random_state=random_state,
                lazy=lazy,
                inplace=inplace,
                meta=check_obj,
            )

            return check_obj.pandera.add_schema(self)

        return self._validate(
            check_obj=check_obj,
            head=head,
            tail=tail,
            sample=sample,
            random_state=random_state,
            lazy=lazy,
            inplace=inplace,
        )

    def _validate(
        self,
        check_obj: pd.DataFrame,
        head: Optional[int] = None,
        tail: Optional[int] = None,
        sample: Optional[int] = None,
        random_state: Optional[int] = None,
        lazy: bool = False,
        inplace: bool = False,
    ) -> pd.DataFrame:
        # pylint: disable=too-many-locals,too-many-branches,too-many-statements

        if self._is_inferred:
            warnings.warn(
                f"This {type(self)} is an inferred schema that hasn't been "
                "modified. It's recommended that you refine the schema "
                "by calling `add_columns`, `remove_columns`, or "
                "`update_columns` before using it to validate data.",
                UserWarning,
            )

        error_handler = SchemaErrorHandler(lazy)

        if not inplace:
            check_obj = check_obj.copy()

        if hasattr(check_obj, "pandera"):
            check_obj = check_obj.pandera.add_schema(self)

        # dataframe strictness check makes sure all columns in the dataframe
        # are specified in the dataframe schema
        if self.strict or self.ordered:
            column_names: List[Any] = []
            for col_name, col_schema in self.columns.items():
                if col_schema.regex:
                    try:
                        column_names.extend(
                            col_schema.get_regex_columns(check_obj.columns)
                        )
                    except errors.SchemaError:
                        pass
                elif col_name in check_obj.columns:
                    column_names.append(col_name)
            # ordered "set" of columns
            sorted_column_names = iter(dict.fromkeys(column_names))
            expanded_column_names = frozenset(column_names)

            # drop adjacent duplicated column names
            if check_obj.columns.has_duplicates:
                columns = [k for k, _ in itertools.groupby(check_obj.columns)]
            else:
                columns = check_obj.columns

            for column in columns:
                is_schema_col = column in expanded_column_names
                if (self.strict is True) and not is_schema_col:
                    msg = (
                        f"column '{column}' not in DataFrameSchema"
                        f" {self.columns}"
                    )
                    error_handler.collect_error(
                        "column_not_in_schema",
                        errors.SchemaError(
                            self,
                            check_obj,
                            msg,
                            failure_cases=scalar_failure_case(column),
                            check="column_in_schema",
                        ),
                    )
                if self.strict == "filter" and not is_schema_col:
                    check_obj.drop(labels=[column], inplace=True, axis=1)
                if self.ordered and is_schema_col:
                    try:
                        next_ordered_col = next(sorted_column_names)
                    except StopIteration:
                        pass
                    if next_ordered_col != column:
                        error_handler.collect_error(
                            "column_not_ordered",
                            errors.SchemaError(
                                self,
                                check_obj,
                                message=f"column '{column}' out-of-order",
                                failure_cases=scalar_failure_case(column),
                                check="column_ordered",
                            ),
                        )
        if self._allow_duplicate_column_names is False:
            failed = check_obj.columns[check_obj.columns.duplicated()]
            if failed.any():
                msg = (
                    "dataframe contains multiple columns with label(s): "
                    f"{failed.tolist()}"
                )
                error_handler.collect_error(
                    "duplicate_dataframe_column_labels",
                    errors.SchemaError(
                        self,
                        check_obj,
                        msg,
                        failure_cases=reshape_failure_cases(pd.Series(failed)),
                        check="dataframe_column_labels_unique",
                    ),
                )

        # check for columns that are not in the dataframe and collect columns
        # that are not in the dataframe that should be excluded for lazy
        # validation
        lazy_exclude_columns = []
        for colname, col_schema in self.columns.items():
            if (
                not col_schema.regex
                and colname not in check_obj
                and col_schema.required
            ):
                if lazy:
                    lazy_exclude_columns.append(colname)
                msg = (
                    f"column '{colname}' not in dataframe\n{check_obj.head()}"
                )
                error_handler.collect_error(
                    "column_not_in_dataframe",
                    errors.SchemaError(
                        self,
                        check_obj,
                        msg,
                        failure_cases=scalar_failure_case(colname),
                        check="column_in_dataframe",
                    ),
                )

        # coerce data types
        if (
            self.coerce
            or (self.index is not None and self.index.coerce)
            or any(col.coerce for col in self.columns.values())
        ):
            try:
                check_obj = self.coerce_dtype(check_obj)
            except errors.SchemaErrors as err:
                for schema_error_dict in err.schema_errors:
                    if not lazy:
                        # raise the first error immediately if not doing lazy
                        # validation
                        raise schema_error_dict["error"]
                    error_handler.collect_error(
                        "schema_component_check", schema_error_dict["error"]
                    )

        # collect schema components for validation
        schema_components = []
        for col_name, col in self.columns.items():
            if (
                col.required or col_name in check_obj
            ) and col_name not in lazy_exclude_columns:
                if self.dtype is not None:
                    # override column dtype with dataframe dtype
                    col = copy.deepcopy(col)
                    col.dtype = self.dtype
                schema_components.append(col)

        if self.index is not None:
            schema_components.append(self.index)

        df_to_validate = _pandas_obj_to_validate(
            check_obj, head, tail, sample, random_state
        )

        check_results = []
        # schema-component-level checks
        for schema_component in schema_components:
            try:
                result = schema_component(
                    df_to_validate,
                    lazy=lazy,
                    # don't make a copy of the data
                    inplace=True,
                )
                check_results.append(check_utils.is_table(result))
            except errors.SchemaError as err:
                error_handler.collect_error("schema_component_check", err)
            except errors.SchemaErrors as err:
                for schema_error_dict in err.schema_errors:
                    error_handler.collect_error(
                        "schema_component_check", schema_error_dict["error"]
                    )

        # dataframe-level checks
        for check_index, check in enumerate(self.checks):
            try:
                check_results.append(
                    _handle_check_results(
                        self, check_index, check, df_to_validate
                    )
                )
            except errors.SchemaError as err:
                error_handler.collect_error("dataframe_check", err)

        if self.unique:
            # NOTE: fix this pylint error
            # pylint: disable=not-an-iterable
            temp_unique: List[List] = (
                [self.unique]
                if all(isinstance(x, str) for x in self.unique)
                else self.unique
            )
            for lst in temp_unique:
                duplicates = df_to_validate.duplicated(subset=lst, keep=False)
                if duplicates.any():
                    # NOTE: this is a hack to support koalas, need to figure
                    # out a workaround to error: "Cannot combine the series or
                    # dataframe because it comes from a different dataframe."
                    if type(duplicates).__module__.startswith(
                        "databricks.koalas"
                    ):
                        # pylint: disable=import-outside-toplevel
                        import databricks.koalas as ks

                        with ks.option_context(
                            "compute.ops_on_diff_frames", True
                        ):
                            failure_cases = df_to_validate.loc[duplicates, lst]
                    else:
                        failure_cases = df_to_validate.loc[duplicates, lst]

                    failure_cases = reshape_failure_cases(failure_cases)
                    error_handler.collect_error(
                        "duplicates",
                        errors.SchemaError(
                            self,
                            check_obj,
                            f"columns '{*lst,}' not unique:\n{failure_cases}",
                            failure_cases=failure_cases,
                            check="multiple_fields_uniqueness",
                        ),
                    )

        if lazy and error_handler.collected_errors:
            raise errors.SchemaErrors(
                error_handler.collected_errors, check_obj
            )

        assert all(check_results), "all check results must be True."
        return check_obj

    def __call__(
        self,
        dataframe: pd.DataFrame,
        head: Optional[int] = None,
        tail: Optional[int] = None,
        sample: Optional[int] = None,
        random_state: Optional[int] = None,
        lazy: bool = False,
        inplace: bool = False,
    ):
        """Alias for :func:`DataFrameSchema.validate` method.

        :param pd.DataFrame dataframe: the dataframe to be validated.
        :param head: validate the first n rows. Rows overlapping with `tail` or
            `sample` are de-duplicated.
        :type head: int
        :param tail: validate the last n rows. Rows overlapping with `head` or
            `sample` are de-duplicated.
        :type tail: int
        :param sample: validate a random sample of n rows. Rows overlapping
            with `head` or `tail` are de-duplicated.
        :param random_state: random seed for the ``sample`` argument.
        :param lazy: if True, lazily evaluates dataframe against all validation
            checks and raises a ``SchemaErrors``. Otherwise, raise
            ``SchemaError`` as soon as one occurs.
        :param inplace: if True, applies coercion to the object of validation,
            otherwise creates a copy of the data.
        """
        return self.validate(
            dataframe, head, tail, sample, random_state, lazy, inplace
        )

    def __repr__(self) -> str:
        """Represent string for logging."""
        return (
            f"<Schema {self.__class__.__name__}("
            f"columns={self.columns}, "
            f"checks={self.checks}, "
            f"index={self.index.__repr__()}, "
            f"coerce={self.coerce}, "
            f"dtype={self._dtype}, "
            f"strict={self.strict}, "
            f"name={self.name}, "
            f"ordered={self.ordered}, "
            f"allow_duplicate_column_names={self.allow_duplicate_column_names}"
            ")>"
        )

    def __str__(self) -> str:
        """Represent string for user inspection."""

        def _format_multiline(json_str, arg):
            return "\n".join(
                f"{indent}{line}" if i != 0 else f"{indent}{arg}={line}"
                for i, line in enumerate(json_str.split("\n"))
            )

        indent = " " * N_INDENT_SPACES
        if self.columns:
            columns_str = f"{indent}columns={{\n"
            for colname, col in self.columns.items():
                columns_str += f"{indent * 2}'{colname}': {col}\n"
            columns_str += f"{indent}}}"
        else:
            columns_str = f"{indent}columns={{}}"

        if self.checks:
            checks_str = f"{indent}checks=[\n"
            for check in self.checks:
                checks_str += f"{indent * 2}{check}\n"
            checks_str += f"{indent}]"
        else:
            checks_str = f"{indent}checks=[]"

        # add additional indents
        index_ = str(self.index).split("\n")
        if len(index_) == 1:
            index = str(self.index)
        else:
            index = "\n".join(
                x if i == 0 else f"{indent}{x}" for i, x in enumerate(index_)
            )

        return (
            f"<Schema {self.__class__.__name__}(\n"
            f"{columns_str},\n"
            f"{checks_str},\n"
            f"{indent}coerce={self.coerce},\n"
            f"{indent}dtype={self._dtype},\n"
            f"{indent}index={index},\n"
            f"{indent}strict={self.strict}\n"
            f"{indent}name={self.name},\n"
            f"{indent}ordered={self.ordered}\n"
            f"{indent}allow_duplicate_column_names={self.allow_duplicate_column_names}\n"
            ")>"
        )

    def __eq__(self, other: object) -> bool:
        if not isinstance(other, type(self)):
            return NotImplemented

        def _compare_dict(obj):
            return {
                k: v for k, v in obj.__dict__.items() if k != "_IS_INFERRED"
            }

        return _compare_dict(self) == _compare_dict(other)

    @st.strategy_import_error
    def strategy(
        self, *, size: Optional[int] = None, n_regex_columns: int = 1
    ):
        """Create a ``hypothesis`` strategy for generating a DataFrame.

        :param size: number of elements to generate
        :param n_regex_columns: number of regex columns to generate.
        :returns: a strategy that generates pandas DataFrame objects.
        """
        return st.dataframe_strategy(
            self.dtype,
            columns=self.columns,
            checks=self.checks,
            unique=self.unique,
            index=self.index,
            size=size,
            n_regex_columns=n_regex_columns,
        )

    def example(
        self, size: Optional[int] = None, n_regex_columns: int = 1
    ) -> pd.DataFrame:
        """Generate an example of a particular size.

        :param size: number of elements in the generated DataFrame.
        :returns: pandas DataFrame object.
        """
        # pylint: disable=import-outside-toplevel,cyclic-import,import-error
        import hypothesis

        with warnings.catch_warnings():
            warnings.simplefilter(
                "ignore",
                category=hypothesis.errors.NonInteractiveExampleWarning,
            )
            return self.strategy(
                size=size, n_regex_columns=n_regex_columns
            ).example()

    @_inferred_schema_guard
    def add_columns(
        self, extra_schema_cols: Dict[str, Any]
    ) -> "DataFrameSchema":
        """Create a copy of the :class:`DataFrameSchema` with extra columns.

        :param extra_schema_cols: Additional columns of the format
        :type extra_schema_cols: DataFrameSchema
        :returns: a new :class:`DataFrameSchema` with the extra_schema_cols
            added.

        :example:

        To add columns to the schema, pass a dictionary with column name and
        ``Column`` instance key-value pairs.

        >>> import pandera as pa
        >>>
        >>> example_schema = pa.DataFrameSchema(
        ...    {
        ...        "category": pa.Column(str),
        ...        "probability": pa.Column(float),
        ...    }
        ... )
        >>> print(
        ...     example_schema.add_columns({"even_number": pa.Column(pa.Bool)})
        ... )
        <Schema DataFrameSchema(
            columns={
                'category': <Schema Column(name=category, type=DataType(str))>
                'probability': <Schema Column(name=probability, type=DataType(float64))>
                'even_number': <Schema Column(name=even_number, type=DataType(bool))>
            },
            checks=[],
            coerce=False,
            dtype=None,
            index=None,
            strict=False
            name=None,
            ordered=False
        )>

        .. seealso:: :func:`remove_columns`

        """
        schema_copy = copy.deepcopy(self)
        schema_copy.columns = {
            **schema_copy.columns,
            **DataFrameSchema(extra_schema_cols).columns,
        }
        return schema_copy

    @_inferred_schema_guard
    def remove_columns(self, cols_to_remove: List[str]) -> "DataFrameSchema":
        """Removes columns from a :class:`DataFrameSchema` and returns a new
        copy.

        :param cols_to_remove: Columns to be removed from the
            ``DataFrameSchema``
        :type cols_to_remove: List
        :returns: a new :class:`DataFrameSchema` without the cols_to_remove
        :raises: :class:`~pandera.errors.SchemaInitError`: if column not in
            schema.

        :example:

        To remove a column or set of columns from a schema, pass a list of
        columns to be removed:

        >>> import pandera as pa
        >>>
        >>> example_schema = pa.DataFrameSchema(
        ...     {
        ...         "category" : pa.Column(str),
        ...         "probability": pa.Column(float)
        ...     }
        ... )
        >>>
        >>> print(example_schema.remove_columns(["category"]))
        <Schema DataFrameSchema(
            columns={
                'probability': <Schema Column(name=probability, type=DataType(float64))>
            },
            checks=[],
            coerce=False,
            dtype=None,
            index=None,
            strict=False
            name=None,
            ordered=False
        )>

        .. seealso:: :func:`add_columns`

        """
        schema_copy = copy.deepcopy(self)

        # ensure all specified keys are present in the columns
        not_in_cols: List[str] = [
            x for x in cols_to_remove if x not in schema_copy.columns.keys()
        ]
        if not_in_cols:
            raise errors.SchemaInitError(
                f"Keys {not_in_cols} not found in schema columns!"
            )

        for col in cols_to_remove:
            schema_copy.columns.pop(col)

        return schema_copy

    @_inferred_schema_guard
    def update_column(self, column_name: str, **kwargs) -> "DataFrameSchema":
        """Create copy of a :class:`DataFrameSchema` with updated column
        properties.

        :param column_name:
        :param kwargs: key-word arguments supplied to
            :class:`~pandera.schema_components.Column`
        :returns: a new :class:`DataFrameSchema` with updated column
        :raises: :class:`~pandera.errors.SchemaInitError`: if column not in
            schema or you try to change the name.

        :example:

        Calling ``schema.1`` returns the :class:`DataFrameSchema`
        with the updated column.

        >>> import pandera as pa
        >>>
        >>> example_schema = pa.DataFrameSchema({
        ...     "category" : pa.Column(str),
        ...     "probability": pa.Column(float)
        ... })
        >>> print(
        ...     example_schema.update_column(
        ...         'category', dtype=pa.Category
        ...     )
        ... )
        <Schema DataFrameSchema(
            columns={
                'category': <Schema Column(name=category, type=DataType(category))>
                'probability': <Schema Column(name=probability, type=DataType(float64))>
            },
            checks=[],
            coerce=False,
            dtype=None,
            index=None,
            strict=False
            name=None,
            ordered=False
        )>

        .. seealso:: :func:`rename_columns`

        """
        # check that columns exist in schema

        if "name" in kwargs:
            raise ValueError("cannot update 'name' of the column.")
        if column_name not in self.columns:
            raise ValueError(f"column '{column_name}' not in {self}")
        schema_copy = copy.deepcopy(self)
        column_copy = copy.deepcopy(self.columns[column_name])
        new_column = column_copy.__class__(
            **{**column_copy.properties, **kwargs}
        )
        schema_copy.columns.update({column_name: new_column})
        return schema_copy

    def update_columns(
        self, update_dict: Dict[str, Dict[str, Any]]
    ) -> "DataFrameSchema":
        """
        Create copy of a :class:`DataFrameSchema` with updated column
        properties.

        :param update_dict:
        :return: a new :class:`DataFrameSchema` with updated columns
        :raises: :class:`~pandera.errors.SchemaInitError`: if column not in
            schema or you try to change the name.

        :example:

        Calling ``schema.update_columns`` returns the :class:`DataFrameSchema`
        with the updated columns.

        >>> import pandera as pa
        >>>
        >>> example_schema = pa.DataFrameSchema({
        ...     "category" : pa.Column(str),
        ...     "probability": pa.Column(float)
        ... })
        >>>
        >>> print(
        ...     example_schema.update_columns(
        ...         {"category": {"dtype":pa.Category}}
        ...     )
        ... )
        <Schema DataFrameSchema(
            columns={
                'category': <Schema Column(name=category, type=DataType(category))>
                'probability': <Schema Column(name=probability, type=DataType(float64))>
            },
            checks=[],
            coerce=False,
            dtype=None,
            index=None,
            strict=False
            name=None,
            ordered=False
        )>

        .. note:: This is the successor to the ``update_column`` method, which
            will be deprecated.

        """

        new_schema = copy.deepcopy(self)

        # ensure all specified keys are present in the columns
        not_in_cols: List[str] = [
            x for x in update_dict.keys() if x not in new_schema.columns.keys()
        ]
        if not_in_cols:
            raise errors.SchemaInitError(
                f"Keys {not_in_cols} not found in schema columns!"
            )

        new_columns: Dict[str, Column] = {}
        for col in new_schema.columns:
            # check
            if update_dict.get(col):
                if update_dict[col].get("name"):
                    raise errors.SchemaInitError(
                        "cannot update 'name' \
                                             property of the column."
                    )
            original_properties = new_schema.columns[col].properties
            if update_dict.get(col):
                new_properties = copy.deepcopy(original_properties)
                new_properties.update(update_dict[col])
                new_columns[col] = new_schema.columns[col].__class__(
                    **new_properties
                )
            else:
                new_columns[col] = new_schema.columns[col].__class__(
                    **original_properties
                )

        new_schema.columns = new_columns

        return new_schema

    def rename_columns(self, rename_dict: Dict[str, str]) -> "DataFrameSchema":
        """Rename columns using a dictionary of key-value pairs.

        :param rename_dict: dictionary of 'old_name': 'new_name' key-value
            pairs.
        :returns: :class:`DataFrameSchema` (copy of original)
        :raises: :class:`~pandera.errors.SchemaInitError` if column not in the
            schema.

        :example:

        To rename a column or set of columns, pass a dictionary of old column
        names and new column names, similar to the pandas DataFrame method.

        >>> import pandera as pa
        >>>
        >>> example_schema = pa.DataFrameSchema({
        ...     "category" : pa.Column(str),
        ...     "probability": pa.Column(float)
        ... })
        >>>
        >>> print(
        ...     example_schema.rename_columns({
        ...         "category": "categories",
        ...         "probability": "probabilities"
        ...     })
        ... )
        <Schema DataFrameSchema(
            columns={
                'categories': <Schema Column(name=categories, type=DataType(str))>
                'probabilities': <Schema Column(name=probabilities, type=DataType(float64))>
            },
            checks=[],
            coerce=False,
            dtype=None,
            index=None,
            strict=False
            name=None,
            ordered=False
        )>

        .. seealso:: :func:`update_column`

        """
        new_schema = copy.deepcopy(self)

        # ensure all specified keys are present in the columns
        not_in_cols: List[str] = [
            x for x in rename_dict.keys() if x not in new_schema.columns.keys()
        ]
        if not_in_cols:
            raise errors.SchemaInitError(
                f"Keys {not_in_cols} not found in schema columns!"
            )

        # ensure all new keys are not present in the current column names
        already_in_columns: List[str] = [
            x for x in rename_dict.values() if x in new_schema.columns.keys()
        ]
        if already_in_columns:
            raise errors.SchemaInitError(
                f"Keys {already_in_columns} already found in schema columns!"
            )

        # We iterate over the existing columns dict and replace those keys
        # that exist in the rename_dict

        new_columns = {
            (rename_dict[col_name] if col_name in rename_dict else col_name): (
                col_attrs.set_name(rename_dict[col_name])
                if col_name in rename_dict
                else col_attrs
            )
            for col_name, col_attrs in new_schema.columns.items()
        }

        new_schema.columns = new_columns

        return new_schema

    def select_columns(self, columns: List[Any]) -> "DataFrameSchema":
        """Select subset of columns in the schema.

        *New in version 0.4.5*

        :param columns: list of column names to select.
        :returns:  :class:`DataFrameSchema` (copy of original) with only
            the selected columns.
        :raises: :class:`~pandera.errors.SchemaInitError` if column not in the
            schema.

        :example:

        To subset a schema by column, and return a new schema:

        >>> import pandera as pa
        >>>
        >>> example_schema = pa.DataFrameSchema({
        ...     "category" : pa.Column(str),
        ...     "probability": pa.Column(float)
        ... })
        >>>
        >>> print(example_schema.select_columns(['category']))
        <Schema DataFrameSchema(
            columns={
                'category': <Schema Column(name=category, type=DataType(str))>
            },
            checks=[],
            coerce=False,
            dtype=None,
            index=None,
            strict=False
            name=None,
            ordered=False
        )>

        .. note:: If an index is present in the schema, it will also be
            included in the new schema.

        """

        new_schema = copy.deepcopy(self)

        # ensure all specified keys are present in the columns
        not_in_cols: List[str] = [
            x for x in columns if x not in new_schema.columns.keys()
        ]
        if not_in_cols:
            raise errors.SchemaInitError(
                f"Keys {not_in_cols} not found in schema columns!"
            )

        new_columns = {
            col_name: column
            for col_name, column in self.columns.items()
            if col_name in columns
        }
        new_schema.columns = new_columns
        return new_schema

    def to_script(self, fp: Union[str, Path] = None) -> "DataFrameSchema":
        """Create DataFrameSchema from yaml file.

        :param path: str, Path to write script
        :returns: dataframe schema.
        """
        # pylint: disable=import-outside-toplevel,cyclic-import
        import pandera.io

        return pandera.io.to_script(self, fp)

    @classmethod
    def from_yaml(cls, yaml_schema) -> "DataFrameSchema":
        """Create DataFrameSchema from yaml file.

        :param yaml_schema: str, Path to yaml schema, or serialized yaml
            string.
        :returns: dataframe schema.
        """
        # pylint: disable=import-outside-toplevel,cyclic-import
        import pandera.io

        return pandera.io.from_yaml(yaml_schema)

    def to_yaml(self, stream: Optional[os.PathLike] = None):
        """Write DataFrameSchema to yaml file.

        :param stream: file stream to write to. If None, dumps to string.
        :returns: yaml string if stream is None, otherwise returns None.
        """
        # pylint: disable=import-outside-toplevel,cyclic-import
        import pandera.io

        return pandera.io.to_yaml(self, stream=stream)

    def set_index(
        self, keys: List[str], drop: bool = True, append: bool = False
    ) -> "DataFrameSchema":
        """
        A method for setting the :class:`Index` of a :class:`DataFrameSchema`,
        via an existing :class:`Column` or list of columns.

        :param keys: list of labels
        :param drop: bool, default True
        :param append: bool, default False
        :return: a new :class:`DataFrameSchema` with specified column(s) in the
            index.
        :raises: :class:`~pandera.errors.SchemaInitError` if column not in the
            schema.

        :examples:

        Just as you would set the index in a ``pandas`` DataFrame from an
        existing column, you can set an index within the schema from an
        existing column in the schema.

        >>> import pandera as pa
        >>>
        >>> example_schema = pa.DataFrameSchema({
        ...     "category" : pa.Column(str),
        ...     "probability": pa.Column(float)})
        >>>
        >>> print(example_schema.set_index(['category']))
        <Schema DataFrameSchema(
            columns={
                'probability': <Schema Column(name=probability, type=DataType(float64))>
            },
            checks=[],
            coerce=False,
            dtype=None,
            index=<Schema Index(name=category, type=DataType(str))>,
            strict=False
            name=None,
            ordered=False
        )>

        If you have an existing index in your schema, and you would like to
        append a new column as an index to it (yielding a :class:`Multiindex`),
        just use set_index as you would in pandas.

        >>> example_schema = pa.DataFrameSchema(
        ...     {
        ...         "column1": pa.Column(str),
        ...         "column2": pa.Column(int)
        ...     },
        ...     index=pa.Index(name = "column3", dtype = int)
        ... )
        >>>
        >>> print(example_schema.set_index(["column2"], append = True))
        <Schema DataFrameSchema(
            columns={
                'column1': <Schema Column(name=column1, type=DataType(str))>
            },
            checks=[],
            coerce=False,
            dtype=None,
            index=<Schema MultiIndex(
                indexes=[
                    <Schema Index(name=column3, type=DataType(int64))>
                    <Schema Index(name=column2, type=DataType(int64))>
                ]
                coerce=False,
                strict=False,
                name=None,
                ordered=True
            )>,
            strict=False
            name=None,
            ordered=False
        )>

        .. seealso:: :func:`reset_index`

        """
        # pylint: disable=import-outside-toplevel,cyclic-import
        from pandera.schema_components import Index, MultiIndex

        new_schema = copy.deepcopy(self)

        keys_temp: List = (
            list(set(keys)) if not isinstance(keys, list) else keys
        )

        # ensure all specified keys are present in the columns
        not_in_cols: List[str] = [
            x for x in keys_temp if x not in new_schema.columns.keys()
        ]
        if not_in_cols:
            raise errors.SchemaInitError(
                f"Keys {not_in_cols} not found in schema columns!"
            )

        # if there is already an index, append or replace according to
        # parameters
        ind_list: List = (
            []
            if new_schema.index is None or not append
            else list(new_schema.index.indexes)
            if isinstance(new_schema.index, MultiIndex) and append
            else [new_schema.index]
        )

        for col in keys_temp:
            ind_list.append(
                Index(
                    dtype=new_schema.columns[col].dtype,
                    name=col,
                    checks=new_schema.columns[col].checks,
                    nullable=new_schema.columns[col].nullable,
                    unique=new_schema.columns[col].unique,
                    coerce=new_schema.columns[col].coerce,
                )
            )

        new_schema.index = (
            ind_list[0] if len(ind_list) == 1 else MultiIndex(ind_list)
        )

        # if drop is True as defaulted, drop the columns moved into the index
        if drop:
            new_schema = new_schema.remove_columns(keys_temp)

        return new_schema

    def reset_index(
        self, level: List[str] = None, drop: bool = False
    ) -> "DataFrameSchema":
        """
        A method for resetting the :class:`Index` of a :class:`DataFrameSchema`

        :param level: list of labels
        :param drop: bool, default True
        :return: a new :class:`DataFrameSchema` with specified column(s) in the
            index.
        :raises: :class:`~pandera.errors.SchemaInitError` if no index set in
            schema.
        :examples:

        Similar to the ``pandas`` reset_index method on a pandas DataFrame,
        this method can be used to to fully or partially reset indices of a
        schema.

        To remove the entire index from the schema, just call the reset_index
        method with default parameters.

        >>> import pandera as pa
        >>>
        >>> example_schema = pa.DataFrameSchema(
        ...     {"probability" : pa.Column(float)},
        ...     index = pa.Index(name="unique_id", dtype=int)
        ... )
        >>>
        >>> print(example_schema.reset_index())
        <Schema DataFrameSchema(
            columns={
                'probability': <Schema Column(name=probability, type=DataType(float64))>
                'unique_id': <Schema Column(name=unique_id, type=DataType(int64))>
            },
            checks=[],
            coerce=False,
            dtype=None,
            index=None,
            strict=False
            name=None,
            ordered=False
        )>

        This reclassifies an index (or indices) as a column (or columns).

        Similarly, to partially alter the index, pass the name of the column
        you would like to be removed to the ``level`` parameter, and you may
        also decide whether to drop the levels with the ``drop`` parameter.

        >>> example_schema = pa.DataFrameSchema({
        ...     "category" : pa.Column(str)},
        ...     index = pa.MultiIndex([
        ...         pa.Index(name="unique_id1", dtype=int),
        ...         pa.Index(name="unique_id2", dtype=str)
        ...         ]
        ...     )
        ... )
        >>> print(example_schema.reset_index(level = ["unique_id1"]))
        <Schema DataFrameSchema(
            columns={
                'category': <Schema Column(name=category, type=DataType(str))>
                'unique_id1': <Schema Column(name=unique_id1, type=DataType(int64))>
            },
            checks=[],
            coerce=False,
            dtype=None,
            index=<Schema Index(name=unique_id2, type=DataType(str))>,
            strict=False
            name=None,
            ordered=False
        )>

        .. seealso:: :func:`set_index`

        """
        # pylint: disable=import-outside-toplevel,cyclic-import
        from pandera.schema_components import Column, Index, MultiIndex

        new_schema = copy.deepcopy(self)

        if new_schema.index is None:
            raise errors.SchemaInitError(
                "There is currently no index set for this schema."
            )

        # ensure no duplicates
        level_temp: Union[List[Any], List[str]] = (
            list(set(level)) if level is not None else []
        )

        # ensure all specified keys are present in the index
        level_not_in_index: Union[List[Any], List[str], None] = (
            [x for x in level_temp if x not in new_schema.index.names]
            if isinstance(new_schema.index, MultiIndex) and level_temp
            else []
            if isinstance(new_schema.index, Index)
            and (level_temp == [new_schema.index.name])
            else level_temp
        )
        if level_not_in_index:
            raise errors.SchemaInitError(
                f"Keys {level_not_in_index} not found in schema columns!"
            )

        new_index = (
            None
            if not level_temp or isinstance(new_schema.index, Index)
            else new_schema.index.remove_columns(level_temp)
        )
        new_index = (
            new_index
            if new_index is None
            else Index(
                dtype=new_index.columns[list(new_index.columns)[0]].dtype,
                checks=new_index.columns[list(new_index.columns)[0]].checks,
                nullable=new_index.columns[
                    list(new_index.columns)[0]
                ].nullable,
                unique=new_index.columns[list(new_index.columns)[0]].unique,
                coerce=new_index.columns[list(new_index.columns)[0]].coerce,
                name=new_index.columns[list(new_index.columns)[0]].name,
            )
            if (len(list(new_index.columns)) == 1) and (new_index is not None)
            else None
            if (len(list(new_index.columns)) == 0) and (new_index is not None)
            else new_index
        )

        if not drop:
            additional_columns: Dict[str, Any] = (
                {col: new_schema.index.columns.get(col) for col in level_temp}
                if isinstance(new_schema.index, MultiIndex)
                else {new_schema.index.name: new_schema.index}
            )
            new_schema = new_schema.add_columns(
                {
                    k: Column(
                        dtype=v.dtype,
                        checks=v.checks,
                        nullable=v.nullable,
                        unique=v.unique,
                        coerce=v.coerce,
                        name=v.name,
                    )
                    for (k, v) in additional_columns.items()
                }
            )

        new_schema.index = new_index

        return new_schema

    @classmethod
    def __get_validators__(cls):
        yield cls._pydantic_validate

    @classmethod
    def _pydantic_validate(cls, schema: Any) -> "DataFrameSchema":
        """Verify that the input is a compatible DataFrameSchema."""
        if not isinstance(schema, cls):  # type: ignore
            raise TypeError(f"{schema} is not a {cls}.")

        return cast("DataFrameSchema", schema)


class SeriesSchemaBase:
    """Base series validator object."""

    @deprecate_pandas_dtype
    def __init__(
        self,
        dtype: PandasDtypeInputTypes = None,
        checks: CheckList = None,
        nullable: bool = False,
        unique: bool = False,
        allow_duplicates: Optional[bool] = None,
        coerce: bool = False,
        name: Any = None,
        pandas_dtype: PandasDtypeInputTypes = None,
        title: Optional[str] = None,
        description: Optional[str] = None,
    ) -> None:
        """Initialize series schema base object.

        :param dtype: datatype of the column. If a string is specified,
            then assumes one of the valid pandas string values:
            http://pandas.pydata.org/pandas-docs/stable/basics.html#dtypes
        :param checks: If element_wise is True, then callable signature should
            be:

            ``Callable[Any, bool]`` where the ``Any`` input is a scalar element
            in the column. Otherwise, the input is assumed to be a
            pandas.Series object.
        :param nullable: Whether or not column can contain null values.
        :param unique: Whether or not column can contain duplicate
            values.
        :param allow_duplicates: Whether or not column can contain duplicate
            values.

        .. warning::

            This option will be deprecated in 0.8.0. Use the ``unique``
            argument instead.

        :param coerce: If True, when schema.validate is called the column will
            be coerced into the specified dtype. This has no effect on columns
            where ``dtype=None``.
        :param name: column name in dataframe to validate.
        :param pandas_dtype: alias of ``dtype`` for backwards compatibility.

            .. warning:: This option will be deprecated in 0.8.0

        :param title: A human-readable label for the series.
        :param description: An arbitrary textual description of the series.
        :type nullable: bool
        """
        if checks is None:
            checks = []
        if isinstance(checks, (Check, Hypothesis)):
            checks = [checks]

        if allow_duplicates is not None:
            warnings.warn(
                "The `allow_duplicates` will be deprecated in "
                "favor of the `unique` keyword. The value of "
                "`unique` will be set to the opposite of "
                "the `allow_duplicates` keyword.",
                DeprecationWarning,
            )
            unique = not allow_duplicates

        self.dtype = dtype or pandas_dtype  # type: ignore
        self._nullable = nullable
        self._coerce = coerce
        self._checks = checks
        self._name = name
        self._unique = unique
        self._title = title
        self._description = description

        for check in self.checks:
            if check.groupby is not None and not self._allow_groupby:
                raise errors.SchemaInitError(
                    f"Cannot use groupby checks with type {type(self)}"
                )

        # make sure pandas dtype is valid
        self.dtype  # pylint: disable=pointless-statement

        # this attribute is not meant to be accessed by users and is explicitly
        # set to True in the case that a schema is created by infer_schema.
        self._IS_INFERRED = False

    # the _is_inferred getter and setter methods are not public
    @property
    def _is_inferred(self):
        return self._IS_INFERRED

    @_is_inferred.setter
    def _is_inferred(self, value: bool):
        self._IS_INFERRED = value

    @property
    def checks(self):
        """Return list of checks or hypotheses."""
        return self._checks

    @checks.setter
    def checks(self, checks):
        self._checks = checks

    @_inferred_schema_guard
    def set_checks(self, checks: CheckList):
        """Create a new SeriesSchema with a new set of Checks

        :param checks: checks to set on the new schema
        :returns: a new SeriesSchema with a new set of checks
        """
        schema_copy = copy.deepcopy(self)
        schema_copy.checks = checks
        return schema_copy

    @property
    def nullable(self) -> bool:
        """Whether the series is nullable."""
        return self._nullable

    @property
    def unique(self) -> bool:
        """Whether to check for duplicates in check object"""
        return self._unique

    @unique.setter
    def unique(self, value: bool) -> None:
        """Set unique attribute"""
        self._unique = value

    @property
    def allow_duplicates(self) -> bool:
        """Whether to allow duplicate values."""
        return not self._unique

    @allow_duplicates.setter
    def allow_duplicates(self, value: bool) -> None:
        """Set allow_duplicates attribute."""
        self._unique = not value

    @property
    def coerce(self) -> bool:
        """Whether to coerce series to specified type."""
        return self._coerce

    @coerce.setter
    def coerce(self, value: bool) -> None:
        """Set coerce attribute."""
        self._coerce = value

    @property
    def name(self) -> Union[str, None]:
        """Get SeriesSchema name."""
        return self._name

    @property
    def title(self):
        """A human-readable label for the series."""
        return self._title

    @property
    def description(self):
        """An arbitrary textual description of the series."""
        return self._description

    @property
    def dtype(
        self,
    ) -> DataType:
        """Get the pandas dtype"""
        return self._dtype  # type: ignore

    @dtype.setter
    def dtype(self, value: PandasDtypeInputTypes) -> None:
        """Set the pandas dtype"""
        self._dtype = pandas_engine.Engine.dtype(value) if value else None

    def coerce_dtype(self, obj: Union[pd.Series, pd.Index]) -> pd.Series:
        """Coerce type of a pd.Series by type specified in dtype.

        :param pd.Series series: One-dimensional ndarray with axis labels
            (including time series).
        :returns: ``Series`` with coerced data type
        """
        if self.dtype is None:
            return obj

        try:
            return self.dtype.try_coerce(obj)
        except errors.ParserError as exc:
            msg = (
                f"Error while coercing '{self.name}' to type "
                f"{self.dtype}: {exc}:\n{exc.failure_cases}"
            )
            raise errors.SchemaError(
                self,
                obj,
                msg,
                failure_cases=exc.failure_cases,
                check=f"coerce_dtype('{self.dtype}')",
            ) from exc

    @property
    def _allow_groupby(self):
        """Whether the schema or schema component allows groupby operations."""
        raise NotImplementedError(  # pragma: no cover
            "The _allow_groupby property must be implemented by subclasses "
            "of SeriesSchemaBase"
        )

    def validate(
        self,
        check_obj: Union[pd.DataFrame, pd.Series],
        head: Optional[int] = None,
        tail: Optional[int] = None,
        sample: Optional[int] = None,
        random_state: Optional[int] = None,
        lazy: bool = False,
        inplace: bool = False,
    ) -> Union[pd.DataFrame, pd.Series]:
        # pylint: disable=too-many-locals,too-many-branches,too-many-statements
        """Validate a series or specific column in dataframe.

        :check_obj: pandas DataFrame or Series to validate.
        :param head: validate the first n rows. Rows overlapping with `tail` or
            `sample` are de-duplicated.
        :param tail: validate the last n rows. Rows overlapping with `head` or
            `sample` are de-duplicated.
        :param sample: validate a random sample of n rows. Rows overlapping
            with `head` or `tail` are de-duplicated.
        :param random_state: random seed for the ``sample`` argument.
        :param lazy: if True, lazily evaluates dataframe against all validation
            checks and raises a ``SchemaErrors``. Otherwise, raise
            ``SchemaError`` as soon as one occurs.
        :param inplace: if True, applies coercion to the object of validation,
            otherwise creates a copy of the data.
        :returns: validated DataFrame or Series.

        """

        if self._is_inferred:
            warnings.warn(
                f"This {type(self)} is an inferred schema that hasn't been "
                "modified. It's recommended that you refine the schema "
                "by calling `set_checks` before using it to validate data.",
                UserWarning,
            )

        error_handler = SchemaErrorHandler(lazy)

        if not inplace:
            check_obj = check_obj.copy()

        series = (
            check_obj
            if check_utils.is_field(check_obj)
            else check_obj[self.name]
        )

        series = _pandas_obj_to_validate(
            series, head, tail, sample, random_state
        )

        check_obj = _pandas_obj_to_validate(
            check_obj, head, tail, sample, random_state
        )

        if self.name is not None and series.name != self._name:
            msg = (
                f"Expected {type(self)} to have name '{self._name}', found "
                f"'{series.name}'"
            )
            error_handler.collect_error(
                "wrong_field_name",
                errors.SchemaError(
                    self,
                    check_obj,
                    msg,
                    failure_cases=scalar_failure_case(series.name),
                    check=f"field_name('{self._name}')",
                ),
            )

        if not self._nullable:
            nulls = series.isna()
            if nulls.sum() > 0:
                failed = series[nulls]
                msg = (
                    f"non-nullable series '{series.name}' contains null "
                    f"values:\n{failed}"
                )
                error_handler.collect_error(
                    "series_contains_nulls",
                    errors.SchemaError(
                        self,
                        check_obj,
                        msg,
                        failure_cases=reshape_failure_cases(
                            series[nulls], ignore_na=False
                        ),
                        check="not_nullable",
                    ),
                )

        # Check if the series contains duplicate values
        if self._unique:
            if type(series).__module__.startswith("databricks.koalas"):
                duplicates = (
                    series.to_frame().duplicated().reindex(series.index)
                )
                # pylint: disable=import-outside-toplevel
                import databricks.koalas as ks

                with ks.option_context("compute.ops_on_diff_frames", True):
                    failed = series[duplicates]
            else:
                duplicates = series.duplicated()
                failed = series[duplicates]

            if duplicates.any():
                msg = (
                    f"series '{series.name}' contains duplicate values:\n"
                    f"{failed}"
                )
                error_handler.collect_error(
                    "series_contains_duplicates",
                    errors.SchemaError(
                        self,
                        check_obj,
                        msg,
                        failure_cases=reshape_failure_cases(failed),
                        check="field_uniqueness",
                    ),
                )

        if self._dtype is not None and (
            not self._dtype.check(pandas_engine.Engine.dtype(series.dtype))
        ):
            msg = (
                f"expected series '{series.name}' to have type {self._dtype}, "
                + f"got {series.dtype}"
            )
            error_handler.collect_error(
                "wrong_dtype",
                errors.SchemaError(
                    self,
                    check_obj,
                    msg,
                    failure_cases=scalar_failure_case(str(series.dtype)),
                    check=f"dtype('{self.dtype}')",
                ),
            )

        check_results = []
        if check_utils.is_field(check_obj):
            check_obj, check_args = series, [None]
        else:
            check_args = [self.name]  # type: ignore

        for check_index, check in enumerate(self.checks):
            try:
                check_results.append(
                    _handle_check_results(
                        self, check_index, check, check_obj, *check_args
                    )
                )
            except errors.SchemaError as err:
                error_handler.collect_error("dataframe_check", err)
            except Exception as err:  # pylint: disable=broad-except
                # catch other exceptions that may occur when executing the
                # Check
                err_msg = f'"{err.args[0]}"' if len(err.args) > 0 else ""
                err_str = f"{err.__class__.__name__}({ err_msg})"
                msg = (
                    f"Error while executing check function: {err_str}\n"
                    + traceback.format_exc()
                )
                error_handler.collect_error(
                    "check_error",
                    errors.SchemaError(
                        self,
                        check_obj,
                        msg,
                        failure_cases=scalar_failure_case(err_str),
                        check=check,
                        check_index=check_index,
                    ),
                    original_exc=err,
                )

        if lazy and error_handler.collected_errors:
            raise errors.SchemaErrors(
                error_handler.collected_errors, check_obj
            )

        assert all(check_results)
        return check_obj

    def __call__(
        self,
        check_obj: Union[pd.DataFrame, pd.Series],
        head: Optional[int] = None,
        tail: Optional[int] = None,
        sample: Optional[int] = None,
        random_state: Optional[int] = None,
        lazy: bool = False,
        inplace: bool = False,
    ) -> Union[pd.DataFrame, pd.Series]:
        """Alias for ``validate`` method."""
        return self.validate(
            check_obj, head, tail, sample, random_state, lazy, inplace
        )

    def __eq__(self, other):
        return self.__dict__ == other.__dict__

    @st.strategy_import_error
    def strategy(self, *, size=None):
        """Create a ``hypothesis`` strategy for generating a Series.

        :param size: number of elements to generate
        :returns: a strategy that generates pandas Series objects.
        """
        return st.series_strategy(
            self.dtype,
            checks=self.checks,
            nullable=self.nullable,
            unique=self.unique,
            name=self.name,
            size=size,
        )

    def example(self, size=None) -> pd.Series:
        """Generate an example of a particular size.

        :param size: number of elements in the generated Series.
        :returns: pandas Series object.
        """
        # pylint: disable=import-outside-toplevel,cyclic-import,import-error
        import hypothesis

        with warnings.catch_warnings():
            warnings.simplefilter(
                "ignore",
                category=hypothesis.errors.NonInteractiveExampleWarning,
            )
            return self.strategy(size=size).example()

    def __repr__(self):
        return (
            f"<Schema {self.__class__.__name__}"
            f"(name={self._name}, type={self.dtype!r})>"
        )

    @classmethod
    def __get_validators__(cls):
        yield cls._pydantic_validate

    @classmethod
    def _pydantic_validate(  # type: ignore
        cls: TSeriesSchemaBase, schema: Any
    ) -> TSeriesSchemaBase:
        """Verify that the input is a compatible DataFrameSchema."""
        if not isinstance(schema, cls):  # type: ignore
            raise TypeError(f"{schema} is not a {cls}.")

        return cast(TSeriesSchemaBase, schema)


class SeriesSchema(SeriesSchemaBase):
    """Series validator."""

    @deprecate_pandas_dtype
    def __init__(
        self,
        dtype: PandasDtypeInputTypes = None,
        checks: CheckList = None,
        index=None,
        nullable: bool = False,
        unique: bool = False,
        allow_duplicates: Optional[bool] = None,
        coerce: bool = False,
        name: str = None,
        pandas_dtype: PandasDtypeInputTypes = None,
        title: Optional[str] = None,
        description: Optional[str] = None,
    ) -> None:
        """Initialize series schema base object.

        :param dtype: datatype of the column. If a string is specified,
            then assumes one of the valid pandas string values:
            http://pandas.pydata.org/pandas-docs/stable/basics.html#dtypes
        :param checks: If element_wise is True, then callable signature should
            be:

            ``Callable[Any, bool]`` where the ``Any`` input is a scalar element
            in the column. Otherwise, the input is assumed to be a
            pandas.Series object.
        :param index: specify the datatypes and properties of the index.
        :param nullable: Whether or not column can contain null values.
        :param unique: Whether or not column can contain duplicate
            values.
        :param allow_duplicates: Whether or not column can contain duplicate
            values.

        .. warning::

            This option will be deprecated in 0.8.0. Use the ``unique``
            argument instead.

        :param coerce: If True, when schema.validate is called the column will
            be coerced into the specified dtype. This has no effect on columns
            where ``pandas_dtype=None``.
        :param name: series name.
        :param pandas_dtype: alias of ``dtype`` for backwards compatibility.
        :param title: A human-readable label for the series.
        :param description: An arbitrary textual description of the series.

            .. warning:: This option will be deprecated in 0.8.0

        """
        super().__init__(
            dtype,
            checks,
            nullable,
            unique,
            allow_duplicates,
            coerce,
            name,
            pandas_dtype,
            title,
            description,
        )
        self.index = index

    @property
    def _allow_groupby(self) -> bool:
        """Whether the schema or schema component allows groupby operations."""
        return False

    def validate(
        self,
        check_obj: pd.Series,
        head: Optional[int] = None,
        tail: Optional[int] = None,
        sample: Optional[int] = None,
        random_state: Optional[int] = None,
        lazy: bool = False,
        inplace: bool = False,
    ) -> pd.Series:
        """Validate a Series object.

        :param check_obj: One-dimensional ndarray with axis labels
            (including time series).
        :param head: validate the first n rows. Rows overlapping with `tail` or
            `sample` are de-duplicated.
        :param tail: validate the last n rows. Rows overlapping with `head` or
            `sample` are de-duplicated.
        :param sample: validate a random sample of n rows. Rows overlapping
            with `head` or `tail` are de-duplicated.
        :param random_state: random seed for the ``sample`` argument.
        :param lazy: if True, lazily evaluates dataframe against all validation
            checks and raises a ``SchemaErrors``. Otherwise, raise
            ``SchemaError`` as soon as one occurs.
        :param inplace: if True, applies coercion to the object of validation,
            otherwise creates a copy of the data.
        :returns: validated Series.

        :raises SchemaError: when ``DataFrame`` violates built-in or custom
            checks.

        :example:

        >>> import pandas as pd
        >>> import pandera as pa
        >>>
        >>> series_schema = pa.SeriesSchema(
        ...     float, [
        ...         pa.Check(lambda s: s > 0),
        ...         pa.Check(lambda s: s < 1000),
        ...         pa.Check(lambda s: s.mean() > 300),
        ...     ])
        >>> series = pd.Series([1, 100, 800, 900, 999], dtype=float)
        >>> print(series_schema.validate(series))
        0      1.0
        1    100.0
        2    800.0
        3    900.0
        4    999.0
        dtype: float64

        """
        if not check_utils.is_field(check_obj):
            raise TypeError(f"expected pd.Series, got {type(check_obj)}")

        if hasattr(check_obj, "dask"):
            # special case for dask series
            if inplace:
                check_obj = check_obj.pandera.add_schema(self)
            else:
                check_obj = check_obj.copy()

            check_obj = check_obj.map_partitions(
                self._validate,
                head=head,
                tail=tail,
                sample=sample,
                random_state=random_state,
                lazy=lazy,
                inplace=inplace,
                meta=check_obj,
            )

            return check_obj.pandera.add_schema(self)

        return self._validate(
            check_obj=check_obj,
            head=head,
            tail=tail,
            sample=sample,
            random_state=random_state,
            lazy=lazy,
            inplace=inplace,
        )

    def _validate(
        self,
        check_obj: pd.Series,
        head: Optional[int] = None,
        tail: Optional[int] = None,
        sample: Optional[int] = None,
        random_state: Optional[int] = None,
        lazy: bool = False,
        inplace: bool = False,
    ) -> pd.Series:
        if not inplace:
            check_obj = check_obj.copy()

        if hasattr(check_obj, "pandera"):
            check_obj = check_obj.pandera.add_schema(self)
        error_handler = SchemaErrorHandler(lazy=lazy)

        if self.coerce:
            try:
                check_obj = self.coerce_dtype(check_obj)
                if hasattr(check_obj, "pandera"):
                    check_obj = check_obj.pandera.add_schema(self)
            except errors.SchemaError as exc:
                error_handler.collect_error("dtype_coercion_error", exc)

        # validate index
        if self.index:
            # coerce data type using index schema copy to prevent mutation
            # of original index schema attribute.
            _index = copy.deepcopy(self.index)
            _index.coerce = _index.coerce or self.coerce
            try:
                check_obj = _index(
                    check_obj, head, tail, sample, random_state, lazy, inplace
                )
            except errors.SchemaError as exc:
                error_handler.collect_error("dtype_coercion_error", exc)
            except errors.SchemaErrors as err:
                for schema_error_dict in err.schema_errors:
                    error_handler.collect_error(
                        "index_check", schema_error_dict["error"]
                    )
        # validate series
        try:
            super().validate(
                check_obj, head, tail, sample, random_state, lazy, inplace
            )
        except errors.SchemaErrors as err:
            for schema_error_dict in err.schema_errors:
                error_handler.collect_error(
                    "series_check", schema_error_dict["error"]
                )

        if error_handler.collected_errors:
            raise errors.SchemaErrors(
                error_handler.collected_errors, check_obj
            )

        return check_obj

    def __call__(
        self,
        check_obj: pd.Series,
        head: Optional[int] = None,
        tail: Optional[int] = None,
        sample: Optional[int] = None,
        random_state: Optional[int] = None,
        lazy: bool = False,
        inplace: bool = False,
    ) -> pd.Series:
        """Alias for :func:`SeriesSchema.validate` method."""
        return self.validate(
            check_obj, head, tail, sample, random_state, lazy, inplace
        )

    def __eq__(self, other):
        return self.__dict__ == other.__dict__


def _pandas_obj_to_validate(
    dataframe_or_series: Union[pd.DataFrame, pd.Series],
    head: Optional[int],
    tail: Optional[int],
    sample: Optional[int],
    random_state: Optional[int],
) -> Union[pd.DataFrame, pd.Series]:
    pandas_obj_subsample = []
    if head is not None:
        pandas_obj_subsample.append(dataframe_or_series.head(head))
    if tail is not None:
        pandas_obj_subsample.append(dataframe_or_series.tail(tail))
    if sample is not None:
        pandas_obj_subsample.append(
            dataframe_or_series.sample(sample, random_state=random_state)
        )
    return (
        dataframe_or_series
        if not pandas_obj_subsample
        else pd.concat(pandas_obj_subsample).pipe(
            lambda x: x[~x.index.duplicated()]
        )
    )


def _handle_check_results(
    schema: Union[DataFrameSchema, SeriesSchemaBase],
    check_index: int,
    check: Union[Check, Hypothesis],
    check_obj: Union[pd.DataFrame, pd.Series],
    *check_args,
) -> bool:
    """Handle check results, raising SchemaError on check failure.

    :param check_index: index of check in the schema component check list.
    :param check: Check object used to validate pandas object.
    :param check_args: arguments to pass into check object.
    :returns: True if check results pass or check.raise_warning=True, otherwise
        False.
    """
    check_result = check(check_obj, *check_args)
    if not check_result.check_passed:
        if check_result.failure_cases is None:
            # encode scalar False values explicitly
            failure_cases = scalar_failure_case(check_result.check_passed)
            error_msg = format_generic_error_message(
                schema, check, check_index
            )
        else:
            failure_cases = reshape_failure_cases(
                check_result.failure_cases, check.ignore_na
            )
            error_msg = format_vectorized_error_message(
                schema, check, check_index, failure_cases
            )

        # raise a warning without exiting if the check is specified to do so
        if check.raise_warning:
            warnings.warn(error_msg, UserWarning)
            return True
        raise errors.SchemaError(
            schema,
            check_obj,
            error_msg,
            failure_cases=failure_cases,
            check=check,
            check_index=check_index,
            check_output=check_result.check_output,
        )
    return check_result.check_passed<|MERGE_RESOLUTION|>--- conflicted
+++ resolved
@@ -100,12 +100,9 @@
         ordered: bool = False,
         pandas_dtype: PandasDtypeInputTypes = None,
         unique: Optional[Union[str, List[str]]] = None,
-<<<<<<< HEAD
         allow_duplicate_column_names: bool = True,
-=======
         title: Optional[str] = None,
         description: Optional[str] = None,
->>>>>>> f36cc9be
     ) -> None:
         """Initialize DataFrameSchema validator.
 
@@ -215,12 +212,9 @@
         self._coerce = coerce
         self._ordered = ordered
         self._unique = unique
-<<<<<<< HEAD
         self._allow_duplicate_column_names = allow_duplicate_column_names
-=======
         self._title = title
         self._description = description
->>>>>>> f36cc9be
         self._validate_schema()
         self._set_column_names()
 
@@ -259,7 +253,6 @@
         self._ordered = value
 
     @property
-<<<<<<< HEAD
     def allow_duplicate_column_names(self):
         """Whether multiple columns with the same name can be present."""
         return self._allow_duplicate_column_names
@@ -268,7 +261,8 @@
     def allow_duplicate_column_names(self, value: bool) -> None:
         """Set allow_duplicated_column_names attribute"""
         self._allow_duplicate_column_names = value
-=======
+
+    @property
     def title(self):
         """A human-readable label for the schema."""
         return self._title
@@ -277,7 +271,6 @@
     def description(self):
         """An arbitrary textual description of the schema."""
         return self._description
->>>>>>> f36cc9be
 
     # the _is_inferred getter and setter methods are not public
     @property

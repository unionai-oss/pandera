--- conflicted
+++ resolved
@@ -289,7 +289,6 @@
     def __eq__(self, other):
         return self.__dict__ == other.__dict__
 
-<<<<<<< HEAD
     def add_columns(self,
                     extra_schema_cols: Dict[str, Any]) -> 'DataFrameSchema':
         """Create a new DataFrameSchema with extra Columns
@@ -319,10 +318,6 @@
             schema_copy.columns.pop(col)
 
         return schema_copy
-
-
-=======
->>>>>>> b62fac44
 
 
 class SeriesSchemaBase():

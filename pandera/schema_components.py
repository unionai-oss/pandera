"""Components used in pandera schemas."""

from typing import Union

import pandas as pd

from . import errors
from .dtypes import PandasDtype
from .checks import Check, List
from .schemas import DataFrameSchema, SeriesSchemaBase


class Column(SeriesSchemaBase):

    def __init__(
            self,
<<<<<<< HEAD
            pandas_dtype: PandasDtype = None,
            checks: callable = None,
=======
            pandas_dtype: Union[str, PandasDtype],
            checks: Union[Check, List[Check]] = None,
>>>>>>> bb5811c2
            nullable: bool = False,
            allow_duplicates: bool = True,
            coerce: bool = False,
            required: bool = True):
        """Create column validator object.

        :param pandas_dtype: datatype of the column. If a string is specified,
            then assumes one of the valid pandas string values:
            http://pandas.pydata.org/pandas-docs/stable/basics.html#dtypes
        :type pandas_dtype: str|PandasDtype
        :param checks: checks to verify validity of the column
        :param nullable: Whether or not column can contain null values.
        :param allow_duplicates: Whether or not to coerce the column to the
            specified pandas_dtype before validation
        :param coerce: If True, when schema.validate is called the column will
            be coerced into the specified dtype.
        :param required: Whether or not column is allowed to be missing
<<<<<<< HEAD
        :type required:  bool

        :raises SchemaInitError: if impossible to build schema from parameters
=======

        :example:

        >>> import pandas as pd
        >>> import pandera as pa
        >>> from pandera import DataFrameSchema, Column
        >>>
        >>> schema = DataFrameSchema({
        ...     "column": Column(pa.String)
        ... })
        >>>
        >>> schema.validate(pd.DataFrame({"column": ["foo", "bar"]}))
          column
        0    foo
        1    bar

        See :ref:`here<column>` for more usage details.
>>>>>>> bb5811c2
        """
        super(Column, self).__init__(
            pandas_dtype, checks, nullable, allow_duplicates)
        self.coerce = coerce
        self.required = required
        self.pandas_dtype = pandas_dtype

        if coerce and pandas_dtype is None:
            raise errors.SchemaInitError(
                "Must specify dtype if coercing a Column's type")

    @property
    def _allow_groupby(self):
        return True

    def _set_name(self, name):
        """Used to set or modify the name of a column object.

        :param str name: the name of the column object

        """
        self._name = name
        return self

    def _coerce_dtype(self, series):
        """Coerce the type of a pd.Series by the type specified in the Column
            object's self._pandas_dtype

        :param pd.Series series: One-dimensional ndarray with axis labels
            (including time series).

        """
        _dtype = str if self._pandas_dtype is PandasDtype.String \
            else self._pandas_dtype.value
        return series.astype(_dtype)

    def __call__(self, df):
        if self._name is None:
            raise RuntimeError(
                "need to `set_name` of column before calling it.")
        return super(Column, self).__call__(
            df[self._name], dataframe_context=df.drop(self._name, axis=1))

    def __repr__(self):
        if isinstance(self._pandas_dtype, PandasDtype):
            dtype = self._pandas_dtype.value
        else:
            dtype = self._pandas_dtype
        return "<Schema Column: '%s' type=%s>" % (self._name, dtype)


class Index(SeriesSchemaBase):

    def __init__(
            self,
<<<<<<< HEAD
            pandas_dtype: PandasDtype = None,
            checks: callable = None,
=======
            pandas_dtype: Union[str, PandasDtype],
            checks: Union[Check, List[Check]] = None,
>>>>>>> bb5811c2
            nullable: bool = False,
            allow_duplicates: bool = True,
            name: str = None):
        """Create Index validator.

        :param pandas_dtype: datatype of the column. If a string is specified,
            then assumes one of the valid pandas string values:
            http://pandas.pydata.org/pandas-docs/stable/basics.html#dtypes
        :param checks: checks to verify validity of the index.
        :param nullable: Whether or not column can contain null values.
        :param allow_duplicates: Whether or not to coerce the column to the
            specified pandas_dtype before validation
        :param name: name of the index

        :example:

        >>> import pandas as pd
        >>> import pandera as pa
        >>> from pandera import DataFrameSchema, Column, Index
        >>>
        >>> schema = DataFrameSchema(
        ...     columns={"column": Column(pa.String)},
        ...     index=Index(pa.Int, allow_duplicates=False))
        >>>
        >>> schema.validate(
        ...     pd.DataFrame({"column": ["foo"] * 3}, index=range(3))
        ... )
          column
        0    foo
        1    foo
        2    foo

        See :ref:`here<index>` for more usage details.

        """
        super(Index, self).__init__(
            pandas_dtype, checks, nullable, allow_duplicates, name)

    @property
    def _allow_groupby(self):
        return False

    def __call__(self, df):
        return super(Index, self).__call__(pd.Series(df.index))

    def __repr__(self):
        if self._name is None:
            return "<Schema Index>"
        return "<Schema Index: '%s'>" % self._name


class MultiIndex(DataFrameSchema):

    def __init__(
            self,
            indexes: List[Index],
            coerce: bool = False,
            strict=False):
        """Create MultiIndex validator.

        :param indexes: list of Index validators for each level of the
            MultiIndex index.
        :param coerce: Whether or not to coerce the MultiIndex to the
            specified pandas_dtypes before validation
        :param strict: whether or not to accept columns in the MultiIndex that
            aren't defined in the ``indexes`` argument.

        :example:

        >>> import pandas as pd
        >>> import pandera as pa
        >>>
        >>> from pandera import Column, DataFrameSchema, MultiIndex
        >>>
        >>> schema = DataFrameSchema(
        ...     columns={"column": Column(pa.Int)},
        ...     index=MultiIndex([
        ...         Index(pa.String,
        ...               Check(lambda s: s.isin(["foo", "bar"])),
        ...               name="index0"),
        ...         Index(pa.Int, name="index1"),
        ...     ])
        ... )
        >>>
        >>> df = pd.DataFrame(
        ...     data={"column": [1, 2, 3]},
        ...     index=pd.MultiIndex(
        ...         levels=[["foo", "bar"], [0, 1, 2, 3, 4]],
        ...         labels=[[0, 1, 0], [0, 1, 2]],
        ...         names=["index0", "index1"],
        ...     )
        ... )
        >>>
        >>> schema.validate(df)
                       column
        index0 index1
        foo    0            1
        bar    1            2
        foo    2            3

        See :ref:`here<multiindex>` for more usage details.

        """
        super(MultiIndex, self).__init__(
            columns={
                i if index._name is None else index._name: Column(
                    pandas_dtype=index._pandas_dtype,
                    checks=index._checks,
                    nullable=index._nullable,
                    allow_duplicates=index._allow_duplicates,
                )
                for i, index in enumerate(indexes)
            },
            coerce=coerce,
            strict=strict,
        )

    def __call__(self, df):
        return isinstance(
            super(MultiIndex, self).__call__(df.index.to_frame()),
            pd.DataFrame
        )

    def __repr__(self):
        return "<Schema MultiIndex: '%s'>" % [c for c in self.columns]<|MERGE_RESOLUTION|>--- conflicted
+++ resolved
@@ -14,13 +14,8 @@
 
     def __init__(
             self,
-<<<<<<< HEAD
-            pandas_dtype: PandasDtype = None,
-            checks: callable = None,
-=======
-            pandas_dtype: Union[str, PandasDtype],
+            pandas_dtype: Union[str, PandasDtype] = None,
             checks: Union[Check, List[Check]] = None,
->>>>>>> bb5811c2
             nullable: bool = False,
             allow_duplicates: bool = True,
             coerce: bool = False,
@@ -38,11 +33,8 @@
         :param coerce: If True, when schema.validate is called the column will
             be coerced into the specified dtype.
         :param required: Whether or not column is allowed to be missing
-<<<<<<< HEAD
-        :type required:  bool
 
         :raises SchemaInitError: if impossible to build schema from parameters
-=======
 
         :example:
 
@@ -60,7 +52,6 @@
         1    bar
 
         See :ref:`here<column>` for more usage details.
->>>>>>> bb5811c2
         """
         super(Column, self).__init__(
             pandas_dtype, checks, nullable, allow_duplicates)
@@ -116,13 +107,8 @@
 
     def __init__(
             self,
-<<<<<<< HEAD
-            pandas_dtype: PandasDtype = None,
-            checks: callable = None,
-=======
-            pandas_dtype: Union[str, PandasDtype],
+            pandas_dtype: Union[str, PandasDtype] = None,
             checks: Union[Check, List[Check]] = None,
->>>>>>> bb5811c2
             nullable: bool = False,
             allow_duplicates: bool = True,
             name: str = None):

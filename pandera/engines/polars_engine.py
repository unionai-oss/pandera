--- conflicted
+++ resolved
@@ -169,7 +169,6 @@
         if isinstance(data_container, pl.LazyFrame):
             data_container = PolarsData(data_container)
 
-<<<<<<< HEAD
         dtypes: (
             Mapping[
                 ColumnNameOrSelector | PolarsDataType,
@@ -178,10 +177,7 @@
             | PolarsDataType
         )
 
-        if data_container.key is None:
-=======
         if data_container.key == "*":
->>>>>>> 27b512ea
             dtypes = self.type
         else:
             dtypes = {data_container.key: self.type}
@@ -861,15 +857,11 @@
         lf: pl.LazyFrame,
         key: str = "*",
     ) -> pl.LazyFrame:
-<<<<<<< HEAD
         # self.categories can be None, and polars won't crash on this, though the types indicate this should not
         # be None
         return lf.select(
-            pl.col(key or "*").is_in(self.categories)  # type:ignore [arg-type]
-        )
-=======
-        return lf.select(pl.col(key).is_in(self.categories))
->>>>>>> 27b512ea
+            pl.col(key).is_in(self.categories)  # type:ignore [arg-type]
+        )
 
     def __str__(self):
         return "Category"

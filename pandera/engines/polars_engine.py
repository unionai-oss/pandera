--- conflicted
+++ resolved
@@ -809,13 +809,7 @@
         lf: pl.LazyFrame,
         key: str = "*",
     ) -> pl.LazyFrame:
-<<<<<<< HEAD
-        return lf.select(
-            pl.col(key or "*").is_in(self.categories).alias("belongs")
-        )
-=======
-        return lf.select(pl.col(key).is_in(self.categories))
->>>>>>> 7eb35b69
+        return lf.select(pl.col(key).is_in(self.categories).alias("belongs"))
 
     def __str__(self):
         return "Category"

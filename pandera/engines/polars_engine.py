--- conflicted
+++ resolved
@@ -112,11 +112,7 @@
         failure_cases = polars_failure_cases_from_coercible(
             data_container, is_coercible
         )
-<<<<<<< HEAD
         is_coercible_df = is_coercible.collect()
-=======
-        is_coercible = is_coercible.collect()
->>>>>>> effac993
     except COERCION_ERRORS:
         # If coercion fails, all of the relevant rows are failure cases
         failure_cases = data_container.lazyframe.select(
@@ -845,11 +841,7 @@
             )
             is_coercible: pl.LazyFrame = pl.concat(
                 (coercible, match_categories), how="horizontal"
-<<<<<<< HEAD
-            ).select(pl.all_horizontal(CHECK_OUTPUT_KEY, "column_0"))
-=======
             ).select(pl.all_horizontal(CHECK_OUTPUT_KEY, "belongs"))
->>>>>>> effac993
 
             failure_cases = polars_failure_cases_from_coercible(
                 data_container, is_coercible
@@ -865,15 +857,12 @@
         lf: pl.LazyFrame,
         key: str = "*",
     ) -> pl.LazyFrame:
-<<<<<<< HEAD
         # self.categories can be None, and polars won't crash on this, though the types indicate this should not
         # be None
         return lf.select(
-            pl.col(key).is_in(self.categories)  # type:ignore [arg-type]
-=======
-        return lf.select(
-            pl.col(key or "*").is_in(self.categories).alias("belongs")
->>>>>>> effac993
+            pl.col(key)
+            .is_in(self.categories)  # type:ignore [arg-type]
+            .alias("belongs")
         )
 
     def __str__(self):

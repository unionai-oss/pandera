--- conflicted
+++ resolved
@@ -24,16 +24,12 @@
     summarize_failure_cases,
 )
 from pandera.error_handlers import SchemaErrorHandler
-<<<<<<< HEAD
-from pandera.errors import FailureCaseMetadata, SchemaError, SchemaErrorReason
-=======
 from pandera.errors import (
     FailureCaseMetadata,
     SchemaError,
     SchemaErrorReason,
     SchemaWarning,
 )
->>>>>>> 850dcf8e
 
 
 class ColumnInfo(NamedTuple):

--- conflicted
+++ resolved
@@ -1,20 +1,13 @@
 """Pandera array backends."""
 
-<<<<<<< HEAD
 import traceback
-from typing import Iterable, NamedTuple, Optional, cast
-=======
-from typing import cast, List, Optional
->>>>>>> 74be58cf
+from typing import cast, Iterable, List, NamedTuple, Optional
 
 import pandas as pd
 from multimethod import DispatchError
 
-<<<<<<< HEAD
+from pandera.backends.base import CoreCheckResult
 from pandera.api.pandas.types import is_field
-=======
-from pandera.backends.base import CoreCheckResult
->>>>>>> 74be58cf
 from pandera.backends.pandas.base import PandasSchemaBackend
 from pandera.backends.pandas.error_formatters import (
     reshape_failure_cases,
@@ -175,9 +168,7 @@
                 f"non-nullable series '{check_obj.name}' contains "
                 f"null values:\n{check_obj[isna]}"
             ),
-            failure_cases=reshape_failure_cases(
-                check_obj[isna], ignore_na=False
-            ),
+            failure_cases=reshape_failure_cases(check_obj[isna], ignore_na=False),
         )
 
     def check_unique(self, check_obj: pd.Series, schema) -> CoreCheckResult:

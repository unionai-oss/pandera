--- conflicted
+++ resolved
@@ -203,16 +203,12 @@
 
         # Check actual column contents
         isna = check_obj.isna()
-<<<<<<< HEAD
         passed = schema.nullable or not isna.any()
         failure_cases = (
             reshape_failure_cases(check_obj[isna], ignore_na=False)
             if not passed
             else None
         )
-=======
-        passed = not isna.any()
->>>>>>> 645f5e57
         return CoreCheckResult(
             passed=cast(bool, passed),
             check="not_nullable",

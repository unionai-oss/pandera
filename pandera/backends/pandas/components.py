"""Backend implementation for pandas schema components."""

import traceback
from copy import deepcopy
<<<<<<< HEAD
from typing import Optional, Union
=======
from typing import Any, List, Optional, Set, Tuple, Union
>>>>>>> ce6422e3
from collections.abc import Iterable

import numpy as np
import pandas as pd

from pandera.api.base.error_handler import ErrorHandler
from pandera.api.pandas.types import (
    is_field,
    is_index,
    is_multiindex,
    is_table,
)
from pandera.backends.base import CoreCheckResult
from pandera.backends.pandas.array import ArraySchemaBackend
from pandera.backends.pandas.base import PandasSchemaBackend
from pandera.errors import (
    SchemaDefinitionError,
    SchemaError,
    SchemaErrorReason,
    SchemaErrors,
)
from pandera.validation_depth import (
    ValidationScope,
    validate_scope,
    validation_type,
)
from pandera.backends.pandas.error_formatters import reshape_failure_cases


class ColumnBackend(ArraySchemaBackend):
    """Backend implementation for pandas dataframe columns."""

    def validate(
        self,
        check_obj: pd.DataFrame,
        schema,
        *,
        head: Optional[int] = None,
        tail: Optional[int] = None,
        sample: Optional[int] = None,
        random_state: Optional[int] = None,
        lazy: bool = False,
        inplace: bool = False,
    ) -> pd.DataFrame:
        """Validation backend implementation for pandas dataframe columns."""
        if not inplace:
            check_obj = check_obj.copy()

        error_handler = ErrorHandler(lazy)

        if getattr(schema, "drop_invalid_rows", False) and not lazy:
            raise SchemaDefinitionError(
                "When drop_invalid_rows is True, lazy must be set to True."
            )

        if schema.name is None:
            raise SchemaError(
                schema,
                check_obj,
                "column name is set to None. Pass the ``name`` argument when "
                "initializing a Column object, or use the ``set_name`` "
                "method.",
                reason_code=SchemaErrorReason.INVALID_COLUMN_NAME,
            )

        def validate_column(check_obj, column_name, return_check_obj=False):
            try:

                # make sure the schema component mutations are reverted after
                # validation
                _orig_name = schema.name
                validated_check_obj = super(ColumnBackend, self).validate(
                    check_obj,
                    schema.set_name(column_name),
                    head=head,
                    tail=tail,
                    sample=sample,
                    random_state=random_state,
                    lazy=lazy,
                    inplace=inplace,
                )
                # revert the schema component mutations
                schema.name = _orig_name

                if return_check_obj:
                    return validated_check_obj

            except SchemaErrors as errs:
                for err in errs.schema_errors:
                    err.column_name = column_name
                    error_handler.collect_error(
                        validation_type(err.reason_code), err.reason_code, err
                    )
            except SchemaError as err:
                err.column_name = column_name
                error_handler.collect_error(
                    validation_type(err.reason_code), err.reason_code, err
                )

        column_keys_to_check = (
            self.get_regex_columns(schema, check_obj)
            if schema.regex
            else [schema.name]
        )

        for column_name in column_keys_to_check:
            if pd.notna(schema.default):
                check_obj[column_name] = check_obj[column_name].fillna(
                    schema.default
                )
            if schema.coerce:
                try:
                    check_obj[column_name] = self.coerce_dtype(
                        check_obj[column_name],
                        schema=schema,
                    )
                except SchemaErrors as exc:
                    error_handler.collect_errors(exc.schema_errors)

            if is_table(check_obj[column_name]):
                for i in range(check_obj[column_name].shape[1]):
                    validated_column = validate_column(
                        check_obj[column_name].iloc[:, [i]],
                        column_name,
                        return_check_obj=True,
                    )
                    if schema.parsers:
                        check_obj[column_name] = validated_column
            else:
                if getattr(schema, "drop_invalid_rows", False):
                    # replace the check_obj with the validated
                    check_obj = validate_column(
                        check_obj, column_name, return_check_obj=True
                    )

                validated_column = validate_column(
                    check_obj,
                    column_name,
                    return_check_obj=True,
                )
                if schema.parsers:
                    check_obj[column_name] = validated_column

        if lazy and error_handler.collected_errors:
            raise SchemaErrors(
                schema=schema,
                schema_errors=error_handler.schema_errors,
                data=check_obj,
            )

        return check_obj

    def get_regex_columns(self, schema, check_obj) -> Iterable:
        """Get matching column names based on regex column name pattern.

        :param schema: schema specification to use
        :param columns: columns to regex pattern match
        :returns: matching columns
        """
        columns = check_obj.columns
        if isinstance(schema.name, tuple):
            # handle MultiIndex case
            if len(schema.name) != columns.nlevels:
                raise IndexError(
                    f"Column regex name='{schema.name}' is a tuple, expected a "
                    f"MultiIndex columns with {len(schema.name)} number of "
                    f"levels, found {columns.nlevels} level(s)"
                )
            matches = np.ones(len(columns)).astype(bool)
            for i, name in enumerate(schema.name):
                matched = pd.Index(
                    columns.get_level_values(i).astype(str).str.match(name)
                ).fillna(False)
                matches = matches & np.array(matched.tolist())
            column_keys_to_check = columns[matches]
        else:
            if is_multiindex(columns):
                raise IndexError(
                    f"Column regex name {schema.name} is a string, expected a "
                    "dataframe where the index is a pd.Index object, not a "
                    "pd.MultiIndex object"
                )
            column_keys_to_check = columns[
                # str.match will return nan values when the index value is
                # not a string.
                pd.Index(columns.astype(str).str.match(schema.name))
                .fillna(False)
                .tolist()
            ]
        if column_keys_to_check.shape[0] == 0:
            raise SchemaError(
                schema=schema,
                data=columns,
                message=(
                    f"Column regex name='{schema.name}' did not match any "
                    "columns in the dataframe. Update the regex pattern so "
                    f"that it matches at least one column:\n{columns.tolist()}",
                ),
                failure_cases=str(columns.tolist()),
                check=f"no_regex_column_match('{schema.name}')",
                reason_code=SchemaErrorReason.INVALID_COLUMN_NAME,
            )
        # drop duplicates to account for potential duplicated columns in the
        # dataframe.
        return column_keys_to_check.drop_duplicates()

    def coerce_dtype(
        self,
        check_obj: Union[pd.DataFrame, pd.Series],
        schema=None,
    ) -> Union[pd.DataFrame, pd.Series]:
        """Coerce dtype of a column, handling duplicate column names."""

        # TODO: use singledispatchmethod here
        if is_field(check_obj) or is_index(check_obj):
            return super().coerce_dtype(
                check_obj,
                schema=schema,
            )
        return check_obj.apply(
            lambda x: super(ColumnBackend, self).coerce_dtype(
                x,
                schema=schema,
            ),
            axis="columns",
        )

    @validate_scope(scope=ValidationScope.DATA)
    def run_checks(self, check_obj, schema):
        check_results: list[CoreCheckResult] = []
        for check_index, check in enumerate(schema.checks):
            check_args = [None] if is_field(check_obj) else [schema.name]
            try:
                check_results.append(
                    self.run_check(
                        check_obj, schema, check, check_index, *check_args
                    )
                )
            except SchemaError as err:
                check_results.append(
                    CoreCheckResult(
                        passed=False,
                        check=check,
                        check_index=check_index,
                        reason_code=SchemaErrorReason.DATAFRAME_CHECK,
                        message=str(err),
                        failure_cases=err.failure_cases,
                        original_exc=err,
                    )
                )
            except Exception as err:
                # catch other exceptions that may occur when executing the Check
                err_msg = f'"{err.args[0]}"' if err.args else ""
                err_str = f"{err.__class__.__name__}({ err_msg})"
                msg = (
                    f"Error while executing check function: {err_str}\n"
                    + traceback.format_exc()
                )
                check_results.append(
                    CoreCheckResult(
                        passed=False,
                        check=check,
                        check_index=check_index,
                        reason_code=SchemaErrorReason.CHECK_ERROR,
                        message=msg,
                        failure_cases=err_str,
                        original_exc=err,
                    )
                )
        return check_results


class IndexBackend(ArraySchemaBackend):
    """Backend implementation for pandas index."""

    def validate(
        self,
        check_obj: Union[pd.DataFrame, pd.Series],
        schema,
        *,
        head: Optional[int] = None,
        tail: Optional[int] = None,
        sample: Optional[int] = None,
        random_state: Optional[int] = None,
        lazy: bool = False,
        inplace: bool = False,
    ) -> Union[pd.DataFrame, pd.Series]:
        if is_multiindex(check_obj.index):
            raise SchemaError(
                schema,
                check_obj,
                "Attempting to validate mismatch index",
                reason_code=SchemaErrorReason.MISMATCH_INDEX,
            )

        error_handler = ErrorHandler(lazy)

        if schema.coerce:
            try:
                check_obj.index = schema.coerce_dtype(check_obj.index)
            except SchemaError as exc:
                error_handler.collect_error(
                    validation_type(exc.reason_code),
                    exc.reason_code,
                    exc,
                )

        try:
            _validated_obj = super().validate(
                check_obj.index.to_series(),  # Don't drop the index name
                schema,
                head=head,
                tail=tail,
                sample=sample,
                random_state=random_state,
                lazy=lazy,
                inplace=inplace,
            )
            assert is_field(_validated_obj)
        except SchemaError as exc:
            error_handler.collect_error(
                validation_type(exc.reason_code),
                exc.reason_code,
                exc,
            )
        except SchemaErrors as exc:
            error_handler.collect_errors(exc.schema_errors, exc)

        if lazy and error_handler.collected_errors:
            raise SchemaErrors(
                schema=schema,
                schema_errors=error_handler.schema_errors,
                data=check_obj,
            )

        return check_obj


class MultiIndexBackend(PandasSchemaBackend):
    """Backend implementation for pandas multiindex."""

    def coerce_dtype(  # type: ignore[override]
        self,
        check_obj: pd.MultiIndex,
        schema=None,
    ) -> pd.MultiIndex:
        """Coerce type of a pd.Series by type specified in dtype.

        :param obj: multi-index to coerce.
        :returns: ``MultiIndex`` with coerced data type
        """
        assert schema is not None, "The `schema` argument must be provided."

        if not schema.coerce:
            return check_obj

        error_handler = ErrorHandler(lazy=True)

        # construct MultiIndex with coerced data types
        coerced_multi_index = {}
        for i, index in enumerate(schema.indexes):
            if all(x is None for x in schema.names):
                index_levels = [i]
            else:
                index_levels = [
                    i
                    for i, name in enumerate(check_obj.names)
                    if name == index.name
                ]
            for index_level in index_levels:
                index_array = check_obj.get_level_values(index_level)
                if index.coerce or schema._coerce:
                    try:
                        _index = deepcopy(index)
                        _index.coerce = True
                        index_array = _index.coerce_dtype(index_array)
                    except SchemaError as err:
                        error_handler.collect_error(
                            validation_type(
                                SchemaErrorReason.DATATYPE_COERCION
                            ),
                            SchemaErrorReason.DATATYPE_COERCION,
                            err,
                        )
                coerced_multi_index[index_level] = index_array

        if error_handler.collected_errors:
            raise SchemaErrors(
                schema=schema,
                schema_errors=error_handler.schema_errors,
                data=check_obj,
            )

        multiindex_cls = pd.MultiIndex
        # NOTE: this is a hack to support pyspark.pandas
        if type(check_obj).__module__.startswith("pyspark.pandas"):

            import pyspark.pandas as ps

            multiindex_cls = ps.MultiIndex

        return multiindex_cls.from_arrays(
            [
                # v.dtype may be different than 'object'.
                # - Reuse the original index array to keep the specialized dtype:
                #   v.to_numpy()  converts the array dtype to array of 'object' dtype.
                #   Thus removing the specialized index dtype required to pass a schema's
                #   index specialized dtype : eg: pandera.typing.Index(pandas.Int64Dtype)
                # - For Pyspark only, use to_numpy(), with the effect of keeping the
                #   bug open on this execution environment: At the time of writing, pyspark
                #   v3.3.0 does not provide a working implementation of v.array
                (
                    v.to_numpy()
                    if type(v).__module__.startswith("pyspark.pandas")
                    else v.array
                )
                for _, v in sorted(
                    coerced_multi_index.items(), key=lambda x: x[0]
                )
            ],
            names=check_obj.names,
        )

    def validate(
        self,
        check_obj: Union[pd.DataFrame, pd.Series],
        schema,
        *,
        head: Optional[int] = None,
        tail: Optional[int] = None,
        sample: Optional[int] = None,
        random_state: Optional[int] = None,
        lazy: bool = False,
        inplace: bool = False,
    ) -> Union[pd.DataFrame, pd.Series]:
        """Validate DataFrame or Series MultiIndex.

        :param check_obj: pandas DataFrame or Series to validate.
        :param head: validate the first n rows. Rows overlapping with `tail` or
            `sample` are de-duplicated.
        :param tail: validate the last n rows. Rows overlapping with `head` or
            `sample` are de-duplicated.
        :param sample: validate a random sample of n rows. Rows overlapping
            with `head` or `tail` are de-duplicated.
        :param random_state: random seed for the ``sample`` argument.
        :param lazy: if True, lazily evaluates dataframe against all validation
            checks and raises a ``SchemaErrors``. Otherwise, raise
            ``SchemaError`` as soon as one occurs.
        :param inplace: if True, applies coercion to the object of validation,
            otherwise creates a copy of the data.
        :returns: validated DataFrame or Series.
        """

        # Make a copy if we're not modifying inplace
        if not inplace:
            check_obj = check_obj.copy()

        # Ensure the object has a MultiIndex
        if not is_multiindex(check_obj.index):
            # Allow an exception for a *single-level* Index when the schema also
            # describes exactly one level to maintain compatibility (e.g. pyspark.pandas
            # often materializes a single-level MultiIndex as a plain Index).
            is_pyspark_index = (
                type(check_obj).__module__.startswith("pyspark.pandas")
                and hasattr(check_obj.index, "__module__")
                and check_obj.index.__module__.startswith("pyspark.pandas")
            )

            if len(schema.indexes) == 1 and (
                is_index(check_obj.index) or is_pyspark_index
            ):
                # Validate the single-level index directly using the Index schema.
                # This works for both pandas and pyspark.pandas objects and avoids
                # constructing a pandas DataFrame with a non-pandas Index.

                schema.indexes[0].validate(
                    check_obj,
                    head=head,
                    tail=tail,
                    sample=sample,
                    random_state=random_state,
                    lazy=lazy,
                    inplace=True,
                )

                return check_obj

            raise SchemaError(
                schema,
                check_obj,
                "Attempting to validate mismatch index",  # same message as IndexBackend
                reason_code=SchemaErrorReason.MISMATCH_INDEX,
            )

        error_handler = ErrorHandler(lazy)

        # Coerce dtype at the multi-index level first if required. In lazy
        # mode we collect coercion errors so that validation can proceed and
        # aggregate all issues for the user.
        if schema.coerce:
            try:
                check_obj.index = self.__coerce_index(check_obj, schema, lazy)
            except (SchemaError, SchemaErrors) as exc:
                self._collect_or_raise(error_handler, exc, schema)

        # Map schema ``indexes`` definitions to concrete level positions in the
        # multi-index so that we can validate each level individually.
        level_mapping: list[tuple[int, Any]] = self._map_schema_to_levels(
            check_obj.index, schema, error_handler
        )

        # Validate multiindex_strict: ensure no extra levels
        if schema.strict:
            self._check_strict(
                check_obj.index, schema, level_mapping, error_handler
            )

        # Validate the correspondence between schema index names and the actual
        # multi-index names (order and presence checks).
        self._validate_index_names(
            check_obj.index, schema, level_mapping, error_handler
        )

        # Iterate over the expected index levels and validate each level with its
        # corresponding ``Index`` schema component.
        for level_pos, index_schema in level_mapping:
            stub_df = pd.DataFrame(
                index=check_obj.index.get_level_values(level_pos)
            )
            # We've already taken care of coercion, so we can disable it now.
            index_schema = deepcopy(index_schema)
            index_schema.coerce = False

            try:
                # Validate using the schema for this level
                index_schema.validate(
                    stub_df,
                    head=head,
                    tail=tail,
                    sample=sample,
                    random_state=random_state,
                    lazy=lazy,
                    inplace=True,
                )
            except (SchemaError, SchemaErrors) as exc:
                self._collect_or_raise(error_handler, exc, schema)

        # Validate multiindex_unique: ensure no duplicate index combinations
        if schema.unique:
            self._check_unique(check_obj.index, schema, error_handler)

        # Raise aggregated errors in lazy mode
        if lazy and error_handler.collected_errors:
            raise SchemaErrors(
                schema=schema,
                schema_errors=error_handler.schema_errors,
                data=check_obj,
            )

        return check_obj

    def _check_strict(
        self,
        check_obj: pd.MultiIndex,
        schema,
        level_mapping: list[tuple[int, Any]],
        error_handler: ErrorHandler,
    ) -> None:
        """Validate multiindex strictness constraints."""
        mapped_level_positions = {level_pos for level_pos, _ in level_mapping}
        all_level_positions = set(range(check_obj.nlevels))
        unmapped_level_positions = all_level_positions - mapped_level_positions

        if unmapped_level_positions:
            unmapped_level_names = [
                check_obj.names[pos]
                for pos in sorted(unmapped_level_positions)
            ]

            message = (
                f"MultiIndex has extra levels at positions {sorted(unmapped_level_positions)}"
                f" with names {unmapped_level_names}. "
                f"Expected {len(schema.indexes)} levels, found {check_obj.nlevels} level(s). "
            )

            failure_cases = str(unmapped_level_names)

            self._collect_or_raise(
                error_handler,
                SchemaError(
                    schema=schema,
                    data=check_obj,
                    message=message,
                    failure_cases=failure_cases,
                    check="multiindex_strict",
                    reason_code=SchemaErrorReason.COLUMN_NOT_IN_SCHEMA,
                ),
                schema,
            )

    def _check_unique(
        self,
        check_obj: pd.MultiIndex,
        schema,
        error_handler: ErrorHandler,
    ) -> None:
        """Validate multiindex uniqueness constraints."""
        # Handle different possible types of schema.unique
        if isinstance(schema.unique, str):
            # Single level name
            unique_levels = [schema.unique]
        elif isinstance(schema.unique, list):
            # List of level names
            unique_levels = schema.unique
        else:
            # schema.unique is True, check entire index
            unique_levels = None

        # For checking entire index, use fast is_unique first
        if unique_levels is None:
            # Fast check for entire index uniqueness
            if not check_obj.is_unique:
                # Extract duplicate index values for failure_cases
                duplicated_mask = check_obj.duplicated(keep="first")
                duplicate_indices = check_obj[duplicated_mask]

                # Create a DataFrame with duplicate index values
                failure_cases_df = pd.DataFrame(index=duplicate_indices)
                failure_cases = reshape_failure_cases(failure_cases_df)

                message = f"MultiIndex not unique:\n{failure_cases_df}"

                self._collect_or_raise(
                    error_handler,
                    SchemaError(
                        schema=schema,
                        data=check_obj,
                        message=message,
                        failure_cases=failure_cases,
                        check="multiindex_unique",
                        reason_code=SchemaErrorReason.SCHEMA_COMPONENT_CHECK,
                    ),
                    schema,
                )
        else:
            # Check uniqueness of specific level combinations
            # Map level names to positions (silently filter invalid ones for consistency with DataFrame backend)
            level_positions = []
            for level_name in unique_levels:
                if isinstance(level_name, str):
                    # String level name
                    if level_name in check_obj.names:
                        level_positions.append(
                            check_obj.names.index(level_name)
                        )
                elif isinstance(level_name, int):
                    # Numeric level position
                    if 0 <= level_name < check_obj.nlevels:
                        level_positions.append(level_name)
                # Silently ignore invalid level references for consistency with DataFrame column uniqueness

            if level_positions:
                # Extract the specified levels and create a sub-index
                level_values = [
                    check_obj.get_level_values(pos) for pos in level_positions
                ]
                if len(level_values) == 1:
                    # Single level - use is_unique for performance
                    sub_index = level_values[0]
                    if not sub_index.is_unique:
                        duplicated_mask = sub_index.duplicated(keep="first")
                    else:
                        duplicated_mask = None
                else:
                    # Multiple levels - need to use duplicated() approach
                    sub_index = pd.MultiIndex.from_arrays(level_values)
                    duplicated_mask = sub_index.duplicated(keep="first")
                    if not duplicated_mask.any():
                        duplicated_mask = None

                # Report errors if duplicates were found
                if duplicated_mask is not None and duplicated_mask.any():
                    # Extract the duplicate values for the specific levels that were checked
                    duplicate_level_values = {}
                    valid_level_names = []
                    for pos in level_positions:
                        level_name = (
                            check_obj.names[pos]
                            if check_obj.names[pos] is not None
                            else pos
                        )
                        valid_level_names.append(level_name)
                        duplicate_level_values[level_name] = (
                            check_obj.get_level_values(pos)[duplicated_mask]
                        )

                    # Create DataFrame with duplicate level values
                    failure_cases_df = pd.DataFrame(duplicate_level_values)
                    failure_cases = reshape_failure_cases(failure_cases_df)

                    message = f"levels '{*valid_level_names,}' not unique:\n{failure_cases_df}"

                    self._collect_or_raise(
                        error_handler,
                        SchemaError(
                            schema=schema,
                            data=check_obj,
                            message=message,
                            failure_cases=failure_cases,
                            check="multiindex_unique",
                            reason_code=SchemaErrorReason.SCHEMA_COMPONENT_CHECK,
                        ),
                        schema,
                    )
            # If no valid levels found, skip uniqueness check entirely (like DataFrame backend)

    @staticmethod
    def _nonconsecutive_duplicates(
        names: list[Optional[Any]],
    ) -> list[Optional[Any]]:
        """Check whether the names have any non-consecutive duplicates.

        If any non-consecutive duplicates are found, return the names that
        are duplicated non-consecutively.
        """
        seen: set[Optional[Any]] = set()
        last_name: Optional[Any] = None
        nonconsecutive_duplicates: set[Optional[Any]] = set()
        for name in names:
            if name == last_name:
                # Consecutive duplicate – allowed.
                continue
            if name in seen and name is not None:
                # Duplicate not consecutive – violation.
                nonconsecutive_duplicates.add(name)
            seen.add(name)
            last_name = name
        return list(nonconsecutive_duplicates)

    @staticmethod
    def _collect_or_raise(
        error_handler: Optional[ErrorHandler],
        err: Union[SchemaError, SchemaErrors],
        schema,
    ) -> None:
        """Collect errors (respecting lazy), adjusting schema context and
        failure cases appropriately.
        """

        def _update_schema_error(schema_error: SchemaError):
            """Add `column` info to tabular failure cases."""

            try:
                failure_cases = schema_error.failure_cases  # may not exist
            except AttributeError:
                return

            # Replace the schema context with the top-level MultiIndex schema so
            # that downstream error reporting groups these failures under the
            # "MultiIndex" key.
            try:
                schema_error.schema = schema
            except Exception:
                # In case the attribute is frozen / read-only, skip.
                pass

            if is_table(failure_cases):
                # Attach the originating component name so that it can be
                # displayed alongside the failure row.
                component_name = getattr(schema, "name", None)
                # if component_name is not None and "column" not in failure_cases.columns:
                schema_error.failure_cases = failure_cases.assign(
                    column=component_name
                )

        # First, update failure_cases in the incoming error(s) with the component name
        if isinstance(err, SchemaErrors):
            for se in err.schema_errors:
                _update_schema_error(se)

            if error_handler is not None and error_handler.lazy:
                error_handler.collect_errors(err.schema_errors, err)
            else:
                # Fail fast with the first individual error for consistency
                raise err.schema_errors[0] from err
        else:  # Single SchemaError
            _update_schema_error(err)

            if error_handler is not None and error_handler.lazy:
                error_handler.collect_error(
                    validation_type(err.reason_code), err.reason_code, err
                )
            else:
                raise err

    def _validate_index_names(
        self,
        mi: pd.MultiIndex,
        schema,
        level_mapping: list[tuple[int, Any]],
        error_handler: Optional[ErrorHandler] = None,
    ) -> None:
        """Perform high-level validation of index names/order requirements.

        When ``error_handler`` is provided and lazy mode is enabled, all
        discovered violations are collected instead of stopping at the first
        one, allowing the caller to aggregate multiple issues for the user.
        """

        names = list(mi.names)

        # Ordered validation – check that the names are in the expected order
        # and that there are no non-consecutive duplicates.
        if schema.ordered:
            nonconsecutive_duplicates = self._nonconsecutive_duplicates(names)
            for violation in nonconsecutive_duplicates:
                self._collect_or_raise(
                    error_handler,
                    SchemaError(
                        schema=schema,
                        data=mi,
                        message=f"column '{violation}' out-of-order",
                        failure_cases=violation,
                        check="column_ordered",
                        reason_code=SchemaErrorReason.COLUMN_NOT_ORDERED,
                    ),
                    schema,
                )

            mapped_names = [names[level_pos] for level_pos, _ in level_mapping]

            # Ensure that schema-specified names appear in the expected order
            expected = [idx.name for idx in schema.indexes]
            no_explicit_names = not any(n is not None for n in expected)

            for pos, expected_name in enumerate(expected):
                if pos >= len(mapped_names):
                    # We already collected the error for this when building the mapping
                    continue

                actual_name = mapped_names[pos]

                if expected_name is None:
                    # Reject only if:
                    # - schema is entirely unnamed (no named components)
                    # - AND this is a new name (not None and not a continuation)
                    if (
                        no_explicit_names  # schema entirely unnamed
                        and actual_name is not None  # new name
                        and actual_name
                        not in mapped_names[:pos]  # not a continuation
                    ):
                        self._collect_or_raise(
                            error_handler,
                            SchemaError(
                                schema=schema,
                                data=mi,
                                message=f"column '{actual_name}' out-of-order",
                                failure_cases=actual_name,
                                check="column_ordered",
                                reason_code=SchemaErrorReason.COLUMN_NOT_ORDERED,
                            ),
                            schema,
                        )
                else:
                    # For a named index, just check that the actual name matches the expected name.
                    if actual_name != expected_name:
                        self._collect_or_raise(
                            error_handler,
                            SchemaError(
                                schema=schema,
                                data=mi,
                                message=f"column '{expected_name}' out-of-order",
                                failure_cases=expected_name,
                                check="column_ordered",
                                reason_code=SchemaErrorReason.COLUMN_NOT_ORDERED,
                            ),
                            schema,
                        )
        # Unordered validation – just check that all required names are present
        else:
            required_names = {
                idx.name for idx in schema.indexes if idx.name is not None
            }
            missing = required_names.difference(set(names))
            for missing_name in missing:
                self._collect_or_raise(
                    error_handler,
                    SchemaError(
                        schema=schema,
                        data=mi,
                        message=f"column '{missing_name}' not in index",
                        failure_cases=missing_name,
                        check="column_in_index",
                        reason_code=SchemaErrorReason.COLUMN_NOT_IN_DATAFRAME,
                    ),
                    schema,
                )

    def _map_ordered_levels(  # helper for ordered=True
        self,
        mi: pd.MultiIndex,
        schema,
        error_handler: Optional[ErrorHandler] = None,
    ) -> list[tuple[int, Any]]:
        """
        Return a list of ``(level_position, index_schema)`` mappings for an
        ordered MultiIndex schema, correctly handling duplicate names and
        unnamed (name=None) schema levels.

        Rules
        -----
        1. Named schema level -> first *unused* dataframe level with the same name
           that appears **after** the previously matched level.
        2. Unnamed schema level -> the very next *unused* dataframe level,
           regardless of its name.
        3. Duplicate schema names must map to *consecutive* dataframe levels
           with that same name.  If we encounter any different name in-between
           -> out-of-order error.
        4. If the dataframe runs out of levels before the schema list is
           exhausted -> “fewer levels than expected” error.
        """
        mapping: list[tuple[int, Any]] = []
        mi_names = list(mi.names)
        n_levels = mi.nlevels
        current_level_pos: int = 0
        last_mapped_name: Optional[str] = None

        for idx_schema in schema.indexes:
            idx_name: Optional[str] = idx_schema.name

            if idx_name is None:
                # Unnamed schema index – accept next dataframe level as-is
                mapping.append((current_level_pos, idx_schema))
                last_mapped_name = mi_names[current_level_pos]
                current_level_pos += 1
                continue

            # Skip over duplicates of the *previous* name *only* if the schema
            # is expecting a *different* name next. If the schema expects the
            # same name again (duplicate schema components), we should stay on
            # the current duplicate level so it can be mapped.
            while (
                current_level_pos < n_levels
                and last_mapped_name is not None
                and mi_names[current_level_pos] == last_mapped_name
                and idx_name != last_mapped_name
            ):
                current_level_pos += 1

            # Now walk forward until we find the index name
            while (
                current_level_pos < n_levels
                and mi_names[current_level_pos] != idx_name
            ):
                # Any *other* name before we meet `idx_name` => out-of-order
                self._collect_or_raise(
                    error_handler,
                    SchemaError(
                        schema=schema,
                        data=mi,
                        message=f"column '{idx_name}' out-of-order",
                        failure_cases=idx_name,
                        check="column_ordered",
                        reason_code=SchemaErrorReason.COLUMN_NOT_ORDERED,
                    ),
                    schema,
                )
                current_level_pos += 1

            if current_level_pos >= n_levels:
                # ran off the end without finding target index level
                self._collect_or_raise(
                    error_handler,
                    SchemaError(
                        schema=schema,
                        data=mi,
                        message=f"index level with name '{idx_name}' not found",
                        failure_cases=idx_name,
                        check="column_ordered",
                        reason_code=SchemaErrorReason.COLUMN_NOT_ORDERED,
                    ),
                    schema,
                )
                break

            # Found the matching level
            mapping.append((current_level_pos, idx_schema))
            last_mapped_name = idx_name
            current_level_pos += 1

        return mapping

    def _map_schema_to_levels(
        self,
        mi: pd.MultiIndex,
        schema,
        error_handler: Optional[ErrorHandler] = None,
    ):
        """Map schema index definitions to concrete level positions.

        Returns a list of tuples ``(level_position, index_schema)`` while
        aggregating any discovered mapping errors via ``_collect_or_raise``.
        """

        mapping: list[tuple[int, Any]] = []
        used_levels: set[int] = set()

        if schema.ordered:
            return self._map_ordered_levels(mi, schema, error_handler)
        else:
            # Unordered
            for idx_schema in schema.indexes:
                if idx_schema.name is not None:
                    # Get the first unused level with matching name
                    candidate_levels = [
                        i
                        for i, n in enumerate(mi.names)
                        if n == idx_schema.name and i not in used_levels
                    ]
                    if not candidate_levels:
                        self._collect_or_raise(
                            error_handler,
                            SchemaError(
                                schema=schema,
                                data=mi,
                                message=f"index level with name '{idx_schema.name}' not found",
                                failure_cases=idx_schema.name,
                                check="column_in_index",
                                reason_code=SchemaErrorReason.COLUMN_NOT_IN_DATAFRAME,
                            ),
                            schema,
                        )
                        # Cannot map, continue to next idx_schema
                        continue
                    level_pos = candidate_levels[0]
                else:
                    # Unnamed schema index - get the first unmatched level
                    remaining = [
                        i for i in range(mi.nlevels) if i not in used_levels
                    ]
                    if not remaining:
                        self._collect_or_raise(
                            error_handler,
                            SchemaError(
                                schema=schema,
                                data=mi,
                                message="Ran out of index levels to map to unnamed schema component",
                                failure_cases=str(mi.names),
                                check="column_in_index",
                                reason_code=SchemaErrorReason.COLUMN_NOT_IN_DATAFRAME,
                            ),
                            schema,
                        )
                        continue
                    level_pos = remaining[0]
                mapping.append((level_pos, idx_schema))
                used_levels.add(level_pos)

        return mapping

    def __coerce_index(self, check_obj, schema, lazy):
        """Coerce index"""
        try:
            return self.coerce_dtype(
                check_obj.index,
                schema=schema,  # type: ignore[arg-type]
            )
        except SchemaErrors as err:
            if lazy:
                raise
            raise err.schema_errors[0] from err<|MERGE_RESOLUTION|>--- conflicted
+++ resolved
@@ -2,11 +2,7 @@
 
 import traceback
 from copy import deepcopy
-<<<<<<< HEAD
-from typing import Optional, Union
-=======
 from typing import Any, List, Optional, Set, Tuple, Union
->>>>>>> ce6422e3
 from collections.abc import Iterable
 
 import numpy as np

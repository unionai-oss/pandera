"""PySpark implementation of built-in checks"""

<<<<<<< HEAD
import re
from typing import Any, Iterable, TypeVar, Union
import pyspark.sql as ps
=======
from typing import Any, Iterable, TypeVar

>>>>>>> ba6cd875
import pyspark.sql.types as pst
from pyspark.sql.functions import col, when

import pandera.strategies as st
from pandera.api.extensions import register_builtin_check
from pandera.api.pyspark.types import PysparkDataframeColumnObject
from pandera.backends.pyspark.decorators import (
    register_input_datatypes,
)
from pandera.backends.pyspark.utils import (
    convert_to_list,
    get_full_table_validation,
)

T = TypeVar("T")
ALL_NUMERIC_TYPE = [
    pst.LongType,
    pst.IntegerType,
    pst.ByteType,
    pst.ShortType,
    pst.DoubleType,
    pst.DecimalType,
    pst.FloatType,
]
ALL_DATE_TYPE = [pst.DateType, pst.TimestampType]
# TODO: Fix the boolean typo in a new PR or in a different commit if that is acceptable
BOLEAN_TYPE = pst.BooleanType
BINARY_TYPE = pst.BinaryType
STRING_TYPE = pst.StringType


@register_builtin_check(
    aliases=["eq"],
    error="equal_to({value})",
)
@register_input_datatypes(
    acceptable_datatypes=convert_to_list(
        ALL_NUMERIC_TYPE, ALL_DATE_TYPE, STRING_TYPE, BINARY_TYPE, BOLEAN_TYPE
    )
)
def equal_to(
    data: PysparkDataframeColumnObject,
    value: Any,
) -> Union[bool, ps.Column]:
    """Ensure all elements of a data container equal a certain value.

    :param data: PysparkDataframeColumnObject column object which is a contains dataframe and column name to do the check
    :param value: values in this DataFrame data structure must be
        equal to this value.
    """
    cond = col(data.column_name) == value
    should_validate_full_table = get_full_table_validation()
    if should_validate_full_table:
        return data.dataframe.select(when(cond, True).otherwise(False))
    return data.dataframe.filter(~cond).limit(1).count() == 0


@register_builtin_check(
    aliases=["ne"],
    strategy=st.ne_strategy,
    error="not_equal_to({value})",
)
@register_input_datatypes(
    acceptable_datatypes=convert_to_list(
        ALL_NUMERIC_TYPE, ALL_DATE_TYPE, STRING_TYPE, BINARY_TYPE, BOLEAN_TYPE
    )
)
def not_equal_to(
    data: PysparkDataframeColumnObject,
    value: Any,
) -> Union[bool, ps.Column]:
    """Ensure no elements of a data container equals a certain value.

    :param data: NamedTuple PysparkDataframeColumnObject contains the dataframe and column name for the check. The keys
                to access the dataframe is "dataframe" and column name using "column_name".
    :param value: This value must not occur in the checked
    """
    cond = col(data.column_name) != value
    should_validate_full_table = get_full_table_validation()
    if should_validate_full_table:
        return data.dataframe.select(when(cond, True).otherwise(False))
    return data.dataframe.filter(~cond).limit(1).count() == 0


@register_builtin_check(
    aliases=["gt"],
    error="greater_than({min_value})",
)
@register_input_datatypes(
    acceptable_datatypes=convert_to_list(ALL_NUMERIC_TYPE, ALL_DATE_TYPE)
)
def greater_than(
    data: PysparkDataframeColumnObject,
    min_value: Any,
) -> Union[bool, ps.Column]:
    """
    Ensure values of a data container are strictly greater than a minimum
    value.
    :param data: NamedTuple PysparkDataframeColumnObject contains the dataframe and column name for the check. The keys
                to access the dataframe is "dataframe" and column name using "column_name".
    :param min_value: Lower bound to be exceeded.
    """
    cond = col(data.column_name) > min_value
    should_validate_full_table = get_full_table_validation()
    if should_validate_full_table:
        return data.dataframe.select(when(cond, True).otherwise(False))
    return data.dataframe.filter(~cond).limit(1).count() == 0


@register_builtin_check(
    aliases=["ge"],
    strategy=st.ge_strategy,
    error="greater_than_or_equal_to({min_value})",
)
@register_input_datatypes(
    acceptable_datatypes=convert_to_list(ALL_NUMERIC_TYPE, ALL_DATE_TYPE)
)
def greater_than_or_equal_to(
    data: PysparkDataframeColumnObject,
    min_value: Any,
) -> Union[bool, ps.Column]:
    """Ensure all values are greater or equal a certain value.
    :param data: NamedTuple PysparkDataframeColumnObject contains the dataframe and column name for the check. The keys
                to access the dataframe is "dataframe" and column name using "column_name".
    :param min_value: Allowed minimum value for values of a series. Must be
        a type comparable to the dtype of the column datatype of pyspark
    """
    cond = col(data.column_name) >= min_value
    should_validate_full_table = get_full_table_validation()
    if should_validate_full_table:
        return data.dataframe.select(when(cond, True).otherwise(False))
    return data.dataframe.filter(~cond).limit(1).count() == 0


@register_builtin_check(
    aliases=["lt"],
    strategy=st.lt_strategy,
    error="less_than({max_value})",
)
@register_input_datatypes(
    acceptable_datatypes=convert_to_list(ALL_NUMERIC_TYPE, ALL_DATE_TYPE)
)
def less_than(
    data: PysparkDataframeColumnObject,
    max_value: Any,
) -> Union[bool, ps.Column]:
    """Ensure values of a series are strictly below a maximum value.

    :param data: NamedTuple PysparkDataframeColumnObject contains the dataframe and column name for the check. The keys
                to access the dataframe is "dataframe" and column name using "column_name".
    :param max_value: All elements of a series must be strictly smaller
        than this. Must be a type comparable to the dtype of the column datatype of pyspark
    """
    # test case exists but not detected by pytest so no cover added
    if max_value is None:  # pragma: no cover
        raise ValueError("max_value must not be None")
    cond = col(data.column_name) < max_value
    should_validate_full_table = get_full_table_validation()
    if should_validate_full_table:
        return data.dataframe.select(when(cond, True).otherwise(False))
    return data.dataframe.filter(~cond).limit(1).count() == 0


@register_builtin_check(
    aliases=["le"],
    strategy=st.le_strategy,
    error="less_than_or_equal_to({max_value})",
)
@register_input_datatypes(
    acceptable_datatypes=convert_to_list(ALL_NUMERIC_TYPE, ALL_DATE_TYPE)
)
def less_than_or_equal_to(
    data: PysparkDataframeColumnObject,
    max_value: Any,
) -> Union[bool, ps.Column]:
    """Ensure values of a series are strictly below a maximum value.

    :param data: NamedTuple PysparkDataframeColumnObject contains the dataframe and column name for the check. The keys
                to access the dataframe is "dataframe" and column name using "column_name".
    :param max_value: Upper bound not to be exceeded. Must be
        a type comparable to the dtype of the column datatype of pyspark
    """
    # test case exists but not detected by pytest so no cover added
    if max_value is None:  # pragma: no cover
        raise ValueError("max_value must not be None")
    cond = col(data.column_name) <= max_value
    should_validate_full_table = get_full_table_validation()
    if should_validate_full_table:
        return data.dataframe.select(when(cond, True).otherwise(False))
    return data.dataframe.filter(~cond).limit(1).count() == 0


@register_builtin_check(
    aliases=["between"],
    strategy=st.in_range_strategy,
    error="in_range({min_value}, {max_value})",
)
@register_input_datatypes(
    acceptable_datatypes=convert_to_list(ALL_NUMERIC_TYPE, ALL_DATE_TYPE)
)
def in_range(
    data: PysparkDataframeColumnObject,
    min_value: T,
    max_value: T,
    include_min: bool = True,
    include_max: bool = True,
) -> Union[bool, ps.Column]:
    """Ensure all values of a column are within an interval.

    Both endpoints must be a type comparable to the dtype of the
    :class:`pyspark.sql.function.col` to be validated.

    :param data: NamedTuple PysparkDataframeColumnObject contains the dataframe and column name for the check. The keys
                to access the dataframe is "dataframe" and column name using "column_name".
    :param min_value: Left / lower endpoint of the interval.
    :param max_value: Right / upper endpoint of the interval. Must not be
        smaller than min_value.
    :param include_min: Defines whether min_value is also an allowed value
        (the default) or whether all values must be strictly greater than
        min_value.
    :param include_max: Defines whether min_value is also an allowed value
        (the default) or whether all values must be strictly smaller than
        max_value.
    """
    # Using functions from operator module to keep conditions out of the
    # closure
    cond_right = (
        col(data.column_name) >= min_value
        if include_min
        else col(data.column_name) > min_value
    )
    cond_left = (
        col(data.column_name) <= max_value
        if include_max
        else col(data.column_name) < max_value
    )
    cond = cond_right & cond_left
    should_validate_full_table = get_full_table_validation()
    if should_validate_full_table:
        return data.dataframe.select(when(cond, True).otherwise(False))
    return data.dataframe.filter(~cond).limit(1).count() == 0  # type: ignore


@register_builtin_check(
    strategy=st.isin_strategy,
    error="isin({allowed_values})",
)
@register_input_datatypes(
    acceptable_datatypes=convert_to_list(
        ALL_NUMERIC_TYPE, ALL_DATE_TYPE, STRING_TYPE, BINARY_TYPE
    )
)
def isin(
    data: PysparkDataframeColumnObject,
    allowed_values: Iterable,
) -> Union[bool, ps.Column]:
    """Ensure only allowed values occur within a series.

    Remember it can be a compute intensive check on large dataset. So, use it with caution.

    This checks whether all elements of a :class:`pyspark.sql.function.col`
    are part of the set of elements of allowed values. If allowed
    values is a string, the set of elements consists of all distinct
    characters of the string. Thus only single characters which occur
    in allowed_values at least once can meet this condition. If you
    want to check for substrings use :meth:`Check.str_contains`.

    :param data: NamedTuple PysparkDataframeColumnObject contains the dataframe and column name for the check. The keys
                to access the dataframe is "dataframe" and column name using "column_name".
    :param allowed_values: The set of allowed values. May be any iterable.
    """
    cond = col(data.column_name).isin(list(allowed_values))
    should_validate_full_table = get_full_table_validation()
    if should_validate_full_table:
        return data.dataframe.select(when(cond, True).otherwise(False))
    return data.dataframe.filter(~cond).limit(1).count() == 0


@register_builtin_check(
    strategy=st.notin_strategy,
    error="notin({forbidden_values})",
)
@register_input_datatypes(
    acceptable_datatypes=convert_to_list(
        ALL_NUMERIC_TYPE, ALL_DATE_TYPE, STRING_TYPE, BINARY_TYPE
    )
)
def notin(
    data: PysparkDataframeColumnObject,
    forbidden_values: Iterable,
) -> Union[bool, ps.Column]:
    """Ensure some defined values don't occur within a series.

    Remember it can be a compute intensive check on large dataset. So, use it with caution.

    Like :meth:`Check.isin` this check operates on single characters if
    it is applied on strings. If forbidden_values is a string, it is understood
    as set of prohibited characters. Any string of length > 1 can't be in it by
    design.

    :param data: NamedTuple PysparkDataframeColumnObject contains the dataframe and column name for the check. The keys
                to access the dataframe is "dataframe" and column name using "column_name".
    :param forbidden_values: The set of values which should not occur. May
        be any iterable.
    """
    cond = col(data.column_name).isin(list(forbidden_values))
    should_validate_full_table = get_full_table_validation()
    if should_validate_full_table:
        return data.dataframe.select(when(cond, True).otherwise(False))
    return data.dataframe.filter(cond).limit(1).count() == 0


@register_builtin_check(
    strategy=st.str_contains_strategy,
    error="str_contains('{pattern}')",
)
@register_input_datatypes(acceptable_datatypes=convert_to_list(STRING_TYPE))
<<<<<<< HEAD
def str_contains(
    data: PysparkDataframeColumnObject,
    pattern: re.Pattern,
) -> Union[bool, ps.Column]:
=======
def str_contains(data: PysparkDataframeColumnObject, pattern: str) -> bool:
>>>>>>> ba6cd875
    """Ensure that a pattern can be found within each row.

    Remember it can be a compute intensive check on large dataset. So, use it with caution.

    :param data: NamedTuple PysparkDataframeColumnObject contains the dataframe and column name for the check. The keys
                to access the dataframe is "dataframe" and column name using "column_name".
    :param pattern: Regular expression pattern to use for searching
    """
<<<<<<< HEAD
    cond = col(data.column_name).rlike(pattern.pattern)
    should_validate_full_table = get_full_table_validation()
    if should_validate_full_table:
        return data.dataframe.select(when(cond, True).otherwise(False))
    return data.dataframe.filter(~cond).limit(1).count() == 0
=======
    return (
        data.dataframe.filter(~col(data.column_name).rlike(pattern))
        .limit(1)
        .count()
        == 0
    )
>>>>>>> ba6cd875


@register_builtin_check(
    error="str_startswith('{string}')",
)
@register_input_datatypes(acceptable_datatypes=convert_to_list(STRING_TYPE))
def str_startswith(
    data: PysparkDataframeColumnObject,
    string: str,
) -> bool:
    """Ensure that all values start with a certain string.

    Remember it can be a compute intensive check on large dataset. So, use it with caution.

    :param data: NamedTuple PysparkDataframeColumnObject contains the dataframe and column name for the check. The keys
                to access the dataframe is "dataframe" and column name using "column_name".
    :param string: String all values should start with
    """
    cond = col(data.column_name).startswith(string)
    should_validate_full_table = get_full_table_validation()
    if should_validate_full_table:
        return data.dataframe.select(when(cond, True).otherwise(False))
    return data.dataframe.filter(~cond).limit(1).count() == 0


@register_builtin_check(
    strategy=st.str_endswith_strategy, error="str_endswith('{string}')"
)
@register_input_datatypes(acceptable_datatypes=convert_to_list(STRING_TYPE))
def str_endswith(
    data: PysparkDataframeColumnObject,
    string: str,
) -> bool:
    """Ensure that all values end with a certain string.

    Remember it can be a compute intensive check on large dataset. So, use it with caution.

    :param data: NamedTuple PysparkDataframeColumnObject contains the dataframe and column name for the check. The keys
                to access the dataframe is "dataframe" and column name using "column_name".
    :param string: String all values should end with
    """
    cond = col(data.column_name).endswith(string)
    should_validate_full_table = get_full_table_validation()
    if should_validate_full_table:
        return data.dataframe.select(when(cond, True).otherwise(False))
    return data.dataframe.filter(~cond).limit(1).count() == 0<|MERGE_RESOLUTION|>--- conflicted
+++ resolved
@@ -1,13 +1,9 @@
 """PySpark implementation of built-in checks"""
 
-<<<<<<< HEAD
 import re
 from typing import Any, Iterable, TypeVar, Union
+
 import pyspark.sql as ps
-=======
-from typing import Any, Iterable, TypeVar
-
->>>>>>> ba6cd875
 import pyspark.sql.types as pst
 from pyspark.sql.functions import col, when
 
@@ -325,14 +321,10 @@
     error="str_contains('{pattern}')",
 )
 @register_input_datatypes(acceptable_datatypes=convert_to_list(STRING_TYPE))
-<<<<<<< HEAD
 def str_contains(
     data: PysparkDataframeColumnObject,
     pattern: re.Pattern,
 ) -> Union[bool, ps.Column]:
-=======
-def str_contains(data: PysparkDataframeColumnObject, pattern: str) -> bool:
->>>>>>> ba6cd875
     """Ensure that a pattern can be found within each row.
 
     Remember it can be a compute intensive check on large dataset. So, use it with caution.
@@ -341,20 +333,16 @@
                 to access the dataframe is "dataframe" and column name using "column_name".
     :param pattern: Regular expression pattern to use for searching
     """
-<<<<<<< HEAD
     cond = col(data.column_name).rlike(pattern.pattern)
     should_validate_full_table = get_full_table_validation()
     if should_validate_full_table:
         return data.dataframe.select(when(cond, True).otherwise(False))
-    return data.dataframe.filter(~cond).limit(1).count() == 0
-=======
     return (
         data.dataframe.filter(~col(data.column_name).rlike(pattern))
         .limit(1)
         .count()
         == 0
     )
->>>>>>> ba6cd875
 
 
 @register_builtin_check(

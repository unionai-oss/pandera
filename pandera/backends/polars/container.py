--- conflicted
+++ resolved
@@ -616,11 +616,6 @@
                 check="multiple_fields_uniqueness",
             )
 
-<<<<<<< HEAD
-        # NOTE: fix this pylint error
-
-=======
->>>>>>> ce6422e3
         temp_unique: list[list] = (
             [schema.unique]
             if all(isinstance(x, str) for x in schema.unique)

"""Module for reading and writing schema objects."""

import warnings
from collections.abc import Mapping
from functools import partial
from pathlib import Path
from typing import Dict, Optional, Union

import pandas as pd

import pandera.errors

from . import dtypes
from .checks import Check
from .engines import pandas_engine
from .schema_components import Column
from .schema_statistics import get_dataframe_schema_statistics
from .schemas import DataFrameSchema

try:
    import black
    import yaml
    from frictionless import Schema as FrictionlessSchema
except ImportError as exc:  # pragma: no cover
    raise ImportError(
        "IO and formatting requires 'pyyaml', 'black' and 'frictionless'"
        "to be installed.\n"
        "You can install pandera together with the IO dependencies with:\n"
        "pip install pandera[io]\n"
    ) from exc


DATETIME_FORMAT = "%Y-%m-%d %H:%M:%S"


def _get_qualified_name(cls: type) -> str:
    return f"{cls.__module__}.{cls.__qualname__}"


def _serialize_check_stats(check_stats, dtype=None):
    """Serialize check statistics into json/yaml-compatible format."""

    def handle_stat_dtype(stat):
        if pandas_engine.Engine.dtype(dtypes.DateTime).check(
            dtype
        ) and hasattr(stat, "strftime"):
            # try serializing stat as a string if it's datetime-like,
            # otherwise return original value
            return stat.strftime(DATETIME_FORMAT)
        elif pandas_engine.Engine.dtype(dtypes.Timedelta).check(
            dtype
        ) and hasattr(stat, "delta"):
            # try serializing stat into an int in nanoseconds if it's
            # timedelta-like, otherwise return original value
            return stat.delta

        return stat

    # for unary checks, return a single value instead of a dictionary
    if len(check_stats) == 1:
        return handle_stat_dtype(list(check_stats.values())[0])

    # otherwise return a dictionary of keyword args needed to create the Check
    serialized_check_stats = {}
    for arg, stat in check_stats.items():
        serialized_check_stats[arg] = handle_stat_dtype(stat)
    return serialized_check_stats


def _serialize_dataframe_stats(dataframe_checks):
    """
    Serialize global dataframe check statistics into json/yaml-compatible
    format.
    """
    serialized_checks = {}

    for check_name, check_stats in dataframe_checks.items():
        # The case that `check_name` is not registered is handled in
        # `parse_checks` so we know that `check_name` exists.

        # infer dtype of statistics and serialize them
        serialized_checks[check_name] = _serialize_check_stats(check_stats)

    return serialized_checks


def _serialize_component_stats(component_stats):
    """
    Serialize column or index statistics into json/yaml-compatible format.
    """
    serialized_checks = None
    if component_stats["checks"] is not None:
        serialized_checks = {}
        for check_name, check_stats in component_stats["checks"].items():
            serialized_checks[check_name] = _serialize_check_stats(
                check_stats, component_stats["dtype"]
            )

    dtype = component_stats.get("dtype")
    if dtype:
        dtype = str(dtype)

    return {
        "dtype": dtype,
        "nullable": component_stats["nullable"],
        "checks": serialized_checks,
        **{
            key: component_stats.get(key)
            for key in [
                "name",
                "unique",
                "coerce",
                "required",
                "regex",
                "unique",
            ]
            if key in component_stats
        },
    }


def _serialize_schema(dataframe_schema):
    """Serialize dataframe schema into into json/yaml-compatible format."""
    from pandera import __version__  # pylint: disable=import-outside-toplevel

    statistics = get_dataframe_schema_statistics(dataframe_schema)

    columns, index, checks = None, None, None
    if statistics["columns"] is not None:
        columns = {
            col_name: _serialize_component_stats(column_stats)
            for col_name, column_stats in statistics["columns"].items()
        }

    if statistics["index"] is not None:
        index = [
            _serialize_component_stats(index_stats)
            for index_stats in statistics["index"]
        ]

    if statistics["checks"] is not None:
        checks = _serialize_dataframe_stats(statistics["checks"])

    return {
        "schema_type": "dataframe",
        "version": __version__,
        "columns": columns,
        "checks": checks,
        "index": index,
        "coerce": dataframe_schema.coerce,
        "strict": dataframe_schema.strict,
        "unique": dataframe_schema.unique,
    }


def _deserialize_check_stats(check, serialized_check_stats, dtype=None):
    def handle_stat_dtype(stat):
        try:
            if pandas_engine.Engine.dtype(dtypes.DateTime).check(dtype):
                return pd.to_datetime(stat, format=DATETIME_FORMAT)
            elif pandas_engine.Engine.dtype(dtypes.Timedelta).check(dtype):
                # serialize to int in nanoseconds
                return pd.to_timedelta(stat, unit="ns")
        except (TypeError, ValueError):
            return stat
        return stat

    if isinstance(serialized_check_stats, dict):
        # handle case where serialized check stats are in the form of a
        # dictionary mapping Check arg names to values.
        check_stats = {}
        for arg, stat in serialized_check_stats.items():
            check_stats[arg] = handle_stat_dtype(stat)
        return check(**check_stats)
    # otherwise assume unary check function signature
    return check(handle_stat_dtype(serialized_check_stats))


def _deserialize_component_stats(serialized_component_stats):
    dtype = serialized_component_stats.get("dtype")
    if dtype:
        dtype = pandas_engine.Engine.dtype(dtype)

    checks = serialized_component_stats.get("checks")
    if checks is not None:
        checks = [
            _deserialize_check_stats(
                getattr(Check, check_name), check_stats, dtype
            )
            for check_name, check_stats in checks.items()
        ]
    return {
        "dtype": dtype,
        "checks": checks,
        **{
            key: serialized_component_stats.get(key)
            for key in [
                "name",
                "nullable",
                "unique",
                # deserialize allow_duplicates property for backwards
                # compatibility. Remove this for 0.8.0 release
                "allow_duplicates",
                "coerce",
                "required",
                "regex",
                "unique",
            ]
            if key in serialized_component_stats
        },
    }


def _deserialize_schema(serialized_schema):
    # pylint: disable=import-outside-toplevel
    from pandera import Index, MultiIndex

    # GH#475
    serialized_schema = serialized_schema if serialized_schema else {}

    if not isinstance(serialized_schema, Mapping):
        raise pandera.errors.SchemaDefinitionError(
            "Schema representation must be a mapping."
        )

    columns = serialized_schema.get("columns")
    index = serialized_schema.get("index")
    checks = serialized_schema.get("checks")

    if columns is not None:
        columns = {
            col_name: Column(**_deserialize_component_stats(column_stats))
            for col_name, column_stats in columns.items()
        }

    if index is not None:
        index = [
            _deserialize_component_stats(index_component)
            for index_component in index
        ]

    if checks is not None:
        # handles unregistered checks by raising AttributeErrors from getattr
        checks = [
            _deserialize_check_stats(getattr(Check, check_name), check_stats)
            for check_name, check_stats in checks.items()
        ]

    if index is None:
        pass
    elif len(index) == 1:
        index = Index(**index[0])
    else:
        index = MultiIndex(
            indexes=[Index(**index_properties) for index_properties in index]
        )

    return DataFrameSchema(
        columns=columns,
        checks=checks,
        index=index,
<<<<<<< HEAD
        coerce=serialized_schema["coerce"],
        strict=serialized_schema["strict"],
        unique=serialized_schema["unique"],
=======
        coerce=serialized_schema.get("coerce", False),
        strict=serialized_schema.get("strict", False),
        unique=serialized_schema.get("unique", None),
>>>>>>> 37928e45
    )


def from_yaml(yaml_schema):
    """Create :class:`~pandera.schemas.DataFrameSchema` from yaml file.

    :param yaml_schema: str or Path to yaml schema, or serialized yaml string.
    :returns: dataframe schema.
    """
    try:
        with Path(yaml_schema).open("r") as f:
            serialized_schema = yaml.safe_load(f)
    except (TypeError, OSError):
        serialized_schema = yaml.safe_load(yaml_schema)
    return _deserialize_schema(serialized_schema)


def to_yaml(dataframe_schema, stream=None):
    """Write :class:`~pandera.schemas.DataFrameSchema` to yaml file.

    :param dataframe_schema: schema to write to file or dump to string.
    :param stream: file stream to write to. If None, dumps to string.
    :returns: yaml string if stream is None, otherwise returns None.
    """
    statistics = _serialize_schema(dataframe_schema)

    def _write_yaml(obj, stream):
        return yaml.safe_dump(obj, stream=stream, sort_keys=False)

    try:
        with Path(stream).open("w") as f:
            _write_yaml(statistics, f)
    except (TypeError, OSError):
        return _write_yaml(statistics, stream)


SCRIPT_TEMPLATE = """
from pandera import (
    DataFrameSchema, Column, Check, Index, MultiIndex
)

schema = DataFrameSchema(
    columns={{{columns}}},
    index={index},
    coerce={coerce},
    strict={strict},
    name={name},
)
"""

COLUMN_TEMPLATE = """
Column(
    dtype={dtype},
    checks={checks},
    nullable={nullable},
    unique={unique},
    coerce={coerce},
    required={required},
    regex={regex},
)
"""

INDEX_TEMPLATE = (
    "Index(dtype={dtype},checks={checks},"
    "nullable={nullable},coerce={coerce},name={name})"
)

MULTIINDEX_TEMPLATE = """
MultiIndex(indexes=[{indexes}])
"""


def _format_checks(checks_dict):
    if checks_dict is None:
        return "None"

    checks = []
    for check_name, check_kwargs in checks_dict.items():
        if check_kwargs is None:
            warnings.warn(
                f"Check {check_name} cannot be serialized. "
                "This check will be ignored"
            )
        else:
            args = ", ".join(
                f"{k}={v.__repr__()}" for k, v in check_kwargs.items()
            )
            checks.append(f"Check.{check_name}({args})")
    return f"[{', '.join(checks)}]"


def _format_index(index_statistics):
    index = []
    for properties in index_statistics:
        dtype = properties.get("dtype")
        index_code = INDEX_TEMPLATE.format(
            dtype=f"{_get_qualified_name(dtype.__class__)}",
            checks=(
                "None"
                if properties["checks"] is None
                else _format_checks(properties["checks"])
            ),
            nullable=properties["nullable"],
            coerce=properties["coerce"],
            name=(
                "None"
                if properties["name"] is None
                else f"\"{properties['name']}\""
            ),
        )
        index.append(index_code.strip())

    if len(index) == 1:
        return index[0]

    return MULTIINDEX_TEMPLATE.format(indexes=",".join(index)).strip()


def _format_script(script):
    formatter = partial(black.format_str, mode=black.FileMode(line_length=80))
    return formatter(script)


def to_script(dataframe_schema, path_or_buf=None):
    """Write :class:`~pandera.schemas.DataFrameSchema` to a python script.

    :param dataframe_schema: schema to write to file or dump to string.
    :param path_or_buf: filepath or buf stream to write to. If None, outputs
        string representation of the script.
    :returns: yaml string if stream is None, otherwise returns None.
    """
    statistics = get_dataframe_schema_statistics(dataframe_schema)

    columns = {}
    for colname, properties in statistics["columns"].items():
        dtype = properties.get("dtype")
        column_code = COLUMN_TEMPLATE.format(
            dtype=(
                None if dtype is None else _get_qualified_name(dtype.__class__)
            ),
            checks=_format_checks(properties["checks"]),
            nullable=properties["nullable"],
            unique=properties["unique"],
            coerce=properties["coerce"],
            required=properties["required"],
            regex=properties["regex"],
            unique=properties["unique"],
        )
        columns[colname] = column_code.strip()

    index = (
        None
        if statistics["index"] is None
        else _format_index(statistics["index"])
    )

    column_str = ", ".join(f"'{k}': {v}" for k, v in columns.items())

    script = SCRIPT_TEMPLATE.format(
        columns=column_str,
        index=index,
        coerce=dataframe_schema.coerce,
        strict=dataframe_schema.strict,
        name=dataframe_schema.name.__repr__(),
        unique=dataframe_schema.unique,
    ).strip()

    # add pandas imports to handle datetime and timedelta.
    if "Timedelta" in script:
        script = "from pandas import Timedelta\n" + script
    if "Timestamp" in script:
        script = "from pandas import Timestamp\n" + script

    formatted_script = _format_script(script)

    if path_or_buf is None:
        return formatted_script

    with Path(path_or_buf).open("w") as f:
        f.write(formatted_script)


class FrictionlessFieldParser:
    """Parses frictionless data schema field specifications so we can convert
    them to an equivalent Pandera :class:`~pandera.schema_components.Column`
    schema.

    For this implementation, we are using field names, constraints and types
    but leaving other frictionless parameters out (e.g. foreign keys, type
    formats, titles, descriptions).

    :param field: a field object from a frictionless schema.
    :param primary_keys: the primary keys from a frictionless schema. These are used
        to ensure primary key fields are treated properly - no duplicates,
        no missing values etc.
    """

    def __init__(self, field, primary_keys) -> None:
        self.constraints = field.constraints or {}
        self.name = field.name
        self.is_a_primary_key = self.name in primary_keys
        self.type = field.get("type", "string")

    @property
    def dtype(self) -> str:
        """Determine what type of field this is, so we can feed that into
        :class:`~pandera.dtypes.DataType`. If no type is specified in the
        frictionless schema, we default to string values.

        :returns: the pandas-compatible representation of this field type as a
            string.
        """
        types = {
            "string": "string",
            "number": "float",
            "integer": "int",
            "boolean": "bool",
            "object": "object",
            "array": "object",
            "date": "string",
            "time": "string",
            "datetime": "datetime64[ns]",
            "year": "int",
            "yearmonth": "string",
            "duration": "timedelta64[ns]",
            "geopoint": "object",
            "geojson": "object",
            "any": "string",
        }
        return (
            "category"
            if self.constraints.get("enum", None)
            else types[self.type]
        )

    @property
    def checks(self) -> Optional[Dict]:
        """Convert a set of frictionless schema field constraints into checks.

        This parses the standard set of frictionless constraints which can be
        found
        `here <https://specs.frictionlessdata.io/table-schema/#constraints>`_
        and maps them into the equivalent pandera checks.

        :returns: a dictionary of pandera :class:`~pandera.checks.Check`
            objects which capture the standard constraint logic of a
            frictionless schema field.
        """
        if not self.constraints:
            return None
        constraints = self.constraints.copy()
        checks = {}

        def _combine_constraints(check_name, min_constraint, max_constraint):
            """Catches bounded constraints where we need to combine a min and max
            pair of constraints into a single check."""
            if min_constraint in constraints and max_constraint in constraints:
                checks[check_name] = {
                    "min_value": constraints.pop(min_constraint),
                    "max_value": constraints.pop(max_constraint),
                }

        _combine_constraints("in_range", "minimum", "maximum")
        _combine_constraints("str_length", "minLength", "maxLength")

        for constraint_type, constraint_value in constraints.items():
            if constraint_type == "maximum":
                checks["less_than_or_equal_to"] = constraint_value
            elif constraint_type == "minimum":
                checks["greater_than_or_equal_to"] = constraint_value
            elif constraint_type == "maxLength":
                checks["str_length"] = {
                    "min_value": None,
                    "max_value": constraint_value,
                }
            elif constraint_type == "minLength":
                checks["str_length"] = {
                    "min_value": constraint_value,
                    "max_value": None,
                }
            elif constraint_type == "pattern":
                checks["str_matches"] = rf"^{constraint_value}$"
            elif constraint_type == "enum":
                checks["isin"] = constraint_value
        return checks or None

    @property
    def nullable(self) -> bool:
        """Determine whether this field can contain missing values.

        If a field is a primary key, this will return ``False``."""
        if self.is_a_primary_key:
            return False
        return not self.constraints.get("required", False)

    @property
    def unique(self) -> bool:
        """Determine whether this field can contain duplicate values.

        If a field is a primary key, this will return ``False``."""
        if self.is_a_primary_key:
            return True
        return self.constraints.get("unique", False)

    @property
    def coerce(self) -> bool:
        """Determine whether values within this field should be coerced.

        This currently returns ``True`` for all fields within a frictionless
        schema.
        """
        return True

    @property
    def required(self) -> bool:
        """Determine whether this field must exist within the data.

        This currently returns ``True`` for all fields within a frictionless
        schema.
        """
        return True

    @property
    def regex(self) -> bool:
        """Determine whether this field name should be used for regex matches.

        This currently returns ``False`` for all fields within a frictionless
        schema.
        """
        return False

    def to_pandera_column(self) -> Dict:
        """Export this field to a column spec dictionary."""
        return {
            "checks": self.checks,
            "coerce": self.coerce,
            "nullable": self.nullable,
            "unique": self.unique,
            "dtype": self.dtype,
            "required": self.required,
            "name": self.name,
            "regex": self.regex,
        }


def from_frictionless_schema(
    schema: Union[str, Path, Dict, FrictionlessSchema]
) -> DataFrameSchema:
    # pylint: disable=line-too-long
    """Create a :class:`~pandera.schemas.DataFrameSchema` from either a
    frictionless json/yaml schema file saved on disk, or from a frictionless
    schema already loaded into memory.

    Each field from the frictionless schema will be converted to a pandera
    column specification using :class:`~pandera.io.FrictionlessFieldParser`
    to map field characteristics to pandera column specifications.

    :param schema: the frictionless schema object (or a
        string/Path to the location on disk of a schema specification) to
        parse.
    :returns: dataframe schema with frictionless field specs converted to
        pandera column checks and constraints for use as normal.

    :example:

    Here, we're defining a very basic frictionless schema in memory before
    parsing it and then querying the resulting
    :class:`~pandera.schemas.DataFrameSchema` object as per any other Pandera
    schema:

    >>> from pandera.io import from_frictionless_schema
    >>>
    >>> FRICTIONLESS_SCHEMA = {
    ...     "fields": [
    ...         {
    ...             "name": "column_1",
    ...             "type": "integer",
    ...             "constraints": {"minimum": 10, "maximum": 99}
    ...         },
    ...         {
    ...             "name": "column_2",
    ...             "type": "string",
    ...             "constraints": {"maxLength": 10, "pattern": "\\S+"}
    ...         },
    ...     ],
    ...     "primaryKey": "column_1"
    ... }
    >>> schema = from_frictionless_schema(FRICTIONLESS_SCHEMA)
    >>> schema.columns["column_1"].checks
    [<Check in_range: in_range(10, 99)>]
    >>> schema.columns["column_1"].required
    True
    >>> schema.columns["column_1"].unique
    True
    >>> schema.columns["column_2"].checks
    [<Check str_length: str_length(None, 10)>, <Check str_matches: str_matches(re.compile('^\\\\S+$'))>]
    """
    if not isinstance(schema, FrictionlessSchema):
        schema = FrictionlessSchema(schema)

    assembled_schema = {
        "columns": {
            field.name: FrictionlessFieldParser(
                field, schema.primary_key
            ).to_pandera_column()
            for field in schema.fields
        },
        "index": None,
        "checks": None,
        "coerce": True,
        "strict": True,
    }
    return _deserialize_schema(assembled_schema)<|MERGE_RESOLUTION|>--- conflicted
+++ resolved
@@ -112,7 +112,6 @@
                 "coerce",
                 "required",
                 "regex",
-                "unique",
             ]
             if key in component_stats
         },
@@ -204,7 +203,6 @@
                 "coerce",
                 "required",
                 "regex",
-                "unique",
             ]
             if key in serialized_component_stats
         },
@@ -259,15 +257,9 @@
         columns=columns,
         checks=checks,
         index=index,
-<<<<<<< HEAD
-        coerce=serialized_schema["coerce"],
-        strict=serialized_schema["strict"],
-        unique=serialized_schema["unique"],
-=======
         coerce=serialized_schema.get("coerce", False),
         strict=serialized_schema.get("strict", False),
         unique=serialized_schema.get("unique", None),
->>>>>>> 37928e45
     )
 
 
@@ -414,7 +406,6 @@
             coerce=properties["coerce"],
             required=properties["required"],
             regex=properties["regex"],
-            unique=properties["unique"],
         )
         columns[colname] = column_code.strip()
 

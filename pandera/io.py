"""Module for reading and writing schema objects."""

import yaml
from functools import partial
from pathlib import Path

import pandas as pd

from .dtypes import PandasDtype
from .schema_statistics import get_dataframe_schema_statistics


SCHEMA_TYPES = {"dataframe"}
DATETIME_FORMAT = "%Y-%m-%d %H:%M:%S"
NOT_JSON_SERIALIZABLE = {
    PandasDtype.DateTime, PandasDtype.Timedelta
}


def _serialize_check_stats(check_stats, pandas_dtype):
    """Serialize check statistics into json/yaml-compatible format."""

    def handle_stat_dtype(stat):
        if pandas_dtype == PandasDtype.DateTime:
            return stat.strftime(DATETIME_FORMAT)
        elif pandas_dtype == PandasDtype.Timedelta:
            # serialize to int in nanoseconds
            return stat.delta
        return stat

    # for unary checks, return a single value instead of a dictionary
    if len(check_stats) == 1:
        return handle_stat_dtype(list(check_stats.values())[0])

    # otherwise return a dictionary of keyword args needed to create the Check
    serialized_check_stats = {}
    for arg, stat in check_stats.items():
        serialized_check_stats[arg] = handle_stat_dtype(stat)
    return serialized_check_stats


def _serialize_component_stats(component_stats):
    """
    Serialize column or index statistics into json/yaml-compatible format.
    """
    serialized_checks = None
    if component_stats["checks"] is not None:
        serialized_checks = {
            check_name: _serialize_check_stats(
                check_stats, component_stats["pandas_dtype"]
            )
            for check_name, check_stats in component_stats["checks"].items()
        }
    return {
        "pandas_dtype": component_stats["pandas_dtype"].value,
        "nullable": component_stats["nullable"],
        "checks": serialized_checks,
        **(
            {} if "name" not in component_stats else
            {"name": component_stats["name"]}
        )
    }


def _serialize_schema(dataframe_schema):
    """Serialize dataframe schema into into json/yaml-compatible format."""
    from pandera import __version__  # pylint: disable-all

    statistics = get_dataframe_schema_statistics(dataframe_schema)

    columns, index = None, None
    if statistics["columns"] is not None:
        columns = {
            col_name: _serialize_component_stats(column_stats)
            for col_name, column_stats in statistics["columns"].items()
        }

    if statistics["index"] is not None:
        index = [
            _serialize_component_stats(index_stats)
            for index_stats in statistics["index"]
        ]

    return {
        "schema_type": "dataframe",
        "version": __version__,
        "columns": columns,
        "index": index,
        "coerce": dataframe_schema.coerce,
        "strict": dataframe_schema.strict,
    }


def _deserialize_check_stats(check, serialized_check_stats, pandas_dtype):

    def handle_stat_dtype(stat):
        if pandas_dtype == PandasDtype.DateTime:
            return pd.to_datetime(stat, format=DATETIME_FORMAT)
        elif pandas_dtype == PandasDtype.Timedelta:
            # serialize to int in nanoseconds
            return pd.to_timedelta(stat, unit="ns")
        return stat

    if isinstance(serialized_check_stats, dict):
        # handle case where serialized check stats are in the form of a
        # dictionary mapping Check arg names to values.
        check_stats = {}
        for arg, stat in serialized_check_stats.items():
            check_stats[arg] = handle_stat_dtype(stat)
        return check(**check_stats)
    # otherwise assume unary check function signature
    return check(handle_stat_dtype(serialized_check_stats))


def _deserialize_component_stats(serialized_component_stats):
    # pylint: disable-all
    from pandera import Check

    pandas_dtype = PandasDtype.from_str_alias(
        serialized_component_stats["pandas_dtype"]
    )
    checks = None
    if serialized_component_stats["checks"] is not None:
        checks = [
            _deserialize_check_stats(
                getattr(Check, check_name), check_stats, pandas_dtype
            )
            for check_name, check_stats
            in serialized_component_stats["checks"].items()
        ]
    return {
        "pandas_dtype": pandas_dtype,
        "nullable": serialized_component_stats["nullable"],
        "checks": checks,
        **(
            {} if "name" not in serialized_component_stats else
            {"name": serialized_component_stats["name"]}
        )
    }


def _deserialize_schema(serialized_schema):
    # pylint: disable-all
    from pandera import DataFrameSchema, Column, Index, MultiIndex

    columns, index = None, None
    if serialized_schema["columns"] is not None:
        columns = {
            col_name: Column(**_deserialize_component_stats(column_stats))
            for col_name, column_stats in serialized_schema["columns"].items()
        }

    if serialized_schema["index"] is not None:
        index = [
            _deserialize_component_stats(index_component)
            for index_component in serialized_schema["index"]
        ]

<<<<<<< HEAD
    if isinstance(index, type(None)):
        index = None
=======
    if index is None:
        pass
>>>>>>> 7433dc94
    elif len(index) == 1:
        index = Index(**index[0])
    else:
        index = MultiIndex(indexes=[
            Index(**index_properties) for index_properties in index
        ])

    return DataFrameSchema(
        columns={
            col_name: column
            for col_name, column in columns.items()
        },
        index=index,
        coerce=serialized_schema["coerce"],
        strict=serialized_schema["strict"],
    )


def from_yaml(yaml_schema):
    """Create :py:class:`DataFrameSchema` from yaml file.

    :param yaml_schema: str or Path to yaml schema, or serialized yaml string.
    :returns: dataframe schema.
    """
    try:
        with Path(yaml_schema).open("r") as f:
            serialized_schema = yaml.safe_load(f)
    except (TypeError, OSError):
        serialized_schema = yaml.safe_load(yaml_schema)
    return _deserialize_schema(serialized_schema)


def to_yaml(dataframe_schema, stream=None):
    """Write :py:class:`DataFrameSchema` to yaml file.

    :param dataframe_schema: schema to write to file or dump to string.
    :param stream: file stream to write to. If None, dumps to string.
    :returns: yaml string if stream is None, otherwise returns None.
    """
    statistics = _serialize_schema(dataframe_schema)

    def _write_yaml(obj, stream):
        try:
            return yaml.safe_dump(obj, stream=stream, sort_keys=False)
        except TypeError:
            return yaml.safe_dump(obj, stream=stream)

    try:
        with Path(stream).open("w") as f:
            _write_yaml(statistics, f)
    except (TypeError, OSError):
        return _write_yaml(statistics, stream)


SCRIPT_TEMPLATE = """
from pandera import (
    DataFrameSchema, Column, Check, Index, MultiIndex, PandasDtype
)

schema = DataFrameSchema(
    columns={{{columns}}},
    index={index},
    coerce={coerce},
    strict={strict},
    name={name},
)
"""

COLUMN_TEMPLATE = """
Column(pandas_dtype={pandas_dtype},checks={checks},nullable={nullable})
"""

INDEX_TEMPLATE = (
    "Index(pandas_dtype={pandas_dtype},checks={checks},"
    "nullable={nullable},coerce={coerce},name={name})"
)

MULTIINDEX_TEMPLATE = """
MultiIndex(indexes=[{indexes}])
"""


def _format_checks(checks_dict):
    if checks_dict is None:
        return "None"

    checks = []
    for check_name, check_kwargs in checks_dict.items():
        args = ", ".join(
            "{}={}".format(k, v.__repr__()) for k, v in check_kwargs.items()
        )
        checks.append("Check.{}({})".format(check_name, args))
    return "[{}]".format(', '.join(checks))


def _format_index(index_statistics):
    index = []
    for properties in index_statistics:
        index_code = INDEX_TEMPLATE.format(
            pandas_dtype="PandasDtype.{}".format(
                properties['pandas_dtype'].name
            ),
            checks=(
                "None" if properties["checks"] is None else
                _format_checks(properties["checks"])
            ),
            nullable=properties["nullable"],
            coerce=properties["coerce"],
            name='"{}"'.format(properties["name"]),
        )
        index.append(index_code.strip())

    if len(index) == 1:
        return index[0]

    return MULTIINDEX_TEMPLATE.format(indexes=",".join(index)).strip()


def _format_script(script):
    try:
        import black
        formatter = partial(
            black.format_str, mode=black.FileMode(line_length=80)
        )
    except ImportError:
        # use autopep8 for python3.5
        import autopep8
        formatter = partial(
            autopep8.fix_code, options={"aggressive": 1}
        )

    return formatter(script)


def to_script(dataframe_schema, path_or_buf=None):
    """Write :py:class:`DataFrameSchema` to a python script.

    :param dataframe_schema: schema to write to file or dump to string.
    :param path_or_buf: filepath or buf stream to write to. If None, outputs
        string representation of the script.
    :returns: yaml string if stream is None, otherwise returns None.
    """
    statistics = get_dataframe_schema_statistics(dataframe_schema)

    columns = {}
    for colname, properties in statistics["columns"].items():
        column_code = COLUMN_TEMPLATE.format(
            pandas_dtype="PandasDtype.{}".format(
                properties['pandas_dtype'].name
            ),
            checks=_format_checks(properties["checks"]),
            nullable=properties["nullable"],
        )
        columns[colname] = column_code.strip()

    index = None if statistics["index"] is None else \
        _format_index(statistics["index"])

    column_str = ", ".join("'{}': {}".format(k, v) for k, v in columns.items())

    script = SCRIPT_TEMPLATE.format(
        columns=column_str,
        index=index,
        coerce=dataframe_schema.coerce,
        strict=dataframe_schema.strict,
        name=dataframe_schema.name.__repr__(),
    ).strip()

    # add pandas imports to handle datetime and timedelta.
    if "Timedelta" in script:
        script = "from pandas import Timedelta\n" + script
    if "Timestamp" in script:
        script = "from pandas import Timestamp\n" + script

    formatted_script = _format_script(script)

    if path_or_buf is None:
        return formatted_script

    with Path(path_or_buf).open("w") as f:
        f.write(formatted_script)

    def _write_script(obj, stream):
        try:
            return yaml.safe_dump(obj, stream=stream, sort_keys=False)
        except TypeError:
            return yaml.safe_dump(obj, stream=stream)

    try:
        with Path(path_or_buf).open("w") as f:
            _write_script(formatted_script, f)
    except (TypeError, OSError):
        return _write_script(formatted_script, path_or_buf)<|MERGE_RESOLUTION|>--- conflicted
+++ resolved
@@ -156,13 +156,8 @@
             for index_component in serialized_schema["index"]
         ]
 
-<<<<<<< HEAD
-    if isinstance(index, type(None)):
-        index = None
-=======
     if index is None:
         pass
->>>>>>> 7433dc94
     elif len(index) == 1:
         index = Index(**index[0])
     else:

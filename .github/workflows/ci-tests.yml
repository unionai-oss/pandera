name: CI Tests
on:
  push:
    branches:
      - main
      - dev
      - bugfix
      - "release/*"
  pull_request:
    branches:
      - main
      - dev
      - ibis-dev
      - bugfix
      - "release/*"

env:
  DEFAULT_PYTHON: 3.8
  CI: "true"

concurrency:
  group: '${{ github.workflow }} @ ${{ github.event.pull_request.head.label || github.head_ref || github.ref }}'
  cancel-in-progress: true

jobs:

  lint:
    name: Linters (${{ matrix.python-version }})
    runs-on: ubuntu-latest
    strategy:
      fail-fast: true
      matrix:
        python-version: ["3.8", "3.9", "3.10", "3.11"]
    defaults:
      run:
        shell: bash -l {0}

    steps:
      - uses: actions/checkout@v4

      - name: Set up Python ${{ matrix.python-version }}
        uses: actions/setup-python@v5
        with:
          python-version: ${{ matrix.python-version }}
      - uses: actions/cache@v4
        with:
          path: ~/.cache/pip  # ubuntu location
          key: ${{ runner.os }}-pip-${{ hashFiles('requirements-dev.txt') }}
          restore-keys: |
            ${{ runner.os }}-pip-
      - name: Install dependencies
        run: |
          python -m pip install nox pre_commit \
            mypy==0.982 \
            types-click \
            types-pytz \
            types-pyyaml \
<<<<<<< HEAD
            types-setuptools \
=======
>>>>>>> f6317d6c
            types-requests \
            types-setuptools
      - name: Pip info
        run: python -m pip list

      - name: Check requirements
        run: >
          nox
          -db virtualenv -r
          --non-interactive
          --python ${{ matrix.python-version }}
          --session requirements-${{ matrix.python-version }}

      - name: Sort Imports
        run: pre-commit run isort --all-files

      - name: Black
        if: always()
        run: pre-commit run black --all-files

      - name: Pylint
        if: always()
        run: pre-commit run pylint --all-files

      - name: Mypy Type Checking
        if: always()
        run: pre-commit run mypy --all-files

  tests:
    name: >
      CI Core Tests (${{ matrix.python-version }}, ${{ matrix.os }}, pandas-${{ matrix.pandas-version }}, pydantic-${{ matrix.pydantic-version }})
    runs-on: ${{ matrix.os }}
    defaults:
      run:
        shell: pwsh
    env:
      PYTHONUTF8: 1
      NOX_FLAGS: -v --no-install --no-venv --non-interactive
      PYTEST_FLAGS: --cov=pandera --cov-report=term-missing --cov-report=xml --cov-append
      HYPOTHESIS_FLAGS: -n=auto -q --hypothesis-profile=ci
    strategy:
      fail-fast: true
      matrix:
        os:
        - ubuntu-latest
        - windows-latest
        - macos-13
        # - macos-latest  # see: https://github.com/actions/setup-python/issues/696
        python-version: ["3.8", "3.9", "3.10", "3.11"]
        pandas-version: ["1.5.3", "2.2.2"]
        pydantic-version: ["1.10.11", "2.3.0"]
        include:
        - os: ubuntu-latest
          pip-cache: ~/.cache/pip
        # - os: macos-latest
        #   pip-cache: ~/Library/Caches/pip
        - os: macos-13
          pip-cache: ~/Library/Caches/pip
        - os: windows-latest
          pip-cache: ~/AppData/Local/pip/Cache
        exclude:
        - python-version: "3.8"
          pandas-version: "2.2.2"
        - python-version: "3.11"
          pandas-version: "1.5.3"

    steps:
      - uses: actions/checkout@v4

      - name: Set up Python ${{ matrix.python-version }}
        uses: actions/setup-python@v5
        with:
          python-version: ${{ matrix.python-version }}

      - name: Cache pip
        uses: actions/cache@v4
        with:
          path: ${{ matrix.pip-cache }}
          key: ${{ runner.os }}-pip-${{ hashFiles('requirements.in') }}
          restore-keys: |
            ${{ runner.os }}-pip-

      - name: Install deps
        run: |
          pip install uv
          uv pip install --system -r requirements.in

      - run: |
          pip list
          printenv | sort

      - name: Unit Tests - Core
        run: nox ${{ env.NOX_FLAGS }} --session "tests(extra='core', pydantic='${{ matrix.pydantic-version }}', python='${{ matrix.python-version }}', pandas='${{ matrix.pandas-version }}')"

      - name: Upload coverage to Codecov
        uses: codecov/codecov-action@v4

      # - name: Check Docstrings
      #   if: ${{ matrix.os != 'windows-latest' && matrix.python-version == '3.11' && matrix.pandas-version == '2.2.2' }}
      #   run: nox ${{ env.NOX_FLAGS }} --session doctests

      # - name: Check Docs
      #   if: ${{ matrix.os != 'windows-latest' && matrix.python-version == '3.11' && matrix.pydantic-version == '2.2.2' }}
      #   run: nox ${{ env.NOX_FLAGS }} --session docs

  extras-tests:
    name: >
      CI Extras Tests: ${{ matrix.extra }} (${{ matrix.python-version }}, ${{ matrix.os }}, pandas-${{ matrix.pandas-version }}, pydantic-${{ matrix.pydantic-version }}, polars-${{ matrix.polars-version }})
    runs-on: ${{ matrix.os }}
    defaults:
      run:
        shell: pwsh
    env:
      PYTHONUTF8: 1
      NOX_FLAGS: -v --no-install --no-venv --non-interactive
      PYTEST_FLAGS: --cov=pandera --cov-report=term-missing --cov-report=xml --cov-append
      HYPOTHESIS_FLAGS: -n=auto -q --hypothesis-profile=ci
    strategy:
      fail-fast: true
      matrix:
        os:
        - ubuntu-latest
        - windows-latest
        - macos-13
        # - macos-latest  # see: https://github.com/actions/setup-python/issues/696
        python-version: ["3.8", "3.9", "3.10", "3.11"]
        pandas-version: ["2.2.2"]
        pydantic-version: ["2.3.0"]
        polars-version: ["0.20.31", "1.2.0"]
        extra:
        - hypotheses
        - io
        - mypy
        - strategies
        - fastapi
        - geopandas
        - dask
        - polars
        - pyspark
        - modin-dask
        - modin-ray
        include:
        - os: ubuntu-latest
          pip-cache: ~/.cache/pip
        # - os: macos-latest
        #   pip-cache: ~/Library/Caches/pip
        - os: macos-13
          pip-cache: ~/Library/Caches/pip
        - os: windows-latest
          pip-cache: ~/AppData/Local/pip/Cache
        exclude:
        - python-version: "3.8"
          pandas-version: "2.2.2"
        - python-version: "3.11"
          pandas-version: "1.5.3"
          # mypy tests hang on windows
        - extra: mypy
          os: windows-latest
        - extra: modin-ray
          os: windows-latest
        - extra: hypotheses
          polars-version: "0.20.31"
        - extra: io
          polars-version: "0.20.31"
        - extra: mypy
          polars-version: "0.20.31"
        - extra: strategies
          polars-version: "0.20.31"
        - extra: fastapi
          polars-version: "0.20.31"
        - extra: geopandas
          polars-version: "0.20.31"
        - extra: dask
          polars-version: "0.20.31"
        - extra: pyspark
          polars-version: "0.20.31"
        - extra: modin-dask
          polars-version: "0.20.31"
        - extra: modin-ray
          polars-version: "0.20.31"

    steps:
      - uses: actions/checkout@v4

      - name: Set up Python ${{ matrix.python-version }}
        uses: actions/setup-python@v5
        with:
          python-version: ${{ matrix.python-version }}

      - name: Cache pip
        uses: actions/cache@v4
        with:
          path: ${{ matrix.pip-cache }}
          key: ${{ runner.os }}-pip-${{ hashFiles('requirements-dev.txt') }}
          restore-keys: |
            ${{ runner.os }}-pip-

      - name: Install deps
        shell: bash
        # install numpy<2 for all extras. It seems to effects most packages in
        # the ecosystem.
        # install openjdk for pyspark extra.
        run: |
          pip install uv
          uv pip install --system -r requirements.in
          uv pip install --system --force-reinstall "polars==${{ matrix.polars-version }}";
          uv pip install --system --force-reinstall "numpy<2.0.0";
          uv pip install --system install-jdk==1.1.0
          export JAVA_HOME=$(python -c "import jdk; print(jdk.install('11', vendor='temurin'))")

      - run: |
          pip list
          printenv | sort

      - name: Unit Tests - ${{ matrix.extra }}
        run: nox ${{ env.NOX_FLAGS }} --session "tests(extra='${{ matrix.extra }}', pydantic='${{ matrix.pydantic-version }}', python='${{ matrix.python-version }}', pandas='${{ matrix.pandas-version }}')"

      - name: Upload coverage to Codecov
        uses: codecov/codecov-action@v4<|MERGE_RESOLUTION|>--- conflicted
+++ resolved
@@ -55,10 +55,6 @@
             types-click \
             types-pytz \
             types-pyyaml \
-<<<<<<< HEAD
-            types-setuptools \
-=======
->>>>>>> f6317d6c
             types-requests \
             types-setuptools
       - name: Pip info

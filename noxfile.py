--- conflicted
+++ resolved
@@ -26,13 +26,8 @@
 )
 
 DEFAULT_PYTHON = "3.8"
-<<<<<<< HEAD
 PYTHON_VERSIONS = ["3.7", "3.8", "3.9", "3.10"]
-PANDAS_VERSIONS = ["1.3.0", "latest"]
-=======
-PYTHON_VERSIONS = ["3.7", "3.8", "3.9"]
 PANDAS_VERSIONS = ["1.1.5", "1.3.0", "latest"]
->>>>>>> 1b908349
 
 PACKAGE = "pandera"
 

# This file is auto-generated from environment.yml, do not modify.
# See that file for comments about the need/usage of each dependency.

pip
packaging >= 20.0
hypothesis >= 5.41.1
numpy >= 1.9.0
pandas
pandas-stubs
scipy
wrapt
pyyaml >=5.1
typing_inspect >= 0.6.0
typing_extensions >= 3.7.4.3
frictionless
pyarrow
pydantic
koalas
pyspark
modin
dask
distributed
<<<<<<< HEAD
geopandas
shapely
black >= 20.8b1
=======
black >= 21.12b0
>>>>>>> c9a2be0e
isort >= 5.7.0
codecov
mypy >= 0.902
pylint == 2.11.1
pytest
pytest-cov
pytest-xdist
pytest-asyncio
xdoctest
nox == 2020.12.31
importlib_metadata
sphinx
sphinx-autodoc-typehints
sphinx-copybutton
recommonmark
twine
asv
pre_commit
furo <= 2021.10.9
ray <= 1.7.0
types-click
types-pyyaml
types-pkg_resources<|MERGE_RESOLUTION|>--- conflicted
+++ resolved
@@ -20,13 +20,9 @@
 modin
 dask
 distributed
-<<<<<<< HEAD
 geopandas
 shapely
-black >= 20.8b1
-=======
 black >= 21.12b0
->>>>>>> c9a2be0e
 isort >= 5.7.0
 codecov
 mypy >= 0.902

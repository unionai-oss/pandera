# This file is auto-generated from environment.yml, do not modify.
# See that file for comments about the need/usage of each dependency.

pip
packaging >= 20.0
hypothesis >= 5.41.1
numpy >= 1.9.0
pandas
scipy
wrapt
pyyaml >=5.1
typing_inspect >= 0.6.0
typing_extensions >= 3.7.4.3
frictionless
pyarrow
<<<<<<< HEAD
pydantic
=======
koalas
pyspark
>>>>>>> a54763c1
black >= 20.8b1
isort >= 5.7.0
codecov
mypy >= 0.902
pylint == 2.11.1
pytest
pytest-cov
pytest-xdist
pytest-asyncio
xdoctest
nox == 2020.12.31
importlib_metadata
sphinx
sphinx-autodoc-typehints
sphinx-copybutton
recommonmark
twine
asv
pre_commit
furo
types-click
types-pyyaml
types-pkg_resources<|MERGE_RESOLUTION|>--- conflicted
+++ resolved
@@ -13,12 +13,9 @@
 typing_extensions >= 3.7.4.3
 frictionless
 pyarrow
-<<<<<<< HEAD
-pydantic
-=======
 koalas
 pyspark
->>>>>>> a54763c1
+pydantic
 black >= 20.8b1
 isort >= 5.7.0
 codecov

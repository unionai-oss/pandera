--- conflicted
+++ resolved
@@ -14,12 +14,7 @@
 frictionless
 pyarrow
 pydantic
-<<<<<<< HEAD
-pandas-stubs <= 1.4.3.220807
-=======
 pandas-stubs
-pyspark-stubs
->>>>>>> a2ee82bd
 pyspark >= 3.2.0
 modin
 protobuf <= 3.20.3

[build-system]
requires = ["setuptools>=61.0", "setuptools_scm"]
build-backend = "setuptools.build_meta"

[tool.setuptools_scm]
version_file = "pandera/_version.py"

[project]
name = "pandera"
dynamic = ["version"]
authors = [
    {name = "Niels Bantilan", email = "niels.bantilan@gmail.com"},
]
description = "A light-weight and flexible data validation and testing tool for statistical data objects."
readme = "README.md"
license = {file = "LICENSE.txt"}
requires-python = ">=3.10"
keywords = ["pandas", "validation", "data-structures"]
classifiers = [
    "Development Status :: 5 - Production/Stable",
    "Operating System :: OS Independent",
    "License :: OSI Approved :: MIT License",
    "Intended Audience :: Science/Research",
    "Programming Language :: Python",
    "Programming Language :: Python :: 3",
    "Programming Language :: Python :: 3.9",
    "Programming Language :: Python :: 3.10",
    "Programming Language :: Python :: 3.11",
    "Programming Language :: Python :: 3.12",
    "Programming Language :: Python :: 3.13",
    "Programming Language :: Python :: 3.14",
    "Topic :: Scientific/Engineering",
]
dependencies = [
    "packaging >= 20.0",
    "pydantic",
    "typeguard",
    "typing_extensions",
    "typing_inspect >= 0.6.0",
]

[project.urls]
Documentation = "https://pandera.readthedocs.io"
"Issue Tracker" = "https://github.com/pandera-dev/pandera/issues"
Homepage = "https://github.com/pandera-dev/pandera"

[project.optional-dependencies]
pandas = [
    "numpy >= 1.24.4",
    "pandas >= 2.1.1",
]
strategies = [
    "hypothesis >= 6.92.7",
]
hypotheses = [
    "scipy",
]
io = [
    "pyyaml >= 5.1",
    "black",
    "frictionless <= 4.40.8",
]
mypy = [
    "pandas-stubs",
    "scipy-stubs; python_version>='3.10'",
]
fastapi = ["fastapi"]
geopandas = [
    "geopandas < 1.1.0",
    "shapely",
]
pyspark = ["pyspark[connect] >= 3.2.0, < 4.0.0"]
modin = [
    "modin",
    "ray",
    "dask[dataframe]",
    "distributed",
]
modin-ray = [
    "modin",
    "ray",
]
modin-dask = [
    "modin",
    "dask[dataframe]",
    "distributed",
]
dask = [
    "dask[dataframe]",
    "distributed",
]
ibis = ["ibis-framework >= 9.0.0, < 11.0.0"]
polars = ["polars >= 0.20.0"]
all = [
    "hypothesis >= 6.92.7",
    "scipy",
    "scipy-stubs; python_version>='3.10'",
    "pyyaml >= 5.1",
    "black",
    "frictionless <= 4.40.8",
    "pyspark[connect] >= 3.2.0, < 4.0.0",
    "modin",
    "ray",
    "dask[dataframe]",
    "distributed",
    "pandas-stubs",
    "fastapi",
    "geopandas < 1.1.0",
    "shapely",
    "ibis-framework >= 9.0.0, < 11.0.0",
    "polars >= 0.20.0",
]

[dependency-groups]
dev = [
    "duckdb",
    "hypothesis >= 6.92.7",
    "ipdb",
    "isort >= 5.7.0",
    "joblib",
    "mypy == 1.10.0",
    "pip",
    "polars >= 0.20.0",
    "pre_commit",
    "pyarrow >= 13",
    "pytz",
    "xdoctest",
    "nox",
    "uvicorn",
    "python-multipart",
    "uv",
]
testing = [
    "pytest",
    "pytest-cov",
    "pytest-xdist",
    "pytest-asyncio",
    "sphinx",
<<<<<<< HEAD
    "ibis-framework[duckdb,sqlite] >= 11.0.0",
=======
    "ibis-framework[duckdb,sqlite] >= 9.0.0, < 11.0.0",
>>>>>>> a7d709e0
]
docs = [
    "setuptools",
    "sphinx",
    "sphinx-design",
    "sphinx-autodoc-typehints <= 1.14.1",
    "sphinx-copybutton",
    "recommonmark",
    "myst-nb",
    "furo",
    "sphinx-docsearch",
    "grpcio",
    "ray",
    "types-click",
    "types-pytz",
    "types-pyyaml",
    "types-requests",
    "types-setuptools",
]

[tool.setuptools]
packages = ["pandera"]
package-data = {"pandera" = ["py.typed"]}

[tool.pyright]
include = ["pandera", "tests"]
exclude = [".nox/**", ".nox-*/**"]

[tool.pytest.ini_options]
log_cli = true
log_cli_level = 20

[tool.ruff]
line-length = 120
extend-exclude = [
    "setup.py",
    ".venv",
    ".nox",
    ".git",
    "asv_bench",
]

[tool.black]
line-length = 79
target-version = [
  'py39',
  'py310',
  'py311',
  'py312',
]
include = '\.pyi?$'
exclude = '''
(
  \.git
  | \.venv
  | \.nox
  | setup.py
  | asv_bench
)
'''

[tool.codespell]
ignore-words-list = ["notin", "splitted", "fo", "strat"]<|MERGE_RESOLUTION|>--- conflicted
+++ resolved
@@ -136,11 +136,8 @@
     "pytest-xdist",
     "pytest-asyncio",
     "sphinx",
-<<<<<<< HEAD
     "ibis-framework[duckdb,sqlite] >= 11.0.0",
-=======
-    "ibis-framework[duckdb,sqlite] >= 9.0.0, < 11.0.0",
->>>>>>> a7d709e0
+
 ]
 docs = [
     "setuptools",

[build-system]
requires = ["setuptools>=61.0", "setuptools_scm"]
build-backend = "setuptools.build_meta"

[tool.setuptools_scm]
version_file = "pandera/_version.py"

[project]
name = "pandera"
dynamic = ["version"]
authors = [
    {name = "Niels Bantilan", email = "niels.bantilan@gmail.com"},
]
description = "A light-weight and flexible data validation and testing tool for statistical data objects."
readme = "README.md"
license = {file = "LICENSE.txt"}
requires-python = ">=3.9"
keywords = ["pandas", "validation", "data-structures"]
classifiers = [
    "Development Status :: 5 - Production/Stable",
    "Operating System :: OS Independent",
    "License :: OSI Approved :: MIT License",
    "Intended Audience :: Science/Research",
    "Programming Language :: Python",
    "Programming Language :: Python :: 3",
    "Programming Language :: Python :: 3.9",
    "Programming Language :: Python :: 3.10",
    "Programming Language :: Python :: 3.11",
    "Programming Language :: Python :: 3.12",
    "Programming Language :: Python :: 3.13",
    "Topic :: Scientific/Engineering",
]
dependencies = [
    "packaging >= 20.0",
    "pydantic",
    "typeguard",
    "typing_extensions",
    "typing_inspect >= 0.6.0",
]

[project.urls]
Documentation = "https://pandera.readthedocs.io"
"Issue Tracker" = "https://github.com/pandera-dev/pandera/issues"
Homepage = "https://github.com/pandera-dev/pandera"

[project.optional-dependencies]
pandas = [
    "numpy >= 1.24.4",
    "pandas >= 2.1.1",
]
strategies = [
    "hypothesis >= 6.92.7",
]
hypotheses = [
    "scipy",
]
io = [
    "pyyaml >= 5.1",
    "black",
    "frictionless <= 4.40.8",
]
mypy = ["pandas-stubs"]
fastapi = ["fastapi"]
geopandas = [
    "geopandas < 1.1.0",
    "shapely",
]
pyspark = ["pyspark[connect] >= 3.2.0, < 4.0.0"]
modin = [
    "modin",
    "ray",
    "dask[dataframe]",
    "distributed",
]
modin-ray = [
    "modin",
    "ray",
]
modin-dask = [
    "modin",
    "dask[dataframe]",
    "distributed",
]
dask = [
    "dask[dataframe]",
    "distributed",
]
ibis = ["ibis-framework >= 9.0.0"]
polars = ["polars >= 0.20.0"]
all = [
    "hypothesis >= 6.92.7",
    "scipy",
    "pyyaml >= 5.1",
    "black",
    "frictionless <= 4.40.8",
    "pyspark[connect] >= 3.2.0, < 4.0.0",
    "modin",
    "ray",
    "dask[dataframe]",
    "distributed",
    "pandas-stubs",
    "fastapi",
    "geopandas < 1.1.0",
    "shapely",
    "ibis-framework >= 9.0.0",
    "polars >= 0.20.0",
]

[dependency-groups]
dev = [
    "hypothesis >= 6.92.7",
    "ipdb",
    "isort >= 5.7.0",
    "joblib",
    "mypy == 1.10.0",
    "pip",
    "polars >= 0.20.0",
    "pre_commit",
    "pyarrow >= 13",
    "pylint < 3.3",
    "pytz",
    "xdoctest",
    "nox",
    "uvicorn",
    "python-multipart",
    "uv",
]
testing = [
    "pytest",
    "pytest-cov",
    "pytest-xdist",
    "pytest-asyncio",
<<<<<<< HEAD
    "sphinx",
=======
    "ibis-framework[duckdb,sqlite] >= 9.0.0",
>>>>>>> c49b18ff
]
docs = [
    "setuptools",
    "sphinx",
    "sphinx-design",
    "sphinx-autodoc-typehints <= 1.14.1",
    "sphinx-copybutton",
    "recommonmark",
    "myst-nb",
    "furo",
    "sphinx-docsearch",
    "grpcio",
    "ray",
    "types-click",
    "types-pytz",
    "types-pyyaml",
    "types-requests",
    "types-setuptools",
]

[tool.setuptools]
packages = ["pandera"]
package-data = {"pandera" = ["py.typed"]}

[tool.pyright]
include = ["pandera", "tests"]
exclude = [".nox/**", ".nox-*/**"]

[tool.pytest.ini_options]
log_cli = true
log_cli_level = 20

[tool.ruff]
line-length = 120
extend-exclude = [
    "setup.py",
    ".venv",
    ".nox",
    ".git",
    "asv_bench",
]

[tool.black]
line-length = 79
target-version = [
  'py39',
  'py310',
  'py311',
  'py312',
]
include = '\.pyi?$'
exclude = '''
(
  \.git
  | \.venv
  | \.nox
  | setup.py
  | asv_bench
)
'''

[tool.codespell]
ignore-words-list = ["notin", "splitted", "fo", "strat"]<|MERGE_RESOLUTION|>--- conflicted
+++ resolved
@@ -130,11 +130,8 @@
     "pytest-cov",
     "pytest-xdist",
     "pytest-asyncio",
-<<<<<<< HEAD
     "sphinx",
-=======
     "ibis-framework[duckdb,sqlite] >= 9.0.0",
->>>>>>> c49b18ff
 ]
 docs = [
     "setuptools",

--- conflicted
+++ resolved
@@ -6,13 +6,12 @@
 log_cli = true
 log_cli_level = 20
 
-<<<<<<< HEAD
 [tool.isort]
 profile = "black"
 line_length = 79               # sync with black
 float_to_top = true
 skip = ["docs/source/conf.py"]
-=======
+
 [tool.black]
 line-length = 79
 target-version = [
@@ -31,5 +30,4 @@
   | setup.py
   | asv_bench
 )
-'''
->>>>>>> 850dcf8e
+'''
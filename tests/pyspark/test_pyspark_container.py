--- conflicted
+++ resolved
@@ -236,7 +236,6 @@
     assert df_out.pandera.errors == {}
 
 
-<<<<<<< HEAD
 def test_pyspark_unique_field():
     """
     Test that field unique True raise an error.
@@ -293,7 +292,8 @@
     df_out = PanderaSchema.validate(df)
 
     assert len(df_out.pandera.errors["DATA"]["DUPLICATES"]) == 1
-=======
+
+
 @pytest.fixture(scope="module")
 def schema_with_complex_datatypes():
     """
@@ -602,5 +602,4 @@
         f"{tmp_path}/test.csv", schema=schema_with_simple_datatypes.to_ddl()
     )
     # The loaded DF should now match the original expected datatypes
-    assert read_df.schema == original_pyspark_schema, "Schemas should match"
->>>>>>> cf09ae23
+    assert read_df.schema == original_pyspark_schema, "Schemas should match"
"""Test typing annotations for the model api."""

# pylint:disable=missing-class-docstring,too-few-public-methods
import re
from typing import Any, Dict, Optional, Type

import numpy as np
import pandas as pd
import pytest

import pandera.pandas as pa
from pandera.dtypes import DataType
from pandera.typing import DataFrame, Index, Series

try:  # python 3.9+
    from typing import Annotated  # type: ignore
except ImportError:
    from typing_extensions import Annotated  # type: ignore


class SchemaBool(pa.DataFrameModel):
    col: Series[pa.typing.Bool]


class SchemaDateTime(pa.DataFrameModel):
    col: Series[pa.typing.DateTime]


class SchemaCategory(pa.DataFrameModel):
    col: Series[pa.typing.Category]


class SchemaFloat(pa.DataFrameModel):
    col: Series[pa.typing.Float]


class SchemaFloat16(pa.DataFrameModel):
    col: Series[pa.typing.Float16]


class SchemaFloat32(pa.DataFrameModel):
    col: Series[pa.typing.Float32]


class SchemaFloat64(pa.DataFrameModel):
    col: Series[pa.typing.Float64]


class SchemaInt(pa.DataFrameModel):
    col: Series[pa.typing.Int]


class SchemaInt8(pa.DataFrameModel):
    col: Series[pa.typing.Int8]


class SchemaUInt8(pa.DataFrameModel):
    col: Series[pa.typing.UInt8]


class SchemaInt16(pa.DataFrameModel):
    col: Series[pa.typing.Int16]


class SchemaUInt16(pa.DataFrameModel):
    col: Series[pa.typing.UInt16]


class SchemaInt32(pa.DataFrameModel):
    col: Series[pa.typing.Int32]


class SchemaUInt32(pa.DataFrameModel):
    col: Series[pa.typing.UInt32]


class SchemaInt64(pa.DataFrameModel):
    col: Series[pa.typing.Int64]


class SchemaUInt64(pa.DataFrameModel):
    col: Series[pa.typing.UInt64]


class SchemaObject(pa.DataFrameModel):
    col: Series[pa.typing.Object]


class SchemaString(pa.DataFrameModel):
    col: Series[pa.typing.String]


class SchemaTimedelta(pa.DataFrameModel):
    col: Series[pa.typing.Timedelta]


class SchemaINT8(pa.DataFrameModel):
    col: Series[pa.typing.INT8]


class SchemaUINT8(pa.DataFrameModel):
    col: Series[pa.typing.UINT8]


class SchemaINT16(pa.DataFrameModel):
    col: Series[pa.typing.INT16]


class SchemaUINT16(pa.DataFrameModel):
    col: Series[pa.typing.UINT16]


class SchemaINT32(pa.DataFrameModel):
    col: Series[pa.typing.INT32]


class SchemaUINT32(pa.DataFrameModel):
    col: Series[pa.typing.UINT32]


class SchemaINT64(pa.DataFrameModel):
    col: Series[pa.typing.INT64]


class SchemaUINT64(pa.DataFrameModel):
    col: Series[pa.typing.UINT64]


def _test_literal_pandas_dtype(
    model: Type[pa.DataFrameModel], pandas_dtype: DataType
):
    schema = model.to_schema()
    expected = pa.Column(pandas_dtype, name="col").dtype
    assert schema.columns["col"].dtype == expected


@pytest.mark.parametrize(
    "model, pandas_dtype",
    [
        (SchemaBool, pa.Bool),
        (SchemaDateTime, pa.DateTime),
        (SchemaCategory, pa.Category),
        (SchemaFloat, pa.Float),
        (SchemaFloat16, pa.Float16),
        (SchemaFloat32, pa.Float32),
        (SchemaFloat64, pa.Float64),
        (SchemaInt, pa.Int),
        (SchemaInt8, pa.Int8),
        (SchemaInt16, pa.Int16),
        (SchemaInt32, pa.Int32),
        (SchemaInt64, pa.Int64),
        (SchemaUInt8, pa.UInt8),
        (SchemaUInt16, pa.UInt16),
        (SchemaUInt32, pa.UInt32),
        (SchemaUInt64, pa.UInt64),
        (SchemaObject, pa.Object),
        (SchemaString, pa.String),
        (SchemaTimedelta, pa.Timedelta),
    ],
)
def test_literal_legacy_pandas_dtype(
    model: Type[pa.DataFrameModel], pandas_dtype: DataType
):
    """Test literal annotations with the legacy pandas dtypes."""
    _test_literal_pandas_dtype(model, pandas_dtype)


@pytest.mark.parametrize(
    "model, pandas_dtype",
    [
        (SchemaUINT8, pa.UINT8),
        (SchemaUINT16, pa.UINT16),
        (SchemaUINT32, pa.UINT32),
        (SchemaUINT64, pa.UINT64),
        (SchemaUINT8, pa.UINT8),
        (SchemaUINT16, pa.UINT16),
        (SchemaUINT32, pa.UINT32),
        (SchemaUINT64, pa.UINT64),
    ],
)
def test_literal_new_pandas_dtype(
    model: Type[pa.DataFrameModel], pandas_dtype: DataType
):
    """Test literal annotations with the new nullable pandas dtypes."""
    _test_literal_pandas_dtype(model, pandas_dtype)


class SchemaFieldCategoricalDtype(pa.DataFrameModel):
    col: Series[pd.CategoricalDtype] = pa.Field(
        dtype_kwargs={"categories": ["b", "a"], "ordered": True}
    )


def _test_annotated_dtype(
    model: Type[pa.DataFrameModel],
    dtype: Type,
    dtype_kwargs: Optional[Dict[str, Any]] = None,
):
    dtype_kwargs = dtype_kwargs or {}
    schema = model.to_schema()

    actual = schema.columns["col"].dtype
    expected = pa.Column(dtype(**dtype_kwargs), name="col").dtype
<<<<<<< HEAD
    if isinstance(expected.type, pd.SparseDtype):
        # special handling for sparse dtypes, which have a NA fill_value, which
        # is not equal to itself.
        assert isinstance(actual.type, pd.SparseDtype)
        assert actual.type == expected.type
        assert actual.type.type == expected.type.type
        if pd.isna(expected.type.fill_value):
            assert pd.isna(actual.type.fill_value)
        else:
            assert actual.type.fill_value == expected.type.fill_value
=======

    if isinstance(actual.type, pd.SparseDtype):
        assert actual.type.type == expected.type.type
        assert np.isnan(actual.type.fill_value) == np.isnan(
            expected.type.fill_value
        )
>>>>>>> c49b18ff
    else:
        assert actual == expected


def _test_default_annotated_dtype(
    model: Type[pa.DataFrameModel], dtype: Any, has_mandatory_args: bool
):
    if has_mandatory_args:
        err_msg = "cannot be instantiated"
        with pytest.raises(TypeError, match=err_msg):
            model.to_schema()
    else:
        _test_annotated_dtype(model, dtype)


class SchemaFieldDatetimeTZDtype(pa.DataFrameModel):
    col: Series[pd.DatetimeTZDtype] = pa.Field(
        dtype_kwargs={"unit": "ns", "tz": "EST"}
    )


class SchemaFieldIntervalDtype(pa.DataFrameModel):
    col: Series[pd.IntervalDtype] = pa.Field(dtype_kwargs={"subtype": "int32"})


class SchemaFieldPeriodDtype(pa.DataFrameModel):
    col: Series[pd.PeriodDtype] = pa.Field(dtype_kwargs={"freq": "D"})


class SchemaFieldSparseDtype(pa.DataFrameModel):
    col: Series[pd.SparseDtype] = pa.Field(
        dtype_kwargs={"dtype": np.int32, "fill_value": 0}
    )


class SchemaFieldStringDtypeArrow(pa.DataFrameModel):
    col: Series[pd.StringDtype] = pa.Field(dtype_kwargs={"storage": "pyarrow"})


@pytest.mark.parametrize(
    "model, dtype, dtype_kwargs",
    [
        (
            SchemaFieldCategoricalDtype,
            pd.CategoricalDtype,
            {"categories": ["b", "a"], "ordered": True},
        ),
        (
            SchemaFieldDatetimeTZDtype,
            pd.DatetimeTZDtype,
            {"unit": "ns", "tz": "EST"},
        ),
        (SchemaFieldIntervalDtype, pd.IntervalDtype, {"subtype": "int32"}),
        (SchemaFieldPeriodDtype, pd.PeriodDtype, {"freq": "D"}),
        (
            SchemaFieldSparseDtype,
            pd.SparseDtype,
            {"dtype": np.int32, "fill_value": 0},
        ),
        (
            SchemaFieldStringDtypeArrow,
            pd.StringDtype,
            {"storage": "pyarrow"},
        ),
    ],
)
def test_parametrized_pandas_extension_dtype_field(
    model: Type[pa.DataFrameModel], dtype: Type, dtype_kwargs: Dict[str, Any]
):
    """Test type annotations for parametrized pandas extension dtypes."""
    _test_annotated_dtype(model, dtype, dtype_kwargs)


class SchemaDefaultCategoricalDtype(pa.DataFrameModel):
    col: Series[pd.CategoricalDtype]


class SchemaDefaultDatetimeTZDtype(pa.DataFrameModel):
    col: Series[pd.DatetimeTZDtype]


class SchemaDefaultIntervalDtype(pa.DataFrameModel):
    col: Series[pd.IntervalDtype]


class SchemaDefaultPeriodDtype(pa.DataFrameModel):
    col: Series[pd.PeriodDtype]


class SchemaDefaultSparseDtype(pa.DataFrameModel):
    col: Series[pd.SparseDtype]


@pytest.mark.parametrize(
    "model, dtype, has_mandatory_args",
    [
        (SchemaDefaultCategoricalDtype, pd.CategoricalDtype, False),
        # DatetimeTZDtype: tz is implicitly required
        (SchemaDefaultDatetimeTZDtype, pd.DatetimeTZDtype, True),
        (SchemaDefaultIntervalDtype, pd.IntervalDtype, False),
        # PeriodDtype: freq is implicitly required -> str(pd.PeriodDtype())
        # raises AttributeError
        (SchemaDefaultPeriodDtype, pd.PeriodDtype, True),
        (SchemaDefaultSparseDtype, pd.SparseDtype, False),
    ],
)
def test_legacy_default_pandas_extension_dtype(
    model, dtype: pd.core.dtypes.base.ExtensionDtype, has_mandatory_args: bool
):
    """Test type annotations for default pandas extension dtypes."""
    _test_default_annotated_dtype(model, dtype, has_mandatory_args)


class SchemaAnnotatedCategoricalDtype(pa.DataFrameModel):
    col: Series[Annotated[pd.CategoricalDtype, ["b", "a"], True]]


class SchemaAnnotatedDatetimeTZDtype(pa.DataFrameModel):
    col: Series[Annotated[pd.DatetimeTZDtype, "ns", "est"]]


if pa.PANDAS_1_3_0_PLUS:

    class SchemaAnnotatedIntervalDtype(pa.DataFrameModel):
        col: Series[Annotated[pd.IntervalDtype, "int32", "both"]]

else:

    class SchemaAnnotatedIntervalDtype(pa.DataFrameModel):  # type: ignore
        col: Series[Annotated[pd.IntervalDtype, "int32"]]


class SchemaAnnotatedPeriodDtype(pa.DataFrameModel):
    col: Series[Annotated[pd.PeriodDtype, "D"]]


class SchemaAnnotatedSparseDtype(pa.DataFrameModel):
    col: Series[Annotated[pd.SparseDtype, np.int32, 0]]


@pytest.mark.parametrize(
    "model, dtype, dtype_kwargs",
    [
        (
            SchemaAnnotatedCategoricalDtype,
            pd.CategoricalDtype,
            {"categories": ["b", "a"], "ordered": True},
        ),
        (
            SchemaAnnotatedDatetimeTZDtype,
            pd.DatetimeTZDtype,
            {"unit": "ns", "tz": "EST"},
        ),
        (
            SchemaAnnotatedIntervalDtype,
            pd.IntervalDtype,
            (
                {"subtype": "int32", "closed": "both"}
                if pa.PANDAS_1_3_0_PLUS
                else {"subtype": "int32"}
            ),
        ),
        (SchemaAnnotatedPeriodDtype, pd.PeriodDtype, {"freq": "D"}),
        (
            SchemaAnnotatedSparseDtype,
            pd.SparseDtype,
            {"dtype": np.int32, "fill_value": 0},
        ),
    ],
)
def test_annotated_dtype(
    model: Type[pa.DataFrameModel],
    dtype: Type,
    dtype_kwargs: Dict[str, Any],
):
    """Test type annotations for parametrized pandas extension dtypes."""
    _test_annotated_dtype(model, dtype, dtype_kwargs)


class SchemaInvalidAnnotatedDtype(pa.DataFrameModel):
    col: Series[Annotated[pd.DatetimeTZDtype, "utc"]]


def test_invalid_annotated_dtype():
    """
    Test incorrect number of parameters for parametrized pandas extension
    dtypes.
    """
    err_msg = re.escape(
        "Annotation 'DatetimeTZDtype' requires all "
        r"positional arguments ['unit', 'tz']."
    )
    with pytest.raises(TypeError, match=err_msg):
        SchemaInvalidAnnotatedDtype.to_schema()


class SchemaRedundantField(pa.DataFrameModel):
    col: Series[Annotated[pd.DatetimeTZDtype, "utc"]] = pa.Field(
        dtype_kwargs={"tz": "utc"}
    )


def test_pandas_extension_dtype_redundant_field():
    """
    Test incorrect number of parameters for parametrized pandas extension
    dtypes.
    """
    err_msg = r"Cannot specify redundant 'dtype_kwargs' for"
    with pytest.raises(TypeError, match=err_msg):
        SchemaRedundantField.to_schema()


class SchemaInt8Dtype(pa.DataFrameModel):
    col: Series[pd.Int8Dtype]


class SchemaInt16Dtype(pa.DataFrameModel):
    col: Series[pd.Int16Dtype]


class SchemaInt32Dtype(pa.DataFrameModel):
    col: Series[pd.Int32Dtype]


class SchemaInt64Dtype(pa.DataFrameModel):
    col: Series[pd.Int64Dtype]


class SchemaUInt8Dtype(pa.DataFrameModel):
    col: Series[pd.UInt8Dtype]


class SchemaUInt16Dtype(pa.DataFrameModel):
    col: Series[pd.UInt16Dtype]


class SchemaUInt32Dtype(pa.DataFrameModel):
    col: Series[pd.UInt32Dtype]


class SchemaUInt64Dtype(pa.DataFrameModel):
    col: Series[pd.UInt64Dtype]


class SchemaStringDtype(pa.DataFrameModel):
    col: Series[pd.StringDtype]


class SchemaBooleanDtype(pa.DataFrameModel):
    col: Series[pd.BooleanDtype]


@pytest.mark.parametrize(
    "model, dtype, has_mandatory_args",
    [
        (SchemaInt8Dtype, pd.Int8Dtype, False),
        (SchemaInt16Dtype, pd.Int16Dtype, False),
        (SchemaInt32Dtype, pd.Int32Dtype, False),
        (SchemaInt64Dtype, pd.Int64Dtype, False),
        (SchemaUInt8Dtype, pd.UInt8Dtype, False),
        (SchemaUInt16Dtype, pd.UInt16Dtype, False),
        (SchemaUInt32Dtype, pd.UInt32Dtype, False),
        (SchemaUInt64Dtype, pd.UInt64Dtype, False),
        (SchemaStringDtype, pd.StringDtype, False),
        (SchemaBooleanDtype, pd.BooleanDtype, False),
    ],
)
def test_new_pandas_extension_dtype_class(
    model,
    dtype: pd.core.dtypes.base.ExtensionDtype,
    has_mandatory_args: bool,
):
    """Test type annotations with the new nullable pandas dtypes."""
    _test_default_annotated_dtype(model, dtype, has_mandatory_args)


class InitSchema(pa.DataFrameModel):
    col1: Series[int]
    col2: Series[float]
    col3: Series[str]
    index: Index[int]


def test_init_pandas_dataframe():
    """Test initialization of pandas.typing.DataFrame with Schema."""
    assert isinstance(
        DataFrame[InitSchema]({"col1": [1], "col2": [1.0], "col3": ["1"]}),
        DataFrame,
    )


@pytest.mark.parametrize(
    "invalid_data",
    [
        {"col1": [1.0], "col2": [1.0], "col3": ["1"]},
        {"col1": [1], "col2": [1], "col3": ["1"]},
        {"col1": [1], "col2": [1.0], "col3": [1]},
        {"col1": [1]},
    ],
)
def test_init_pandas_dataframe_errors(invalid_data):
    """Test errors from initializing a pandas.typing.DataFrame with Schema."""
    with pytest.raises(pa.errors.SchemaError):
        DataFrame[InitSchema](invalid_data)<|MERGE_RESOLUTION|>--- conflicted
+++ resolved
@@ -201,7 +201,6 @@
 
     actual = schema.columns["col"].dtype
     expected = pa.Column(dtype(**dtype_kwargs), name="col").dtype
-<<<<<<< HEAD
     if isinstance(expected.type, pd.SparseDtype):
         # special handling for sparse dtypes, which have a NA fill_value, which
         # is not equal to itself.
@@ -212,14 +211,6 @@
             assert pd.isna(actual.type.fill_value)
         else:
             assert actual.type.fill_value == expected.type.fill_value
-=======
-
-    if isinstance(actual.type, pd.SparseDtype):
-        assert actual.type.type == expected.type.type
-        assert np.isnan(actual.type.fill_value) == np.isnan(
-            expected.type.fill_value
-        )
->>>>>>> c49b18ff
     else:
         assert actual == expected
 

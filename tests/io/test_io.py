"""Unit tests for io module"""

import platform
import tempfile
import unittest.mock as mock
from pathlib import Path

import pandas as pd
import pytest
from packaging import version

import pandera as pa
import pandera.extensions as pa_ext
import pandera.typing as pat

try:
    from pandera import io
except ImportError:
    HAS_IO = False
else:
    HAS_IO = True


try:
    import yaml
except ImportError:  # pragma: no cover
    PYYAML_VERSION = None
else:
    PYYAML_VERSION = version.parse(yaml.__version__)  # type: ignore


SKIP_YAML_TESTS = PYYAML_VERSION is None or PYYAML_VERSION.release < (5, 1, 0)  # type: ignore


# skip all tests in module if "io" depends aren't installed
pytestmark = pytest.mark.skipif(
    not HAS_IO, reason='needs "io" module dependencies'
)


def _create_schema(index="single"):

    if index == "multi":
        index = pa.MultiIndex(
            [
                pa.Index(pa.Int, name="int_index0"),
                pa.Index(pa.Int, name="int_index1"),
                pa.Index(pa.Int, name="int_index2"),
            ]
        )
    elif index == "single":
        # make sure io modules can handle case when index name is None
        index = pa.Index(pa.Int, name=None)
    else:
        index = None

    return pa.DataFrameSchema(
        columns={
            "int_column": pa.Column(
                pa.Int,
                checks=[
                    pa.Check.greater_than(0),
                    pa.Check.less_than(10),
                    pa.Check.in_range(0, 10),
                ],
            ),
            "float_column": pa.Column(
                pa.Float,
                checks=[
                    pa.Check.greater_than(-10),
                    pa.Check.less_than(20),
                    pa.Check.in_range(-10, 20),
                ],
            ),
            "str_column": pa.Column(
                pa.String,
                checks=[
                    pa.Check.isin(["foo", "bar", "x", "xy"]),
                    pa.Check.str_length(1, 3),
                ],
            ),
            "datetime_column": pa.Column(
                pa.DateTime,
                checks=[
                    pa.Check.greater_than(pd.Timestamp("20100101")),
                    pa.Check.less_than(pd.Timestamp("20200101")),
                ],
            ),
            "timedelta_column": pa.Column(
                pa.Timedelta,
                checks=[
                    pa.Check.greater_than(pd.Timedelta(1000, unit="ns")),
                    pa.Check.less_than(pd.Timedelta(10000, unit="ns")),
                ],
            ),
            "optional_props_column": pa.Column(
                pa.String,
                nullable=True,
                allow_duplicates=True,
                coerce=True,
                required=False,
                regex=True,
                checks=[pa.Check.str_length(1, 3)],
            ),
            "empty_column": pa.Column(),
        },
        index=index,
        coerce=False,
        strict=True,
    )


YAML_SCHEMA = f"""
schema_type: dataframe
version: {pa.__version__}
columns:
  int_column:
    pandas_dtype: int
    nullable: false
    checks:
      greater_than: 0
      less_than: 10
      in_range:
        min_value: 0
        max_value: 10
    allow_duplicates: true
    coerce: false
    required: true
    regex: false
  float_column:
    pandas_dtype: float
    nullable: false
    checks:
      greater_than: -10
      less_than: 20
      in_range:
        min_value: -10
        max_value: 20
    allow_duplicates: true
    coerce: false
    required: true
    regex: false
  str_column:
    pandas_dtype: str
    nullable: false
    checks:
      isin:
      - foo
      - bar
      - x
      - xy
      str_length:
        min_value: 1
        max_value: 3
    allow_duplicates: true
    coerce: false
    required: true
    regex: false
  datetime_column:
    pandas_dtype: datetime64[ns]
    nullable: false
    checks:
      greater_than: '2010-01-01 00:00:00'
      less_than: '2020-01-01 00:00:00'
    allow_duplicates: true
    coerce: false
    required: true
    regex: false
  timedelta_column:
    pandas_dtype: timedelta64[ns]
    nullable: false
    checks:
      greater_than: 1000
      less_than: 10000
    allow_duplicates: true
    coerce: false
    required: true
    regex: false
  optional_props_column:
    pandas_dtype: str
    nullable: true
    checks:
      str_length:
        min_value: 1
        max_value: 3
    allow_duplicates: true
    coerce: true
    required: false
    regex: true
<<<<<<< HEAD
checks: null
=======
  empty_column:
    pandas_dtype: null
    nullable: false
    checks: null
    allow_duplicates: true
    coerce: false
    required: true
    regex: false
>>>>>>> c85ce631
index:
- pandas_dtype: int
  nullable: false
  checks: null
  name: null
  coerce: false
coerce: false
strict: true
"""


def _create_schema_null_index():

    return pa.DataFrameSchema(
        columns={
            "float_column": pa.Column(
                pa.Float,
                checks=[
                    pa.Check.greater_than(-10),
                    pa.Check.less_than(20),
                    pa.Check.in_range(-10, 20),
                ],
            ),
            "str_column": pa.Column(
                pa.String,
                checks=[
                    pa.Check.isin(["foo", "bar", "x", "xy"]),
                    pa.Check.str_length(1, 3),
                ],
            ),
        },
        index=None,
    )


YAML_SCHEMA_NULL_INDEX = f"""
schema_type: dataframe
version: {pa.__version__}
columns:
  float_column:
    pandas_dtype: float
    nullable: false
    checks:
      greater_than: -10
      less_than: 20
      in_range:
        min_value: -10
        max_value: 20
  str_column:
    pandas_dtype: str
    nullable: false
    checks:
      isin:
      - foo
      - bar
      - x
      - xy
      str_length:
        min_value: 1
        max_value: 3
index: null
checks: null
coerce: false
strict: false
"""


def _create_schema_python_types():
    return pa.DataFrameSchema(
        {
            "int_column": pa.Column(int),
            "float_column": pa.Column(float),
            "str_column": pa.Column(str),
            "object_column": pa.Column(object),
        }
    )


YAML_SCHEMA_PYTHON_TYPES = f"""
schema_type: dataframe
version: {pa.__version__}
columns:
  int_column:
    pandas_dtype: int64
  float_column:
    pandas_dtype: float64
  str_column:
    pandas_dtype: str
  object_column:
    pandas_dtype: object
checks: null
index: null
coerce: false
strict: false
"""


@pytest.mark.skipif(
    SKIP_YAML_TESTS,
    reason="pyyaml >= 5.1.0 required",
)
def test_inferred_schema_io():
    """Test that inferred schema can be written to yaml."""
    df = pd.DataFrame(
        {
            "column1": [5, 10, 20],
            "column2": [5.0, 1.0, 3.0],
            "column3": ["a", "b", "c"],
        }
    )
    schema = pa.infer_schema(df)
    schema_yaml_str = schema.to_yaml()
    schema_from_yaml = io.from_yaml(schema_yaml_str)
    assert schema == schema_from_yaml


@pytest.mark.skipif(
    SKIP_YAML_TESTS,
    reason="pyyaml >= 5.1.0 required",
)
def test_to_yaml():
    """Test that to_yaml writes to yaml string."""
    schema = _create_schema()
    yaml_str = io.to_yaml(schema)
    assert yaml_str.strip() == YAML_SCHEMA.strip()

    yaml_str_schema_method = schema.to_yaml()
    assert yaml_str_schema_method.strip() == YAML_SCHEMA.strip()


@pytest.mark.skipif(
    SKIP_YAML_TESTS,
    reason="pyyaml >= 5.1.0 required",
)
@pytest.mark.parametrize(
    "yaml_str, schema_creator",
    [
        [YAML_SCHEMA, _create_schema],
        [YAML_SCHEMA_NULL_INDEX, _create_schema_null_index],
        [YAML_SCHEMA_PYTHON_TYPES, _create_schema_python_types],
    ],
)
def test_from_yaml(yaml_str, schema_creator):
    """Test that from_yaml reads yaml string."""
    schema_from_yaml = io.from_yaml(yaml_str)
    expected_schema = schema_creator()
    assert schema_from_yaml == expected_schema
    assert expected_schema == schema_from_yaml


def test_io_yaml_file_obj():
    """Test read and write operation on file object."""
    schema = _create_schema()

    # pass in a file object
    with tempfile.NamedTemporaryFile("w+") as f:
        output = schema.to_yaml(f)
        assert output is None
        f.seek(0)
        schema_from_yaml = pa.DataFrameSchema.from_yaml(f)
        assert schema_from_yaml == schema


@pytest.mark.skipif(
    platform.system() == "Windows",
    reason="skipping due to issues with opening file names for temp files.",
)
@pytest.mark.parametrize("index", ["single", "multi", None])
def test_io_yaml(index):
    """Test read and write operation on file names."""
    schema = _create_schema(index)

    # pass in a file name
    with tempfile.NamedTemporaryFile("w+") as f:
        output = io.to_yaml(schema, f.name)
        assert output is None
        schema_from_yaml = io.from_yaml(f.name)
        assert schema_from_yaml == schema

    # pass in a Path object
    with tempfile.NamedTemporaryFile("w+") as f:
        output = schema.to_yaml(Path(f.name))
        assert output is None
        schema_from_yaml = pa.DataFrameSchema.from_yaml(Path(f.name))
        assert schema_from_yaml == schema


@pytest.mark.skipif(
    platform.system() == "Windows",
    reason="skipping due to issues with opening file names for temp files.",
)
@pytest.mark.parametrize("index", ["single", "multi", None])
def test_to_script(index):
    """Test writing DataFrameSchema to a script."""
    schema_to_write = _create_schema(index)

    for script in [io.to_script(schema_to_write), schema_to_write.to_script()]:

        local_dict = {}
        # pylint: disable=exec-used
        exec(script, globals(), local_dict)

        schema = local_dict["schema"]

        # executing script should result in a variable `schema`
        assert schema == schema_to_write

    with tempfile.NamedTemporaryFile("w+") as f:
        schema_to_write.to_script(Path(f.name))
        # pylint: disable=exec-used
        exec(f.read(), globals(), local_dict)
        schema = local_dict["schema"]
        assert schema == schema_to_write


def test_to_script_lambda_check():
    """Test writing DataFrameSchema to a script with lambda check."""
    schema = pa.DataFrameSchema(
        {
            "a": pa.Column(
                pa.Int,
                checks=pa.Check(lambda s: s.mean() > 5, element_wise=False),
            ),
        }
    )

    with pytest.warns(UserWarning):
        pa.io.to_script(schema)


def test_to_yaml_lambda_check():
    """Test writing DataFrameSchema to a yaml with lambda check."""
    schema = pa.DataFrameSchema(
        {
            "a": pa.Column(
                pa.Int,
                checks=pa.Check(lambda s: s.mean() > 5, element_wise=False),
            ),
        }
    )

    with pytest.warns(UserWarning):
        pa.io.to_yaml(schema)


@mock.patch("pandera.Check.REGISTERED_CUSTOM_CHECKS", new_callable=dict)
def test_to_yaml_registered_dataframe_check(_):
    """Tests that writing DataFrameSchema with a registered dataframe works."""
    ncols_gt_called = False

    @pa_ext.register_check_method(statistics=["column_count"])
    def ncols_gt(pandas_obj: pd.DataFrame, column_count: int) -> bool:
        """test registered dataframe check"""

        # pylint: disable=unused-variable
        nonlocal ncols_gt_called
        ncols_gt_called = True
        assert isinstance(column_count, int), "column_count must be integral"
        assert isinstance(
            pandas_obj, pd.DataFrame
        ), "ncols_gt should only be applied to DataFrame"
        return len(pandas_obj.columns) > column_count

    assert (
        len(pa.Check.REGISTERED_CUSTOM_CHECKS) == 1
    ), "custom check is registered"

    schema = pa.DataFrameSchema(
        {
            "a": pa.Column(
                pa.Int,
            ),
        },
        checks=[pa.Check.ncols_gt(column_count=5)],
    )

    serialized = pa.io.to_yaml(schema)
    loaded = pa.io.from_yaml(serialized)

    assert len(loaded.checks) == 1, "global check was stripped"

    with pytest.raises(pa.errors.SchemaError):
        schema.validate(pd.DataFrame(data={"a": [1]}))

    assert ncols_gt_called, "did not call ncols_gt"


def test_to_yaml_custom_dataframe_check():
    """Tests that writing DataFrameSchema with a registered dataframe raises."""

    schema = pa.DataFrameSchema(
        {
            "a": pa.Column(
                pa.Int,
            ),
        },
        checks=[pa.Check(lambda obj: len(obj.index) > 1)],
    )

    with pytest.warns(UserWarning, match=".*registered checks.*"):
        pa.io.to_yaml(schema)


def test_to_yaml_bugfix_419():
    """Ensure that GH#419 is fixed"""
    # pylint: disable=no-self-use

    class CheckedSchemaModel(pa.SchemaModel):
        """Schema with a global check"""

        a: pat.Series[pat.Int64]
        b: pat.Series[pat.Int64]

        @pa.dataframe_check()
        def unregistered_check(self, _):
            """sample unregistered check"""
            ...

    with pytest.warns(UserWarning, match=".*registered checks.*"):
        CheckedSchemaModel.to_yaml()<|MERGE_RESOLUTION|>--- conflicted
+++ resolved
@@ -187,9 +187,6 @@
     coerce: true
     required: false
     regex: true
-<<<<<<< HEAD
-checks: null
-=======
   empty_column:
     pandas_dtype: null
     nullable: false
@@ -198,7 +195,7 @@
     coerce: false
     required: true
     regex: false
->>>>>>> c85ce631
+checks: null
 index:
 - pandas_dtype: int
   nullable: false

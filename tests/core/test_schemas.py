--- conflicted
+++ resolved
@@ -898,10 +898,7 @@
                 "coerce",
                 "required",
                 "regex",
-<<<<<<< HEAD
-=======
                 "allow_duplicates",
->>>>>>> 37928e45
                 "unique",
             ]
         ],
@@ -1602,17 +1599,6 @@
     # Multiple columns, multiple properties
     test_schema = schema_simple.update_columns(
         {
-<<<<<<< HEAD
-            "col1": {"pandas_dtype": Category, "coerce": True},
-            "col2": {"pandas_dtype": Int, "unique": True},
-        }
-    )
-    print(test_schema.columns["col2"].unique)
-    assert test_schema.columns["col1"].pandas_dtype == Category
-    assert test_schema.columns["col1"].coerce is True
-    assert test_schema.columns["col2"].pandas_dtype == Int
-    assert test_schema.columns["col2"].unique is True
-=======
             "col1": {"dtype": Category, "coerce": True},
             "col2": {"dtype": Int, "unique": True},
         }
@@ -1622,7 +1608,6 @@
     assert test_schema.columns["col2"].dtype == Engine.dtype(int)
     assert test_schema.columns["col2"].unique
     assert not test_schema.columns["col2"].allow_duplicates
->>>>>>> 37928e45
 
     # Errors
     with pytest.raises(errors.SchemaInitError):
@@ -1750,31 +1735,14 @@
     ],
 )
 def test_schema_level_unique_keyword(unique_kw, expected):
-<<<<<<< HEAD
-=======
     """
     Test that dataframe schema-level unique keyword correctly validates
     uniqueness of multiple columns.
     """
->>>>>>> 37928e45
     test_schema = DataFrameSchema(
         columns={"a": Column(int), "b": Column(int), "c": Column(int)},
         unique=unique_kw,
     )
-<<<<<<< HEAD
-    d = pd.DataFrame({"a": [1, 2, 1], "b": [1, 5, 6], "c": [1, 5, 1]})
-    if expected == "SchemaError":
-        with pytest.raises(errors.SchemaError):
-            test_schema.validate(d)
-    else:
-        assert isinstance(test_schema.validate(d), pd.DataFrame)
-
-
-def test_for_review():
-    """
-    This basic test is failing, for setting the value of the unique
-    keyword to a value other than the default.
-=======
     df = pd.DataFrame({"a": [1, 2, 1], "b": [1, 5, 6], "c": [1, 5, 1]})
     if expected == "SchemaError":
         with pytest.raises(errors.SchemaError):
@@ -1787,7 +1755,6 @@
     """
     Test that unique Column attribute can be set via property setter and
     update_column method.
->>>>>>> 37928e45
     """
 
     test_schema = DataFrameSchema(
@@ -1798,13 +1765,7 @@
         }
     )
     assert test_schema.columns["a"].unique
-<<<<<<< HEAD
-
-    test_schema.columns["a"] = True
-
-=======
     test_schema.columns["a"].unique = False
     assert not test_schema.columns["a"].unique
     test_schema = test_schema.update_column("a", unique=True)
->>>>>>> 37928e45
     assert test_schema.columns["a"].unique
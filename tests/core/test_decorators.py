--- conflicted
+++ resolved
@@ -193,7 +193,6 @@
         test_incorrect_check_input_index(pd.DataFrame({"column1": [1, 2, 3]}))
 
 
-<<<<<<< HEAD
 def test_check_decorator_coercion() -> None:
     """Test that check decorators correctly coerce input/output data."""
 
@@ -250,7 +249,8 @@
         )
         def test_func(df):  # pylint: disable=unused-argument
             ...
-=======
+
+
 def test_check_instance_method_decorator_error() -> None:
     """Test error message on methods."""
     # pylint: disable-next=missing-class-docstring
@@ -266,7 +266,6 @@
     ):
         test_instance = TestClass()
         test_instance.test_method(pd.DataFrame({"column2": ["a", "b", "c"]}))
->>>>>>> ba412748
 
 
 def test_check_input_method_decorators() -> None:

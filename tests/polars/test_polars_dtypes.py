"""Polars dtype tests."""

import datetime
import decimal
from decimal import Decimal
from typing import Sequence, Tuple, Union

import polars as pl
import pytest
from hypothesis import given, settings
from hypothesis import strategies as st
from polars.testing import assert_frame_equal
from polars.testing.parametric import dataframes

import pandera.errors
from pandera.api.polars.types import PolarsData
from pandera.api.polars.utils import get_lazyframe_column_dtypes
from pandera.constants import CHECK_OUTPUT_KEY
from pandera.engines import polars_engine as pe
from pandera.engines.polars_engine import polars_object_coercible


def convert_object_to_decimal(
    number: Union[Decimal, float, str, Tuple[int, Sequence[int], int]],
    precision: int,
    scale: int,
) -> decimal.Decimal:
    """Convert number to decimal with precision and scale."""
    decimal.getcontext().prec = precision
    return decimal.Decimal(number).quantize(
        decimal.Decimal(f"1e-{scale}"), decimal.ROUND_HALF_UP
    )


POLARS_NUMERIC_DTYPES = [
    pl.Int8,
    pl.Int16,
    pl.Int32,
    pl.Int64,
    pl.UInt8,
    pl.UInt16,
    pl.UInt32,
    pl.UInt64,
    pl.Float32,
    pl.Float64,
]


numeric_dtypes = [
    pe.Int8,
    pe.Int16,
    pe.Int32,
    pe.Int64,
    pe.UInt8,
    pe.UInt16,
    pe.UInt32,
    pe.UInt64,
    pe.Float32,
    pe.Float64,
]

temporal_types = [pe.Date, pe.DateTime, pe.Time, pe.Timedelta]

other_types = [
    pe.Categorical,
    pe.Bool,
    pe.String,
]

special_types = [
    pe.Decimal,
    pe.Object,
    pe.Null,
    pe.Category,
]

all_types = numeric_dtypes + temporal_types + other_types


def get_dataframe_strategy(type_: pl.DataType) -> st.SearchStrategy:
    """Get a strategy for a polars dataframe of a given dtype."""
    return dataframes(
        cols=2,
        lazy=True,
        allowed_dtypes=type_,
        min_size=10,
        max_size=10,
    )


# Hypothesis slow if test is failing
@pytest.mark.parametrize("dtype", all_types)
@given(st.data())
@settings(max_examples=10)
def test_coerce_no_cast(dtype, data):
    """Test that dtypes can be coerced without casting."""
    if dtype is pe.Categorical:
        pl.enable_string_cache()
    pandera_dtype = dtype()
    df = data.draw(get_dataframe_strategy(type_=pandera_dtype.type))
    coerced = pandera_dtype.coerce(data_container=PolarsData(df))
    assert_frame_equal(df, coerced)


@pytest.mark.parametrize(
    "to_dtype, strategy",
    [
        (pe.Null(), pl.LazyFrame([[None, None, None]])),
        (pe.Object(), pl.LazyFrame([[1, 2, 3]]).cast(pl.Object)),
        (
            pe.Category(categories=["a", "b", "c"]),
            pl.LazyFrame([["a", "b", "c"]]).cast(pl.Utf8),
        ),
    ],
)
def test_coerce_no_cast_special(to_dtype, strategy):
    """Test that dtypes can be coerced without casting."""
    coerced = to_dtype.coerce(data_container=strategy)
    for dtype in get_lazyframe_column_dtypes(coerced):
        assert dtype == to_dtype.type


@pytest.mark.parametrize(
    "data_type_cls", list(pe.Engine.get_registered_dtypes())
)
def test_polars_data_type_coerce(data_type_cls):
    """
<<<<<<< HEAD
    Test that pandas data type coercion will raise a ParserError. on failure.
=======
    Test that polars data type coercion will raise a ParserError on failure.
>>>>>>> effac993
    """
    try:
        data_type = data_type_cls()
    except TypeError:
        # don't test data types that require parameters
        return
    if data_type.type == pl.Struct:
        pytest.skip(
            "Polars panics: pyo3_runtime.PanicException: called `Option::unwrap()` on a `None` value"
        )

    try:
        data_type.try_coerce(pl.LazyFrame([["1", "2", "a"]]))
    except pandera.errors.ParserError as exc:
        assert exc.failure_cases.shape[0] > 0


@pytest.mark.parametrize(
    "from_dtype, to_dtype, strategy",
    [
        (pe.UInt32(), pe.UInt64(), get_dataframe_strategy),
        (pe.Float32(), pe.Float64(), get_dataframe_strategy),
        (pe.String(), pe.Categorical(), get_dataframe_strategy),
        (pe.Int16(), pe.String(), get_dataframe_strategy),
    ],
)
@given(st.data())
@settings(max_examples=5)
def test_coerce_cast(from_dtype, to_dtype, strategy, data):
    """Test that dtypes can be coerced with casting."""
    s = data.draw(strategy(from_dtype.type))

    coerced = to_dtype.coerce(data_container=s)
    for dtype in get_lazyframe_column_dtypes(coerced):
        assert dtype == to_dtype.type


@pytest.mark.parametrize(
    "pandera_dtype, data_container",
    [
        (
            pe.Decimal(precision=3, scale=2),
            pl.LazyFrame([["1.11111", "2.22222", "3.33333"]]),
        ),
        (
            pe.Category(categories=["a", "b", "c"]),
            pl.LazyFrame([["a", "b", "c"]]),
        ),
    ],
)
def test_coerce_cast_special(pandera_dtype, data_container):
    """Test that dtypes can be coerced with casting."""
    coerced = pandera_dtype.coerce(data_container=data_container)

    for dtype in get_lazyframe_column_dtypes(coerced):
        assert dtype == pandera_dtype.type

    if isinstance(pandera_dtype, pe.Decimal):
        if pe.polars_version().release < (1, 0, 0):
            pytest.xfail(
                reason="polars < 1.0.0 has a bug that turns decimals to floats"
            )
        df = coerced.collect()
        for dtype in df.dtypes:
            assert dtype == pl.Decimal


ErrorCls = (
    pl.exceptions.InvalidOperationError
    if pe.polars_version().release >= (1, 0, 0)
    else pl.exceptions.ComputeError
)


@pytest.mark.parametrize(
    "pl_to_dtype, container, exception_cls",
    [
        (
            pe.Int8(),
            pl.LazyFrame({"0": [1000, 100, 200]}),
            ErrorCls,
        ),
        (
            pe.Bool(),
            pl.LazyFrame({"0": ["a", "b", "c"]}),
            pl.exceptions.InvalidOperationError,
        ),
        (
            pe.Int64(),
            pl.LazyFrame({"0": ["1", "b"]}),
            ErrorCls,
        ),
        (
            pe.Decimal(precision=2, scale=1),
            pl.LazyFrame({"0": [100.11, 2, 3]}),
            ErrorCls,
        ),
        (
            pe.Category(categories=["a", "b", "c"]),
            pl.LazyFrame({"0": ["a", "b", "c", "f"]}),
            ValueError,
        ),
    ],
)
def test_coerce_cast_failed(pl_to_dtype, container, exception_cls):
    """Test that dtypes fail when not data is not coercible."""
    with pytest.raises(exception_cls):
        pl_to_dtype.coerce(data_container=container).collect()


@pytest.mark.parametrize(
    "to_dtype, container",
    [
        (pe.Int8(), pl.LazyFrame({"0": [1000, 100, 200]})),
        (pe.Bool(), pl.LazyFrame({"0": ["a", "b", "c"]})),
        (pe.Int64(), pl.LazyFrame({"0": ["1", "b"], "1": ["c", "d"]})),
    ],
)
def test_try_coerce_cast_failed(to_dtype, container):
    """Test that try_coerce() raises ParserError when not coercible."""
    with pytest.raises(pandera.errors.ParserError):
        to_dtype.try_coerce(data_container=container)


@pytest.mark.parametrize("dtype", all_types + special_types)
def test_check_not_equivalent(dtype):
    """Test that check() rejects non-equivalent dtypes."""
    if str(pe.Engine.dtype(dtype)) == "Object":
        actual_dtype = pe.Engine.dtype(int)
    else:
        actual_dtype = pe.Engine.dtype(object)
    expected_dtype = pe.Engine.dtype(dtype)
    assert actual_dtype.check(expected_dtype) is False


@pytest.mark.parametrize("dtype", all_types + special_types)
def test_check_equivalent(dtype):
    """Test that check() accepts equivalent dtypes."""
    actual_dtype = pe.Engine.dtype(dtype)
    expected_dtype = pe.Engine.dtype(dtype)
    assert actual_dtype.check(expected_dtype) is True


@pytest.mark.parametrize(
    "first_dtype, second_dtype, equivalent",
    [
        (pe.Int8, pe.Int16, False),
        (pe.Category(categories=["a", "b"]), pe.String, False),
        (
            pe.Decimal(precision=2, scale=1),
            pe.Decimal(precision=3, scale=2),
            False,
        ),
        (
            pe.Decimal(precision=2, scale=1),
            pe.Decimal(precision=2, scale=1),
            True,
        ),
        (pe.DateTime(), pe.Date, False),
        (
            pe.Category(categories=["a", "b"]),
            pe.Category(categories=["a", "b"]),
            True,
        ),
        (pe.DateTime(time_unit="us"), pe.DateTime(time_unit="ns"), False),
        (pe.DateTime(time_unit="us"), pe.DateTime(time_unit="us"), True),
    ],
)
def test_check_equivalent_custom(first_dtype, second_dtype, equivalent):
    """Test that check() rejects non-equivalent dtypes."""
    first_engine_dtype = pe.Engine.dtype(first_dtype)
    second_engine_dtype = pe.Engine.dtype(second_dtype)
    assert first_engine_dtype.check(second_engine_dtype) is equivalent


@pytest.mark.parametrize(
    "to_dtype, container, result",
    [
        (
            pl.UInt32,
            pl.LazyFrame(
                data={"0": [1000, 100, 200], "1": [1000, 100, 200]},
                schema={"0": pl.Int32, "1": pl.Int32},
            ),
            pl.LazyFrame({CHECK_OUTPUT_KEY: [True, True, True]}),
        ),
        (
            pl.Int64,
            pl.LazyFrame(
                data={"0": [1000, 100, 200]},
                schema={"0": pl.Int32},
            ),
            pl.LazyFrame({CHECK_OUTPUT_KEY: [True, True, True]}),
        ),
        (
            pl.UInt32,
            pl.LazyFrame(
                data={"0": ["1000", "a", "200"], "1": ["1000", "100", "c"]},
                schema={"0": pl.Utf8, "1": pl.Utf8},
            ),
            pl.LazyFrame({CHECK_OUTPUT_KEY: [True, False, False]}),
        ),
        (
            pl.Int64,
            pl.LazyFrame(data={"0": ["d", "100", "200"]}),
            pl.LazyFrame({CHECK_OUTPUT_KEY: [False, True, True]}),
        ),
    ],
)
def test_polars_object_coercible(to_dtype, container, result):
    """
    Test that polars_object_coercible can detect that a polars object is
    coercible or not.
    """
    is_coercible = polars_object_coercible(PolarsData(container), to_dtype)
    assert_frame_equal(is_coercible, result)


@pytest.mark.parametrize(
    "inner_dtype_cls",
    [
        pl.Utf8,
        *POLARS_NUMERIC_DTYPES,
    ],
)
@given(st.integers(min_value=2, max_value=10))
@settings(max_examples=5)
def test_polars_nested_array_type_check(inner_dtype_cls, width):
    polars_dtype = pl.Array(inner_dtype_cls(), width)
    pandera_dtype = pe.Engine.dtype(polars_dtype)

    assert pandera_dtype.check(polars_dtype)
    assert pandera_dtype.check(pandera_dtype)
    assert not pandera_dtype.check(inner_dtype_cls)
    assert not pandera_dtype.check(inner_dtype_cls())


@pytest.mark.parametrize(
    "inner_dtype_cls",
    [
        pl.Utf8,
        *POLARS_NUMERIC_DTYPES,
    ],
)
def test_polars_list_nested_type(inner_dtype_cls):
    polars_dtype = pl.List(inner_dtype_cls())
    pandera_dtype = pe.Engine.dtype(polars_dtype)

    assert pandera_dtype.check(polars_dtype)
    assert pandera_dtype.check(pandera_dtype)
    assert not pandera_dtype.check(inner_dtype_cls)
    assert not pandera_dtype.check(inner_dtype_cls())


@pytest.mark.parametrize(
    "inner_dtype_cls",
    [
        pl.Utf8,
        *POLARS_NUMERIC_DTYPES,
    ],
)
def test_polars_struct_nested_type(inner_dtype_cls):
    polars_dtype = pl.Struct({k: inner_dtype_cls() for k in "abc"})
    pandera_dtype = pe.Engine.dtype(polars_dtype)

    assert pandera_dtype.check(polars_dtype)
    assert pandera_dtype.check(pandera_dtype)
    assert not pandera_dtype.check(inner_dtype_cls)
    assert not pandera_dtype.check(inner_dtype_cls())


@pytest.mark.parametrize(
    "coercible_dtype, noncoercible_dtype, data",
    [
        # Array
        [
            pl.Array(pl.Int64(), 2),
            pl.Array(pl.Int64(), 3),
            pl.LazyFrame({"a": [[1, 2], [3, 4]]}),
        ],
        [
            pl.Array(pl.Int32(), 1),
            pl.Array(pl.Int32(), 2),
            pl.LazyFrame({"a": [["1"], ["3"]]}),
        ],
        [
            pl.Array(pl.Float64(), 3),
            pl.Array(pl.Float64(), 5),
            pl.LazyFrame({"a": [[1.0, 2.0, 3.1], [3.0, 4.0, 5.1]]}),
        ],
        # List
        [
            pl.List(pl.Utf8()),
            pl.List(pl.Int64()),
            pl.LazyFrame({"0": [[*"abc"]]}),
        ],
        [
            pl.List(pl.Utf8()),
            pl.List(pl.Boolean()),
            pl.LazyFrame({"0": [[*"xyz"]]}),
        ],
        [
            pl.List(pl.Float64()),
            pl.List(pl.Object()),
            pl.LazyFrame({"0": [[1.0, 2.0, 3.0]]}),
        ],
        # Enum
        [
            pl.Enum(categories=["yes", "no"]),
            pl.Enum(categories=["yes", "no", "?"]),
            pl.LazyFrame({"0": ["yes", "yes", "no"]}),
        ],
        # Struct
        [
            pl.Struct({"a": pl.Utf8(), "b": pl.Int64(), "c": pl.Float64()}),
            pl.Struct({"a": pl.Utf8()}),
            pl.LazyFrame({"0": [{"a": "foo", "b": 1, "c": 1.0}]}),
        ],
        [
            pl.Struct({"a": pl.Utf8(), "b": pl.List(pl.Int64())}),
            pl.Struct({"c": pl.Float64()}),
            pl.LazyFrame({"0": [{"a": "foo", "b": [1, 2, 3]}]}),
        ],
        [
            pl.Struct({"a": pl.Array(pl.Int64(), 2), "b": pl.Utf8()}),
            pl.Struct({"d": pl.Utf8()}),
            pl.LazyFrame({"0": [{"a": [1, 2], "b": "foo"}]}),
        ],
    ],
)
def test_polars_nested_dtypes_try_coercion(
    coercible_dtype,
    noncoercible_dtype,
    data,
):
    pandera_dtype = pe.Engine.dtype(coercible_dtype)
    coerced_data = pandera_dtype.try_coerce(PolarsData(data))
    assert coerced_data.collect().equals(data.collect())

    # coercing data with invalid type should raise an error
    try:
        pe.Engine.dtype(noncoercible_dtype).try_coerce(PolarsData(data))
    except pandera.errors.ParserError as exc:
        col = pl.col(exc.failure_cases.columns[0])
        assert exc.failure_cases.select(col).equals(data.collect())


@pytest.mark.parametrize(
    "array",
    [
        pl.Array(pl.Int64(), (2, 2)),
        pl.Array(pl.Int64(), (2, 2, 2)),
        pl.Array(pl.Int64(), (2, 2, 2, 2)),
    ],
)
def test_polars_nested_dtypes_shape(array):
    pandera_dtype = pe.Engine.dtype(array)

    assert len(array.shape) == len(pandera_dtype.type.shape)
    assert array.shape == pandera_dtype.type.shape


@pytest.mark.parametrize(
    "dtype, shape",
    [
        (pl.Int64(), (2, 2)),
        (pl.Int64(), (2, 2, 2)),
        (pl.Int64(), (2, 2, 2, 2)),
    ],
)
def test_polars_from_parametrized_nested_dtype(dtype, shape):
    polars_array_type = pl.Array(dtype, shape=shape)
    pandera_dtype = pe.Array.from_parametrized_dtype(polars_array_type)

    assert pandera_dtype.type.shape == polars_array_type.shape
    assert pandera_dtype.type.shape == shape


@pytest.mark.parametrize(
    "dtype",
    [
        "datetime",
        datetime.datetime,
        pl.Datetime,
        pl.Datetime(),
        pl.Datetime(time_unit="ns"),
        pl.Datetime(time_unit="us"),
        pl.Datetime(time_unit="ms"),
        pl.Datetime(time_zone="UTC"),
    ],
)
def test_datetime_time_zone_agnostic(dtype):

    tz_agnostic = pe.DateTime(time_zone_agnostic=True)
    dtype = pe.Engine.dtype(dtype)

    if tz_agnostic.type.time_unit == getattr(dtype.type, "time_unit", "us"):
        # timezone agnostic pandera dtype should pass regardless of timezone
        assert tz_agnostic.check(dtype)
    else:
        # but fail if the time units don't match
        assert not tz_agnostic.check(dtype)

    tz_sensitive = pe.DateTime()
    if getattr(dtype.type, "time_zone", None) is not None:
        assert not tz_sensitive.check(dtype)

    tz_sensitive_utc = pe.DateTime(time_zone="UTC")
    if getattr(
        dtype.type, "time_zone", None
    ) is None and tz_sensitive_utc.type.time_zone != getattr(
        dtype.type, "time_zone", None
    ):
        assert not tz_sensitive_utc.check(dtype)<|MERGE_RESOLUTION|>--- conflicted
+++ resolved
@@ -125,11 +125,7 @@
 )
 def test_polars_data_type_coerce(data_type_cls):
     """
-<<<<<<< HEAD
-    Test that pandas data type coercion will raise a ParserError. on failure.
-=======
     Test that polars data type coercion will raise a ParserError on failure.
->>>>>>> effac993
     """
     try:
         data_type = data_type_cls()

aiosignal==1.3.1
    # via ray
alabaster==0.7.16
    # via sphinx
annotated-types==0.7.0
    # via pydantic
anyio==4.4.0
    # via starlette
appnope==0.1.4
    # via ipykernel
argcomplete==3.5.0
    # via nox
astroid==2.15.8
    # via pylint
asttokens==2.4.1
    # via stack-data
asv==0.6.3
    # via -r requirements.in
asv-runner==0.2.1
    # via asv
attrs==24.2.0
    # via
    #   hypothesis
    #   jsonschema
    #   jupyter-cache
    #   referencing
babel==2.16.0
    # via sphinx
backports-tarfile==1.2.0
    # via jaraco-context
beautifulsoup4==4.12.3
    # via furo
black==24.8.0
    # via -r requirements.in
build==1.2.1
    # via asv
certifi==2024.7.4
    # via
    #   pyogrio
    #   pyproj
    #   requests
cfgv==3.4.0
    # via pre-commit
chardet==5.2.0
    # via frictionless
charset-normalizer==3.3.2
    # via requests
click==8.1.7
    # via
    #   black
    #   dask
    #   distributed
    #   jupyter-cache
    #   ray
    #   typer
    #   uvicorn
cloudpickle==3.0.0
    # via
    #   dask
    #   distributed
colorlog==6.8.2
    # via nox
comm==0.2.2
    # via ipykernel
commonmark==0.9.1
    # via recommonmark
coverage==7.6.1
    # via pytest-cov
<<<<<<< HEAD
dask==2024.7.1
=======
dask==2024.8.0
>>>>>>> f6317d6c
    # via
    #   -r requirements.in
    #   dask-expr
    #   distributed
<<<<<<< HEAD
dask-expr==1.1.9
    # via dask
debugpy==1.8.3
=======
dask-expr==1.1.10
    # via dask
debugpy==1.8.5
>>>>>>> f6317d6c
    # via ipykernel
decorator==5.1.1
    # via ipython
dill==0.3.8
    # via pylint
distlib==0.3.8
    # via virtualenv
<<<<<<< HEAD
distributed==2024.7.1
=======
distributed==2024.8.0
>>>>>>> f6317d6c
    # via -r requirements.in
docutils==0.21.2
    # via
    #   myst-parser
    #   readme-renderer
    #   recommonmark
    #   sphinx
exceptiongroup==1.2.2
    # via
    #   anyio
    #   hypothesis
    #   ipython
    #   pytest
execnet==2.1.1
    # via pytest-xdist
executing==2.0.1
    # via stack-data
fastapi==0.112.0
    # via -r requirements.in
fastjsonschema==2.20.0
    # via nbformat
filelock==3.15.4
    # via
    #   ray
    #   virtualenv
frictionless==4.40.8
    # via -r requirements.in
frozenlist==1.4.1
    # via
    #   aiosignal
    #   ray
fsspec==2024.6.1
    # via
    #   dask
    #   modin
<<<<<<< HEAD
furo==2024.7.18
    # via -r requirements.in
geopandas==1.0.1
    # via -r requirements.in
googleapis-common-protos==1.63.2
    # via
    #   grpcio-status
    #   pyspark
grpcio==1.65.4
    # via
    #   -r requirements.in
    #   grpcio-status
    #   pyspark
grpcio-status==1.65.4
    # via pyspark
h11==0.14.0
    # via uvicorn
hypothesis==6.108.5
=======
furo==2024.8.6
    # via -r requirements.in
geopandas==1.0.1
    # via -r requirements.in
grpcio==1.65.4
    # via -r requirements.in
h11==0.14.0
    # via uvicorn
hypothesis==6.110.1
>>>>>>> f6317d6c
    # via -r requirements.in
identify==2.6.0
    # via pre-commit
idna==3.7
    # via
    #   anyio
    #   requests
imagesize==1.4.1
    # via sphinx
importlib-metadata==8.2.0
    # via
    #   -r requirements.in
    #   asv-runner
    #   build
    #   dask
    #   jupyter-cache
    #   jupyter-client
    #   keyring
    #   myst-nb
    #   sphinx
    #   twine
    #   typeguard
iniconfig==2.0.0
    # via pytest
ipykernel==6.29.5
    # via myst-nb
ipython==8.18.1
    # via
    #   ipykernel
    #   myst-nb
isodate==0.6.1
    # via frictionless
isort==5.13.2
    # via
    #   -r requirements.in
    #   pylint
jaraco-classes==3.4.0
    # via keyring
jaraco-context==5.3.0
    # via keyring
jaraco-functools==4.0.2
    # via keyring
jedi==0.19.1
    # via ipython
jinja2==3.1.4
    # via
    #   distributed
    #   frictionless
    #   myst-parser
    #   sphinx
joblib==1.4.2
    # via -r requirements.in
json5==0.9.25
    # via asv
jsonschema==4.23.0
    # via
    #   frictionless
    #   nbformat
    #   ray
jsonschema-specifications==2023.12.1
    # via jsonschema
jupyter-cache==1.0.0
    # via myst-nb
jupyter-client==8.6.2
    # via
    #   ipykernel
    #   nbclient
jupyter-core==5.7.2
    # via
    #   ipykernel
    #   jupyter-client
    #   nbclient
    #   nbformat
keyring==25.3.0
    # via twine
lazy-object-proxy==1.10.0
    # via astroid
locket==1.0.0
    # via
    #   distributed
    #   partd
markdown-it-py==3.0.0
    # via
    #   mdit-py-plugins
    #   myst-parser
    #   rich
marko==2.1.2
    # via frictionless
markupsafe==2.1.5
    # via jinja2
matplotlib-inline==0.1.7
    # via
    #   ipykernel
    #   ipython
mccabe==0.7.0
    # via pylint
mdit-py-plugins==0.4.1
    # via myst-parser
mdurl==0.1.2
    # via markdown-it-py
modin==0.31.0
    # via -r requirements.in
<<<<<<< HEAD
more-itertools==10.3.0
=======
more-itertools==10.4.0
>>>>>>> f6317d6c
    # via
    #   jaraco-classes
    #   jaraco-functools
msgpack==1.0.8
    # via
    #   distributed
    #   ray
multimethod==1.10
    # via -r requirements.in
mypy==1.10.0
    # via -r requirements.in
mypy-extensions==1.0.0
    # via
    #   black
    #   mypy
    #   typing-inspect
myst-nb==1.1.1
    # via -r requirements.in
myst-parser==3.0.1
    # via myst-nb
nbclient==0.10.0
    # via
    #   jupyter-cache
    #   myst-nb
nbformat==5.10.4
    # via
    #   jupyter-cache
    #   myst-nb
    #   nbclient
nest-asyncio==1.6.0
    # via ipykernel
nh3==0.2.18
    # via readme-renderer
nodeenv==1.9.1
    # via pre-commit
nox==2024.4.15
    # via -r requirements.in
numpy==2.0.1
    # via
    #   -r requirements.in
    #   dask
    #   geopandas
    #   modin
    #   pandas
    #   pandas-stubs
    #   pyarrow
    #   pyogrio
    #   pyspark
    #   scipy
    #   shapely
packaging==24.1
    # via
    #   -r requirements.in
    #   black
    #   build
    #   dask
    #   distributed
    #   geopandas
    #   ipykernel
    #   modin
    #   nox
    #   pyogrio
    #   pytest
    #   ray
    #   sphinx
pandas==2.2.2
    # via
    #   -r requirements.in
    #   dask
    #   dask-expr
    #   geopandas
    #   modin
<<<<<<< HEAD
    #   pyspark
pandas-stubs==2.2.2.240603
=======
pandas-stubs==2.2.2.240807
>>>>>>> f6317d6c
    # via -r requirements.in
parso==0.8.4
    # via jedi
partd==1.4.2
    # via dask
pathspec==0.12.1
    # via black
petl==1.7.15
    # via frictionless
pexpect==4.9.0
    # via ipython
pip==24.2
    # via -r requirements.in
pkginfo==1.10.0
    # via twine
platformdirs==4.2.2
    # via
    #   black
    #   jupyter-core
    #   pylint
    #   virtualenv
pluggy==1.5.0
    # via pytest
<<<<<<< HEAD
polars==1.4.0
=======
polars==1.4.1
>>>>>>> f6317d6c
    # via -r requirements.in
pre-commit==3.8.0
    # via -r requirements.in
prompt-toolkit==3.0.47
    # via ipython
protobuf==5.27.3
    # via
    #   -r requirements.in
<<<<<<< HEAD
    #   googleapis-common-protos
    #   grpcio-status
=======
>>>>>>> f6317d6c
    #   ray
psutil==6.0.0
    # via
    #   distributed
    #   ipykernel
    #   modin
ptyprocess==0.7.0
    # via pexpect
pure-eval==0.2.3
    # via stack-data
py4j==0.10.9.7
    # via pyspark
pyarrow==17.0.0
    # via
    #   -r requirements.in
    #   dask-expr
<<<<<<< HEAD
    #   pyspark
=======
>>>>>>> f6317d6c
pydantic==2.8.2
    # via
    #   -r requirements.in
    #   fastapi
pydantic-core==2.20.1
    # via pydantic
pygments==2.18.0
    # via
    #   furo
    #   ipython
    #   readme-renderer
    #   rich
    #   sphinx
pylint==2.17.3
    # via -r requirements.in
pympler==1.1
    # via asv
pyogrio==0.9.0
    # via geopandas
pyproj==3.6.1
    # via geopandas
pyproject-hooks==1.1.0
    # via build
pyspark==3.5.1
    # via -r requirements.in
pytest==8.3.2
    # via
    #   -r requirements.in
    #   pytest-asyncio
    #   pytest-cov
    #   pytest-xdist
pytest-asyncio==0.23.8
    # via -r requirements.in
pytest-cov==5.0.0
    # via -r requirements.in
pytest-xdist==3.6.1
    # via -r requirements.in
python-dateutil==2.9.0.post0
    # via
    #   frictionless
    #   jupyter-client
    #   pandas
python-multipart==0.0.9
    # via -r requirements.in
python-slugify==8.0.4
    # via frictionless
pytz==2024.1
<<<<<<< HEAD
    # via
    #   -r requirements.in
    #   pandas
pyyaml==6.0.1
    # via
    #   -r requirements.in
=======
    # via
    #   -r requirements.in
    #   pandas
pyyaml==6.0.2
    # via
    #   -r requirements.in
>>>>>>> f6317d6c
    #   asv
    #   dask
    #   distributed
    #   frictionless
    #   jupyter-cache
    #   myst-nb
    #   myst-parser
    #   pre-commit
    #   ray
<<<<<<< HEAD
pyzmq==26.0.3
=======
pyzmq==26.1.0
>>>>>>> f6317d6c
    # via
    #   ipykernel
    #   jupyter-client
ray==2.34.0
    # via -r requirements.in
readme-renderer==44.0
    # via twine
recommonmark==0.7.1
    # via -r requirements.in
referencing==0.35.1
    # via
    #   jsonschema
    #   jsonschema-specifications
requests==2.32.3
    # via
    #   frictionless
    #   ray
    #   requests-toolbelt
    #   sphinx
    #   twine
requests-toolbelt==1.0.0
    # via twine
rfc3986==2.0.0
    # via
    #   frictionless
    #   twine
rich==13.7.1
    # via
    #   twine
    #   typer
<<<<<<< HEAD
rpds-py==0.19.1
=======
rpds-py==0.20.0
>>>>>>> f6317d6c
    # via
    #   jsonschema
    #   referencing
scipy==1.13.1
    # via -r requirements.in
shapely==2.0.5
    # via
    #   -r requirements.in
    #   geopandas
shellingham==1.5.4
    # via typer
simpleeval==0.9.13
    # via frictionless
six==1.16.0
    # via
    #   asttokens
    #   isodate
    #   python-dateutil
sniffio==1.3.1
    # via anyio
snowballstemmer==2.2.0
    # via sphinx
sortedcontainers==2.4.0
    # via
    #   distributed
    #   hypothesis
soupsieve==2.5
    # via beautifulsoup4
sphinx==7.3.7
    # via
    #   -r requirements.in
    #   furo
    #   myst-nb
    #   myst-parser
    #   recommonmark
    #   sphinx-autodoc-typehints
    #   sphinx-basic-ng
    #   sphinx-copybutton
    #   sphinx-design
    #   sphinx-docsearch
sphinx-autodoc-typehints==1.14.1
    # via -r requirements.in
sphinx-basic-ng==1.0.0b2
    # via furo
sphinx-copybutton==0.5.2
    # via -r requirements.in
sphinx-design==0.6.1
    # via -r requirements.in
sphinx-docsearch==0.0.7
    # via -r requirements.in
sphinxcontrib-applehelp==2.0.0
    # via sphinx
sphinxcontrib-devhelp==2.0.0
    # via sphinx
sphinxcontrib-htmlhelp==2.1.0
    # via sphinx
sphinxcontrib-jsmath==1.0.1
    # via sphinx
sphinxcontrib-qthelp==2.0.0
    # via sphinx
sphinxcontrib-serializinghtml==2.0.0
    # via sphinx
sqlalchemy==2.0.32
    # via jupyter-cache
stack-data==0.6.3
    # via ipython
starlette==0.37.2
    # via fastapi
stringcase==1.2.0
    # via frictionless
tabulate==0.9.0
    # via
    #   asv
    #   frictionless
    #   jupyter-cache
tblib==3.0.0
    # via distributed
text-unidecode==1.3
    # via python-slugify
tomli==2.0.1
    # via
    #   asv
    #   black
    #   build
    #   coverage
    #   mypy
    #   nox
    #   pylint
    #   pytest
    #   sphinx
tomlkit==0.13.0
    # via pylint
toolz==0.12.1
    # via
    #   dask
    #   distributed
    #   partd
tornado==6.4.1
    # via
    #   distributed
    #   ipykernel
    #   jupyter-client
traitlets==5.14.3
    # via
    #   comm
    #   ipykernel
    #   ipython
    #   jupyter-client
    #   jupyter-core
    #   matplotlib-inline
    #   nbclient
    #   nbformat
twine==5.1.1
    # via -r requirements.in
typeguard==4.3.0
    # via -r requirements.in
typer==0.12.3
    # via frictionless
types-click==7.1.8
    # via -r requirements.in
types-pytz==2024.1.0.20240417
    # via
    #   -r requirements.in
    #   pandas-stubs
<<<<<<< HEAD
types-pyyaml==6.0.12.20240724
    # via -r requirements.in
types-requests==2.32.0.20240712
    # via -r requirements.in
types-setuptools==71.1.0.20240726
=======
types-pyyaml==6.0.12.20240808
    # via -r requirements.in
types-requests==2.32.0.20240712
    # via -r requirements.in
types-setuptools==71.1.0.20240806
>>>>>>> f6317d6c
    # via -r requirements.in
typing-extensions==4.12.2
    # via
    #   -r requirements.in
    #   anyio
    #   astroid
    #   black
    #   fastapi
    #   ipython
    #   mypy
    #   myst-nb
    #   pydantic
    #   pydantic-core
    #   pylint
    #   sqlalchemy
    #   starlette
    #   typeguard
    #   typer
    #   typing-inspect
    #   uvicorn
typing-inspect==0.9.0
    # via -r requirements.in
tzdata==2024.1
    # via pandas
urllib3==2.2.2
    # via
    #   distributed
    #   requests
    #   twine
    #   types-requests
uvicorn==0.30.5
    # via -r requirements.in
validators==0.33.0
    # via frictionless
virtualenv==20.26.3
    # via
    #   asv
    #   nox
    #   pre-commit
wcwidth==0.2.13
    # via prompt-toolkit
wrapt==1.16.0
    # via
    #   -r requirements.in
    #   astroid
xdoctest==1.1.6
    # via -r requirements.in
zict==3.0.0
    # via distributed
zipp==3.19.2
    # via importlib-metadata<|MERGE_RESOLUTION|>--- conflicted
+++ resolved
@@ -66,24 +66,14 @@
     # via recommonmark
 coverage==7.6.1
     # via pytest-cov
-<<<<<<< HEAD
-dask==2024.7.1
-=======
 dask==2024.8.0
->>>>>>> f6317d6c
     # via
     #   -r requirements.in
     #   dask-expr
     #   distributed
-<<<<<<< HEAD
-dask-expr==1.1.9
-    # via dask
-debugpy==1.8.3
-=======
 dask-expr==1.1.10
     # via dask
 debugpy==1.8.5
->>>>>>> f6317d6c
     # via ipykernel
 decorator==5.1.1
     # via ipython
@@ -91,11 +81,7 @@
     # via pylint
 distlib==0.3.8
     # via virtualenv
-<<<<<<< HEAD
-distributed==2024.7.1
-=======
 distributed==2024.8.0
->>>>>>> f6317d6c
     # via -r requirements.in
 docutils==0.21.2
     # via
@@ -131,8 +117,7 @@
     # via
     #   dask
     #   modin
-<<<<<<< HEAD
-furo==2024.7.18
+furo==2024.8.6
     # via -r requirements.in
 geopandas==1.0.1
     # via -r requirements.in
@@ -149,18 +134,7 @@
     # via pyspark
 h11==0.14.0
     # via uvicorn
-hypothesis==6.108.5
-=======
-furo==2024.8.6
-    # via -r requirements.in
-geopandas==1.0.1
-    # via -r requirements.in
-grpcio==1.65.4
-    # via -r requirements.in
-h11==0.14.0
-    # via uvicorn
-hypothesis==6.110.1
->>>>>>> f6317d6c
+hypothesis==6.111.0
     # via -r requirements.in
 identify==2.6.0
     # via pre-commit
@@ -263,11 +237,7 @@
     # via markdown-it-py
 modin==0.31.0
     # via -r requirements.in
-<<<<<<< HEAD
-more-itertools==10.3.0
-=======
 more-itertools==10.4.0
->>>>>>> f6317d6c
     # via
     #   jaraco-classes
     #   jaraco-functools
@@ -340,12 +310,8 @@
     #   dask-expr
     #   geopandas
     #   modin
-<<<<<<< HEAD
     #   pyspark
-pandas-stubs==2.2.2.240603
-=======
 pandas-stubs==2.2.2.240807
->>>>>>> f6317d6c
     # via -r requirements.in
 parso==0.8.4
     # via jedi
@@ -369,11 +335,7 @@
     #   virtualenv
 pluggy==1.5.0
     # via pytest
-<<<<<<< HEAD
-polars==1.4.0
-=======
 polars==1.4.1
->>>>>>> f6317d6c
     # via -r requirements.in
 pre-commit==3.8.0
     # via -r requirements.in
@@ -382,11 +344,8 @@
 protobuf==5.27.3
     # via
     #   -r requirements.in
-<<<<<<< HEAD
     #   googleapis-common-protos
     #   grpcio-status
-=======
->>>>>>> f6317d6c
     #   ray
 psutil==6.0.0
     # via
@@ -403,10 +362,7 @@
     # via
     #   -r requirements.in
     #   dask-expr
-<<<<<<< HEAD
     #   pyspark
-=======
->>>>>>> f6317d6c
 pydantic==2.8.2
     # via
     #   -r requirements.in
@@ -454,21 +410,12 @@
 python-slugify==8.0.4
     # via frictionless
 pytz==2024.1
-<<<<<<< HEAD
-    # via
-    #   -r requirements.in
-    #   pandas
-pyyaml==6.0.1
-    # via
-    #   -r requirements.in
-=======
     # via
     #   -r requirements.in
     #   pandas
 pyyaml==6.0.2
     # via
     #   -r requirements.in
->>>>>>> f6317d6c
     #   asv
     #   dask
     #   distributed
@@ -478,11 +425,7 @@
     #   myst-parser
     #   pre-commit
     #   ray
-<<<<<<< HEAD
-pyzmq==26.0.3
-=======
 pyzmq==26.1.0
->>>>>>> f6317d6c
     # via
     #   ipykernel
     #   jupyter-client
@@ -513,11 +456,7 @@
     # via
     #   twine
     #   typer
-<<<<<<< HEAD
-rpds-py==0.19.1
-=======
 rpds-py==0.20.0
->>>>>>> f6317d6c
     # via
     #   jsonschema
     #   referencing
@@ -642,19 +581,11 @@
     # via
     #   -r requirements.in
     #   pandas-stubs
-<<<<<<< HEAD
-types-pyyaml==6.0.12.20240724
+types-pyyaml==6.0.12.20240808
     # via -r requirements.in
 types-requests==2.32.0.20240712
     # via -r requirements.in
-types-setuptools==71.1.0.20240726
-=======
-types-pyyaml==6.0.12.20240808
-    # via -r requirements.in
-types-requests==2.32.0.20240712
-    # via -r requirements.in
 types-setuptools==71.1.0.20240806
->>>>>>> f6317d6c
     # via -r requirements.in
 typing-extensions==4.12.2
     # via
@@ -704,5 +635,5 @@
     # via -r requirements.in
 zict==3.0.0
     # via distributed
-zipp==3.19.2
+zipp==3.20.0
     # via importlib-metadata
aiosignal==1.3.1
    # via ray
alabaster==0.7.13
    # via sphinx
annotated-types==0.7.0
    # via pydantic
anyio==4.4.0
    # via starlette
appnope==0.1.4
    # via
    #   ipykernel
    #   ipython
argcomplete==3.5.0
    # via nox
astroid==2.15.8
    # via pylint
asttokens==2.4.1
    # via stack-data
asv==0.6.3
    # via -r requirements.in
asv-runner==0.2.1
    # via asv
attrs==24.2.0
    # via
    #   fiona
    #   hypothesis
    #   jsonschema
    #   jupyter-cache
    #   referencing
babel==2.16.0
    # via sphinx
backcall==0.2.0
    # via ipython
backports-tarfile==1.2.0
    # via jaraco-context
beautifulsoup4==4.12.3
    # via furo
black==24.8.0
    # via -r requirements.in
build==1.2.1
    # via asv
certifi==2024.7.4
    # via
    #   fiona
    #   pyproj
    #   requests
cfgv==3.4.0
    # via pre-commit
chardet==5.2.0
    # via frictionless
charset-normalizer==3.3.2
    # via requests
click==8.1.7
    # via
    #   black
    #   click-plugins
    #   cligj
    #   dask
    #   distributed
    #   fiona
    #   jupyter-cache
    #   ray
    #   typer
    #   uvicorn
click-plugins==1.1.1
    # via fiona
cligj==0.7.2
    # via fiona
cloudpickle==3.0.0
    # via
    #   dask
    #   distributed
colorlog==6.8.2
    # via nox
comm==0.2.2
    # via ipykernel
commonmark==0.9.1
    # via recommonmark
coverage==7.6.1
    # via pytest-cov
dask==2023.5.0
    # via
    #   -r requirements.in
    #   distributed
<<<<<<< HEAD
debugpy==1.8.3
=======
debugpy==1.8.5
>>>>>>> f6317d6c
    # via ipykernel
decorator==5.1.1
    # via ipython
dill==0.3.8
    # via pylint
distlib==0.3.8
    # via virtualenv
distributed==2023.5.0
    # via -r requirements.in
docutils==0.19
    # via
    #   myst-parser
    #   readme-renderer
    #   recommonmark
    #   sphinx
exceptiongroup==1.2.2
    # via
    #   anyio
    #   hypothesis
    #   pytest
execnet==2.1.1
    # via pytest-xdist
executing==2.0.1
    # via stack-data
fastapi==0.112.0
    # via -r requirements.in
fastjsonschema==2.20.0
    # via nbformat
filelock==3.15.4
    # via
    #   ray
    #   virtualenv
fiona==1.9.6
    # via geopandas
frictionless==4.40.8
    # via -r requirements.in
frozenlist==1.4.1
    # via
    #   aiosignal
    #   ray
fsspec==2024.6.1
    # via
    #   dask
    #   modin
furo==2023.3.27
    # via -r requirements.in
geopandas==0.13.2
    # via -r requirements.in
<<<<<<< HEAD
googleapis-common-protos==1.63.2
    # via
    #   grpcio-status
    #   pyspark
grpcio==1.65.4
    # via
    #   -r requirements.in
    #   grpcio-status
    #   pyspark
grpcio-status==1.65.4
    # via pyspark
h11==0.14.0
    # via uvicorn
hypothesis==6.108.5
=======
grpcio==1.65.4
    # via -r requirements.in
h11==0.14.0
    # via uvicorn
hypothesis==6.110.1
>>>>>>> f6317d6c
    # via -r requirements.in
identify==2.6.0
    # via pre-commit
idna==3.7
    # via
    #   anyio
    #   requests
imagesize==1.4.1
    # via sphinx
importlib-metadata==8.2.0
    # via
    #   -r requirements.in
    #   asv-runner
    #   build
    #   dask
    #   fiona
    #   jupyter-cache
    #   jupyter-client
    #   keyring
    #   myst-nb
    #   sphinx
    #   twine
    #   typeguard
importlib-resources==6.4.0
    # via
    #   jsonschema
    #   jsonschema-specifications
    #   keyring
iniconfig==2.0.0
    # via pytest
ipykernel==6.29.5
    # via myst-nb
ipython==8.12.3
    # via
    #   ipykernel
    #   myst-nb
isodate==0.6.1
    # via frictionless
isort==5.13.2
    # via
    #   -r requirements.in
    #   pylint
jaraco-classes==3.4.0
    # via keyring
jaraco-context==5.3.0
    # via keyring
jaraco-functools==4.0.2
    # via keyring
jedi==0.19.1
    # via ipython
jinja2==3.1.4
    # via
    #   distributed
    #   frictionless
    #   myst-parser
    #   sphinx
joblib==1.4.2
    # via -r requirements.in
json5==0.9.25
    # via asv
jsonschema==4.23.0
    # via
    #   frictionless
    #   nbformat
    #   ray
jsonschema-specifications==2023.12.1
    # via jsonschema
jupyter-cache==0.6.1
    # via myst-nb
jupyter-client==8.6.2
    # via
    #   ipykernel
    #   nbclient
jupyter-core==5.7.2
    # via
    #   ipykernel
    #   jupyter-client
    #   nbclient
    #   nbformat
keyring==25.3.0
    # via twine
lazy-object-proxy==1.10.0
    # via astroid
locket==1.0.0
    # via
    #   distributed
    #   partd
markdown-it-py==2.2.0
    # via
    #   mdit-py-plugins
    #   myst-parser
    #   rich
marko==2.1.2
    # via frictionless
markupsafe==2.1.5
    # via jinja2
matplotlib-inline==0.1.7
    # via
    #   ipykernel
    #   ipython
mccabe==0.7.0
    # via pylint
mdit-py-plugins==0.3.5
    # via myst-parser
mdurl==0.1.2
    # via markdown-it-py
modin==0.23.1.post0
    # via -r requirements.in
<<<<<<< HEAD
more-itertools==10.3.0
=======
more-itertools==10.4.0
>>>>>>> f6317d6c
    # via
    #   jaraco-classes
    #   jaraco-functools
msgpack==1.0.8
    # via
    #   distributed
    #   ray
multimethod==1.10
    # via -r requirements.in
mypy==1.10.0
    # via -r requirements.in
mypy-extensions==1.0.0
    # via
    #   black
    #   mypy
    #   typing-inspect
myst-nb==0.17.2
    # via -r requirements.in
myst-parser==0.18.1
    # via myst-nb
nbclient==0.7.4
    # via
    #   jupyter-cache
    #   myst-nb
nbformat==5.10.4
    # via
    #   jupyter-cache
    #   myst-nb
    #   nbclient
nest-asyncio==1.6.0
    # via ipykernel
nh3==0.2.18
    # via readme-renderer
nodeenv==1.9.1
    # via pre-commit
nox==2024.4.15
    # via -r requirements.in
numpy==1.24.4
    # via
    #   -r requirements.in
    #   dask
    #   modin
    #   pandas
    #   pyarrow
    #   pyspark
    #   scipy
    #   shapely
packaging==24.1
    # via
    #   -r requirements.in
    #   black
    #   build
    #   dask
    #   distributed
    #   geopandas
    #   ipykernel
    #   modin
    #   nox
    #   pytest
    #   ray
    #   sphinx
pandas==2.0.3
    # via
    #   -r requirements.in
    #   dask
    #   geopandas
    #   modin
    #   pyspark
pandas-stubs==2.0.3.230814
    # via -r requirements.in
parso==0.8.4
    # via jedi
partd==1.4.1
    # via dask
pathspec==0.12.1
    # via black
petl==1.7.15
    # via frictionless
pexpect==4.9.0
    # via ipython
pickleshare==0.7.5
    # via ipython
pip==24.2
    # via -r requirements.in
pkginfo==1.10.0
    # via twine
pkgutil-resolve-name==1.3.10
    # via jsonschema
platformdirs==4.2.2
    # via
    #   black
    #   jupyter-core
    #   pylint
    #   virtualenv
pluggy==1.5.0
    # via pytest
<<<<<<< HEAD
polars==1.4.0
=======
polars==1.4.1
>>>>>>> f6317d6c
    # via -r requirements.in
pre-commit==3.5.0
    # via -r requirements.in
prompt-toolkit==3.0.47
    # via ipython
protobuf==5.27.3
    # via
    #   -r requirements.in
<<<<<<< HEAD
    #   googleapis-common-protos
    #   grpcio-status
=======
>>>>>>> f6317d6c
    #   ray
psutil==6.0.0
    # via
    #   distributed
    #   ipykernel
    #   modin
ptyprocess==0.7.0
    # via pexpect
pure-eval==0.2.3
    # via stack-data
py4j==0.10.9.7
    # via pyspark
pyarrow==17.0.0
<<<<<<< HEAD
    # via
    #   -r requirements.in
    #   pyspark
=======
    # via -r requirements.in
>>>>>>> f6317d6c
pydantic==2.8.2
    # via
    #   -r requirements.in
    #   fastapi
pydantic-core==2.20.1
    # via pydantic
pygments==2.18.0
    # via
    #   furo
    #   ipython
    #   readme-renderer
    #   rich
    #   sphinx
pylint==2.17.3
    # via -r requirements.in
pympler==1.1
    # via asv
pyproj==3.5.0
    # via geopandas
pyproject-hooks==1.1.0
    # via build
pyspark==3.5.1
    # via -r requirements.in
pytest==8.3.2
    # via
    #   -r requirements.in
    #   pytest-asyncio
    #   pytest-cov
    #   pytest-xdist
pytest-asyncio==0.23.8
    # via -r requirements.in
pytest-cov==5.0.0
    # via -r requirements.in
pytest-xdist==3.6.1
    # via -r requirements.in
python-dateutil==2.9.0.post0
    # via
    #   frictionless
    #   jupyter-client
    #   pandas
python-multipart==0.0.9
    # via -r requirements.in
python-slugify==8.0.4
    # via frictionless
pytz==2024.1
    # via
    #   -r requirements.in
    #   babel
    #   pandas
pyyaml==6.0.2
    # via
    #   -r requirements.in
    #   asv
    #   dask
    #   distributed
    #   frictionless
    #   jupyter-cache
    #   myst-nb
    #   myst-parser
    #   pre-commit
    #   ray
<<<<<<< HEAD
pyzmq==26.0.3
=======
pyzmq==26.1.0
>>>>>>> f6317d6c
    # via
    #   ipykernel
    #   jupyter-client
ray==2.10.0
    # via -r requirements.in
readme-renderer==43.0
    # via twine
recommonmark==0.7.1
    # via -r requirements.in
referencing==0.35.1
    # via
    #   jsonschema
    #   jsonschema-specifications
requests==2.32.3
    # via
    #   frictionless
    #   ray
    #   requests-toolbelt
    #   sphinx
    #   twine
requests-toolbelt==1.0.0
    # via twine
rfc3986==2.0.0
    # via
    #   frictionless
    #   twine
rich==13.7.1
    # via
    #   twine
    #   typer
<<<<<<< HEAD
rpds-py==0.19.1
=======
rpds-py==0.20.0
>>>>>>> f6317d6c
    # via
    #   jsonschema
    #   referencing
scipy==1.10.1
    # via -r requirements.in
shapely==2.0.5
    # via
    #   -r requirements.in
    #   geopandas
shellingham==1.5.4
    # via typer
simpleeval==0.9.13
    # via frictionless
six==1.16.0
    # via
    #   asttokens
    #   fiona
    #   isodate
    #   python-dateutil
sniffio==1.3.1
    # via anyio
snowballstemmer==2.2.0
    # via sphinx
sortedcontainers==2.4.0
    # via
    #   distributed
    #   hypothesis
soupsieve==2.5
    # via beautifulsoup4
sphinx==5.3.0
    # via
    #   -r requirements.in
    #   furo
    #   myst-nb
    #   myst-parser
    #   recommonmark
    #   sphinx-autodoc-typehints
    #   sphinx-basic-ng
    #   sphinx-copybutton
    #   sphinx-design
    #   sphinx-docsearch
sphinx-autodoc-typehints==1.14.1
    # via -r requirements.in
sphinx-basic-ng==1.0.0b2
    # via furo
sphinx-copybutton==0.5.2
    # via -r requirements.in
sphinx-design==0.5.0
    # via -r requirements.in
sphinx-docsearch==0.0.7
    # via -r requirements.in
sphinxcontrib-applehelp==1.0.4
    # via sphinx
sphinxcontrib-devhelp==1.0.2
    # via sphinx
sphinxcontrib-htmlhelp==2.0.1
    # via sphinx
sphinxcontrib-jsmath==1.0.1
    # via sphinx
sphinxcontrib-qthelp==1.0.3
    # via sphinx
sphinxcontrib-serializinghtml==1.1.5
    # via sphinx
sqlalchemy==2.0.32
    # via jupyter-cache
stack-data==0.6.3
    # via ipython
starlette==0.37.2
    # via fastapi
stringcase==1.2.0
    # via frictionless
tabulate==0.9.0
    # via
    #   asv
    #   frictionless
    #   jupyter-cache
tblib==3.0.0
    # via distributed
text-unidecode==1.3
    # via python-slugify
tomli==2.0.1
    # via
    #   asv
    #   black
    #   build
    #   coverage
    #   mypy
    #   nox
    #   pylint
    #   pytest
tomlkit==0.13.0
    # via pylint
toolz==0.12.1
    # via
    #   dask
    #   distributed
    #   partd
tornado==6.4.1
    # via
    #   distributed
    #   ipykernel
    #   jupyter-client
traitlets==5.14.3
    # via
    #   comm
    #   ipykernel
    #   ipython
    #   jupyter-client
    #   jupyter-core
    #   matplotlib-inline
    #   nbclient
    #   nbformat
twine==5.1.1
    # via -r requirements.in
typeguard==4.3.0
    # via -r requirements.in
typer==0.12.3
    # via frictionless
types-click==7.1.8
    # via -r requirements.in
types-pytz==2024.1.0.20240417
    # via
    #   -r requirements.in
    #   pandas-stubs
<<<<<<< HEAD
types-pyyaml==6.0.12.20240724
    # via -r requirements.in
types-requests==2.32.0.20240712
    # via -r requirements.in
types-setuptools==71.1.0.20240726
=======
types-pyyaml==6.0.12.20240808
    # via -r requirements.in
types-requests==2.32.0.20240712
    # via -r requirements.in
types-setuptools==71.1.0.20240806
>>>>>>> f6317d6c
    # via -r requirements.in
typing-extensions==4.12.2
    # via
    #   -r requirements.in
    #   annotated-types
    #   anyio
    #   astroid
    #   black
    #   fastapi
    #   ipython
    #   mypy
    #   myst-nb
    #   myst-parser
    #   pydantic
    #   pydantic-core
    #   pylint
    #   rich
    #   sqlalchemy
    #   starlette
    #   typeguard
    #   typer
    #   typing-inspect
    #   uvicorn
typing-inspect==0.9.0
    # via -r requirements.in
tzdata==2024.1
    # via pandas
urllib3==2.2.2
    # via
    #   distributed
    #   requests
    #   twine
    #   types-requests
uvicorn==0.30.5
    # via -r requirements.in
validators==0.33.0
    # via frictionless
virtualenv==20.26.3
    # via
    #   asv
    #   nox
    #   pre-commit
wcwidth==0.2.13
    # via prompt-toolkit
wrapt==1.16.0
    # via
    #   -r requirements.in
    #   astroid
xdoctest==1.1.6
    # via -r requirements.in
zict==3.0.0
    # via distributed
zipp==3.19.2
    # via
    #   importlib-metadata
    #   importlib-resources<|MERGE_RESOLUTION|>--- conflicted
+++ resolved
@@ -82,11 +82,7 @@
     # via
     #   -r requirements.in
     #   distributed
-<<<<<<< HEAD
-debugpy==1.8.3
-=======
 debugpy==1.8.5
->>>>>>> f6317d6c
     # via ipykernel
 decorator==5.1.1
     # via ipython
@@ -135,7 +131,6 @@
     # via -r requirements.in
 geopandas==0.13.2
     # via -r requirements.in
-<<<<<<< HEAD
 googleapis-common-protos==1.63.2
     # via
     #   grpcio-status
@@ -149,14 +144,7 @@
     # via pyspark
 h11==0.14.0
     # via uvicorn
-hypothesis==6.108.5
-=======
-grpcio==1.65.4
-    # via -r requirements.in
-h11==0.14.0
-    # via uvicorn
-hypothesis==6.110.1
->>>>>>> f6317d6c
+hypothesis==6.111.0
     # via -r requirements.in
 identify==2.6.0
     # via pre-commit
@@ -265,11 +253,7 @@
     # via markdown-it-py
 modin==0.23.1.post0
     # via -r requirements.in
-<<<<<<< HEAD
-more-itertools==10.3.0
-=======
 more-itertools==10.4.0
->>>>>>> f6317d6c
     # via
     #   jaraco-classes
     #   jaraco-functools
@@ -366,11 +350,7 @@
     #   virtualenv
 pluggy==1.5.0
     # via pytest
-<<<<<<< HEAD
-polars==1.4.0
-=======
 polars==1.4.1
->>>>>>> f6317d6c
     # via -r requirements.in
 pre-commit==3.5.0
     # via -r requirements.in
@@ -379,11 +359,8 @@
 protobuf==5.27.3
     # via
     #   -r requirements.in
-<<<<<<< HEAD
     #   googleapis-common-protos
     #   grpcio-status
-=======
->>>>>>> f6317d6c
     #   ray
 psutil==6.0.0
     # via
@@ -397,13 +374,9 @@
 py4j==0.10.9.7
     # via pyspark
 pyarrow==17.0.0
-<<<<<<< HEAD
     # via
     #   -r requirements.in
     #   pyspark
-=======
-    # via -r requirements.in
->>>>>>> f6317d6c
 pydantic==2.8.2
     # via
     #   -r requirements.in
@@ -465,11 +438,7 @@
     #   myst-parser
     #   pre-commit
     #   ray
-<<<<<<< HEAD
-pyzmq==26.0.3
-=======
 pyzmq==26.1.0
->>>>>>> f6317d6c
     # via
     #   ipykernel
     #   jupyter-client
@@ -500,11 +469,7 @@
     # via
     #   twine
     #   typer
-<<<<<<< HEAD
-rpds-py==0.19.1
-=======
 rpds-py==0.20.0
->>>>>>> f6317d6c
     # via
     #   jsonschema
     #   referencing
@@ -629,19 +594,11 @@
     # via
     #   -r requirements.in
     #   pandas-stubs
-<<<<<<< HEAD
-types-pyyaml==6.0.12.20240724
+types-pyyaml==6.0.12.20240808
     # via -r requirements.in
 types-requests==2.32.0.20240712
     # via -r requirements.in
-types-setuptools==71.1.0.20240726
-=======
-types-pyyaml==6.0.12.20240808
-    # via -r requirements.in
-types-requests==2.32.0.20240712
-    # via -r requirements.in
 types-setuptools==71.1.0.20240806
->>>>>>> f6317d6c
     # via -r requirements.in
 typing-extensions==4.12.2
     # via
@@ -694,7 +651,7 @@
     # via -r requirements.in
 zict==3.0.0
     # via distributed
-zipp==3.19.2
+zipp==3.20.0
     # via
     #   importlib-metadata
     #   importlib-resources
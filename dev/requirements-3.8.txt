aiosignal==1.3.1
    # via ray
alabaster==0.7.13
    # via sphinx
annotated-types==0.7.0
    # via pydantic
anyio==4.4.0
    # via starlette
appnope==0.1.4
    # via
    #   ipykernel
    #   ipython
argcomplete==3.5.0
    # via nox
astroid==2.15.8
    # via pylint
asttokens==2.4.1
    # via stack-data
asv==0.6.3
    # via -r requirements.in
asv-runner==0.2.1
    # via asv
<<<<<<< HEAD
atpublic==3.1.2
    # via ibis-framework
attrs==23.2.0
=======
attrs==24.2.0
>>>>>>> f6317d6c
    # via
    #   fiona
    #   hypothesis
    #   jsonschema
    #   jupyter-cache
    #   referencing
babel==2.16.0
    # via sphinx
backcall==0.2.0
    # via ipython
backports-tarfile==1.2.0
    # via jaraco-context
beautifulsoup4==4.12.3
    # via furo
<<<<<<< HEAD
bidict==0.23.1
    # via ibis-framework
black==24.4.2
=======
black==24.8.0
    # via -r requirements.in
>>>>>>> f6317d6c
build==1.2.1
    # via asv
certifi==2024.7.4
    # via
    #   fiona
    #   pyproj
    #   requests
cfgv==3.4.0
    # via pre-commit
chardet==5.2.0
    # via frictionless
charset-normalizer==3.3.2
    # via requests
click==8.1.7
    # via
    #   black
    #   click-plugins
    #   cligj
    #   dask
    #   distributed
    #   fiona
    #   jupyter-cache
    #   ray
    #   typer
    #   uvicorn
click-plugins==1.1.1
    # via fiona
cligj==0.7.2
    # via fiona
cloudpickle==3.0.0
    # via
    #   dask
    #   distributed
colorlog==6.8.2
    # via nox
comm==0.2.2
    # via ipykernel
commonmark==0.9.1
    # via recommonmark
coverage==7.6.1
    # via pytest-cov
dask==2023.5.0
    # via
    #   -r requirements.in
    #   distributed
debugpy==1.8.5
    # via ipykernel
decorator==5.1.1
    # via ipython
dill==0.3.8
    # via pylint
distlib==0.3.8
    # via virtualenv
distributed==2023.5.0
    # via -r requirements.in
docutils==0.19
    # via
    #   myst-parser
    #   readme-renderer
    #   recommonmark
    #   sphinx
exceptiongroup==1.2.2
    # via
    #   anyio
    #   hypothesis
    #   pytest
execnet==2.1.1
    # via pytest-xdist
executing==2.0.1
    # via stack-data
<<<<<<< HEAD
fastapi==0.111.1
fastapi-cli==0.0.4
    # via fastapi
=======
fastapi==0.112.0
    # via -r requirements.in
>>>>>>> f6317d6c
fastjsonschema==2.20.0
    # via nbformat
filelock==3.15.4
    # via
    #   ray
    #   virtualenv
fiona==1.9.6
    # via geopandas
frictionless==4.40.8
    # via -r requirements.in
frozenlist==1.4.1
    # via
    #   aiosignal
    #   ray
fsspec==2024.6.1
    # via
    #   dask
    #   modin
furo==2023.3.27
    # via -r requirements.in
geopandas==0.13.2
<<<<<<< HEAD
greenlet==3.0.3
    # via sqlalchemy
grpcio==1.65.1
=======
    # via -r requirements.in
grpcio==1.65.4
    # via -r requirements.in
>>>>>>> f6317d6c
h11==0.14.0
    # via uvicorn
<<<<<<< HEAD
httpx==0.27.0
    # via fastapi
hypothesis==6.108.3
ibis-framework==5.1.0
=======
hypothesis==6.110.1
    # via -r requirements.in
>>>>>>> f6317d6c
identify==2.6.0
    # via pre-commit
idna==3.7
    # via
    #   anyio
    #   requests
imagesize==1.4.1
    # via sphinx
importlib-metadata==8.2.0
    # via
    #   -r requirements.in
    #   asv-runner
    #   build
    #   dask
    #   fiona
    #   jupyter-cache
    #   jupyter-client
    #   keyring
    #   myst-nb
    #   sphinx
    #   twine
    #   typeguard
importlib-resources==5.13.0
    # via
    #   ibis-framework
    #   jsonschema
    #   jsonschema-specifications
    #   keyring
iniconfig==2.0.0
    # via pytest
ipykernel==6.29.5
    # via myst-nb
ipython==8.12.3
    # via
    #   ipykernel
    #   myst-nb
isodate==0.6.1
    # via frictionless
isort==5.13.2
    # via
    #   -r requirements.in
    #   pylint
jaraco-classes==3.4.0
    # via keyring
jaraco-context==5.3.0
    # via keyring
jaraco-functools==4.0.2
    # via keyring
jedi==0.19.1
    # via ipython
jinja2==3.1.4
    # via
    #   distributed
    #   frictionless
    #   myst-parser
    #   sphinx
joblib==1.4.2
    # via -r requirements.in
json5==0.9.25
    # via asv
jsonschema==4.23.0
    # via
    #   frictionless
    #   nbformat
    #   ray
jsonschema-specifications==2023.12.1
    # via jsonschema
jupyter-cache==0.6.1
    # via myst-nb
jupyter-client==8.6.2
    # via
    #   ipykernel
    #   nbclient
jupyter-core==5.7.2
    # via
    #   ipykernel
    #   jupyter-client
    #   nbclient
    #   nbformat
keyring==25.3.0
    # via twine
lazy-object-proxy==1.10.0
    # via astroid
locket==1.0.0
    # via
    #   distributed
    #   partd
markdown-it-py==2.2.0
    # via
    #   mdit-py-plugins
    #   myst-parser
    #   rich
marko==2.1.2
    # via frictionless
markupsafe==2.1.5
    # via jinja2
matplotlib-inline==0.1.7
    # via
    #   ipykernel
    #   ipython
mccabe==0.7.0
    # via pylint
mdit-py-plugins==0.3.5
    # via myst-parser
mdurl==0.1.2
    # via markdown-it-py
modin==0.23.1.post0
    # via -r requirements.in
more-itertools==10.4.0
    # via
    #   jaraco-classes
    #   jaraco-functools
msgpack==1.0.8
    # via
    #   distributed
    #   ray
multimethod==1.10
<<<<<<< HEAD
multipledispatch==0.6.0
    # via ibis-framework
=======
    # via -r requirements.in
>>>>>>> f6317d6c
mypy==1.10.0
    # via -r requirements.in
mypy-extensions==1.0.0
    # via
    #   black
    #   mypy
    #   typing-inspect
myst-nb==0.17.2
    # via -r requirements.in
myst-parser==0.18.1
    # via myst-nb
nbclient==0.7.4
    # via
    #   jupyter-cache
    #   myst-nb
nbformat==5.10.4
    # via
    #   jupyter-cache
    #   myst-nb
    #   nbclient
nest-asyncio==1.6.0
    # via ipykernel
nh3==0.2.18
    # via readme-renderer
nodeenv==1.9.1
    # via pre-commit
nox==2024.4.15
    # via -r requirements.in
numpy==1.24.4
    # via
    #   -r requirements.in
    #   dask
    #   ibis-framework
    #   modin
    #   pandas
    #   pyarrow
    #   scipy
    #   shapely
packaging==24.1
    # via
    #   -r requirements.in
    #   black
    #   build
    #   dask
    #   distributed
    #   geopandas
    #   ipykernel
    #   modin
    #   nox
    #   pooch
    #   pytest
    #   ray
    #   sphinx
pandas==2.0.3
    # via
    #   -r requirements.in
    #   dask
    #   geopandas
    #   ibis-framework
    #   modin
pandas-stubs==2.0.3.230814
    # via -r requirements.in
parso==0.8.4
    # via jedi
parsy==2.1
    # via ibis-framework
partd==1.4.1
    # via dask
pathspec==0.12.1
    # via black
petl==1.7.15
    # via frictionless
pexpect==4.9.0
    # via ipython
pickleshare==0.7.5
    # via ipython
pip==24.2
    # via -r requirements.in
pkginfo==1.10.0
    # via twine
pkgutil-resolve-name==1.3.10
    # via jsonschema
platformdirs==4.2.2
    # via
    #   black
    #   jupyter-core
    #   pooch
    #   pylint
    #   virtualenv
pluggy==1.5.0
    # via pytest
<<<<<<< HEAD
polars==1.2.1
pooch==1.8.2
    # via ibis-framework
=======
polars==1.4.1
    # via -r requirements.in
>>>>>>> f6317d6c
pre-commit==3.5.0
    # via -r requirements.in
prompt-toolkit==3.0.47
    # via ipython
protobuf==5.27.3
    # via
    #   -r requirements.in
    #   ray
psutil==6.0.0
    # via
    #   distributed
    #   ipykernel
    #   modin
ptyprocess==0.7.0
    # via pexpect
pure-eval==0.2.3
    # via stack-data
py4j==0.10.9.7
    # via pyspark
pyarrow==17.0.0
<<<<<<< HEAD
=======
    # via -r requirements.in
>>>>>>> f6317d6c
pydantic==2.8.2
    # via
    #   -r requirements.in
    #   fastapi
pydantic-core==2.20.1
    # via pydantic
pygments==2.18.0
    # via
    #   furo
    #   ipython
    #   readme-renderer
    #   rich
    #   sphinx
pylint==2.17.3
    # via -r requirements.in
pympler==1.1
    # via asv
pyproj==3.5.0
    # via geopandas
pyproject-hooks==1.1.0
    # via build
pyspark==3.5.1
<<<<<<< HEAD
pytest==8.3.1
=======
    # via -r requirements.in
pytest==8.3.2
>>>>>>> f6317d6c
    # via
    #   -r requirements.in
    #   pytest-asyncio
    #   pytest-cov
    #   pytest-xdist
pytest-asyncio==0.23.8
<<<<<<< HEAD
=======
    # via -r requirements.in
>>>>>>> f6317d6c
pytest-cov==5.0.0
    # via -r requirements.in
pytest-xdist==3.6.1
    # via -r requirements.in
python-dateutil==2.9.0.post0
    # via
    #   frictionless
    #   ibis-framework
    #   jupyter-client
    #   pandas
python-multipart==0.0.9
    # via -r requirements.in
python-slugify==8.0.4
    # via frictionless
pytz==2024.1
    # via
    #   -r requirements.in
    #   babel
    #   ibis-framework
    #   pandas
pyyaml==6.0.2
    # via
    #   -r requirements.in
    #   asv
    #   dask
    #   distributed
    #   frictionless
    #   jupyter-cache
    #   myst-nb
    #   myst-parser
    #   pre-commit
    #   ray
pyzmq==26.1.0
    # via
    #   ipykernel
    #   jupyter-client
ray==2.10.0
    # via -r requirements.in
readme-renderer==43.0
    # via twine
recommonmark==0.7.1
    # via -r requirements.in
referencing==0.35.1
    # via
    #   jsonschema
    #   jsonschema-specifications
requests==2.32.3
    # via
    #   frictionless
    #   pooch
    #   ray
    #   requests-toolbelt
    #   sphinx
    #   twine
requests-toolbelt==1.0.0
    # via twine
rfc3986==2.0.0
    # via
    #   frictionless
    #   twine
rich==13.7.1
    # via
    #   ibis-framework
    #   twine
    #   typer
rpds-py==0.20.0
    # via
    #   jsonschema
    #   referencing
scipy==1.10.1
    # via -r requirements.in
shapely==2.0.5
    # via
    #   -r requirements.in
    #   geopandas
shellingham==1.5.4
    # via typer
simpleeval==0.9.13
    # via frictionless
six==1.16.0
    # via
    #   asttokens
    #   fiona
    #   isodate
    #   multipledispatch
    #   python-dateutil
sniffio==1.3.1
    # via anyio
snowballstemmer==2.2.0
    # via sphinx
sortedcontainers==2.4.0
    # via
    #   distributed
    #   hypothesis
soupsieve==2.5
    # via beautifulsoup4
sphinx==5.3.0
    # via
    #   -r requirements.in
    #   furo
    #   myst-nb
    #   myst-parser
    #   recommonmark
    #   sphinx-autodoc-typehints
    #   sphinx-basic-ng
    #   sphinx-copybutton
    #   sphinx-design
    #   sphinx-docsearch
sphinx-autodoc-typehints==1.14.1
    # via -r requirements.in
sphinx-basic-ng==1.0.0b2
    # via furo
sphinx-copybutton==0.5.2
    # via -r requirements.in
sphinx-design==0.5.0
    # via -r requirements.in
sphinx-docsearch==0.0.7
    # via -r requirements.in
sphinxcontrib-applehelp==1.0.4
    # via sphinx
sphinxcontrib-devhelp==1.0.2
    # via sphinx
sphinxcontrib-htmlhelp==2.0.1
    # via sphinx
sphinxcontrib-jsmath==1.0.1
    # via sphinx
sphinxcontrib-qthelp==1.0.3
    # via sphinx
sphinxcontrib-serializinghtml==1.1.5
    # via sphinx
sqlalchemy==2.0.32
    # via jupyter-cache
sqlglot==11.7.1
    # via ibis-framework
stack-data==0.6.3
    # via ipython
starlette==0.37.2
    # via fastapi
stringcase==1.2.0
    # via frictionless
tabulate==0.9.0
    # via
    #   asv
    #   frictionless
    #   jupyter-cache
tblib==3.0.0
    # via distributed
text-unidecode==1.3
    # via python-slugify
tomli==2.0.1
    # via
    #   asv
    #   black
    #   build
    #   coverage
    #   mypy
    #   nox
    #   pylint
    #   pytest
tomlkit==0.13.0
    # via pylint
toolz==0.12.1
    # via
    #   dask
    #   distributed
    #   ibis-framework
    #   partd
tornado==6.4.1
    # via
    #   distributed
    #   ipykernel
    #   jupyter-client
tqdm==4.66.4
    # via pooch
traitlets==5.14.3
    # via
    #   comm
    #   ipykernel
    #   ipython
    #   jupyter-client
    #   jupyter-core
    #   matplotlib-inline
    #   nbclient
    #   nbformat
twine==5.1.1
    # via -r requirements.in
typeguard==4.3.0
    # via -r requirements.in
typer==0.12.3
    # via frictionless
types-click==7.1.8
    # via -r requirements.in
types-pytz==2024.1.0.20240417
    # via
    #   -r requirements.in
    #   pandas-stubs
types-pyyaml==6.0.12.20240808
    # via -r requirements.in
types-requests==2.32.0.20240712
    # via -r requirements.in
types-setuptools==71.1.0.20240806
    # via -r requirements.in
typing-extensions==4.12.2
    # via
    #   -r requirements.in
    #   annotated-types
    #   anyio
    #   astroid
    #   black
    #   fastapi
    #   ibis-framework
    #   ipython
    #   mypy
    #   myst-nb
    #   myst-parser
    #   pydantic
    #   pydantic-core
    #   pylint
    #   rich
    #   sqlalchemy
    #   starlette
    #   typeguard
    #   typer
    #   typing-inspect
    #   uvicorn
typing-inspect==0.9.0
    # via -r requirements.in
tzdata==2024.1
    # via pandas
urllib3==2.2.2
    # via
    #   distributed
    #   requests
    #   twine
    #   types-requests
<<<<<<< HEAD
uvicorn==0.30.3
    # via fastapi
uvloop==0.19.0
    # via uvicorn
=======
uvicorn==0.30.5
    # via -r requirements.in
>>>>>>> f6317d6c
validators==0.33.0
    # via frictionless
virtualenv==20.26.3
    # via
    #   asv
    #   nox
    #   pre-commit
wcwidth==0.2.13
    # via prompt-toolkit
wrapt==1.16.0
<<<<<<< HEAD
    # via astroid
xdoctest==1.1.5
xxhash==3.4.1
    # via pooch
=======
    # via
    #   -r requirements.in
    #   astroid
xdoctest==1.1.6
    # via -r requirements.in
>>>>>>> f6317d6c
zict==3.0.0
    # via distributed
zipp==3.19.2
    # via
    #   importlib-metadata
    #   importlib-resources<|MERGE_RESOLUTION|>--- conflicted
+++ resolved
@@ -20,13 +20,9 @@
     # via -r requirements.in
 asv-runner==0.2.1
     # via asv
-<<<<<<< HEAD
 atpublic==3.1.2
     # via ibis-framework
-attrs==23.2.0
-=======
 attrs==24.2.0
->>>>>>> f6317d6c
     # via
     #   fiona
     #   hypothesis
@@ -41,14 +37,10 @@
     # via jaraco-context
 beautifulsoup4==4.12.3
     # via furo
-<<<<<<< HEAD
 bidict==0.23.1
     # via ibis-framework
-black==24.4.2
-=======
 black==24.8.0
     # via -r requirements.in
->>>>>>> f6317d6c
 build==1.2.1
     # via asv
 certifi==2024.7.4
@@ -119,14 +111,8 @@
     # via pytest-xdist
 executing==2.0.1
     # via stack-data
-<<<<<<< HEAD
-fastapi==0.111.1
-fastapi-cli==0.0.4
-    # via fastapi
-=======
 fastapi==0.112.0
     # via -r requirements.in
->>>>>>> f6317d6c
 fastjsonschema==2.20.0
     # via nbformat
 filelock==3.15.4
@@ -148,26 +134,15 @@
 furo==2023.3.27
     # via -r requirements.in
 geopandas==0.13.2
-<<<<<<< HEAD
-greenlet==3.0.3
-    # via sqlalchemy
-grpcio==1.65.1
-=======
     # via -r requirements.in
 grpcio==1.65.4
     # via -r requirements.in
->>>>>>> f6317d6c
 h11==0.14.0
     # via uvicorn
-<<<<<<< HEAD
-httpx==0.27.0
-    # via fastapi
-hypothesis==6.108.3
+hypothesis==6.111.0
+    # via -r requirements.in
 ibis-framework==5.1.0
-=======
-hypothesis==6.110.1
-    # via -r requirements.in
->>>>>>> f6317d6c
+    # via -r requirements.in
 identify==2.6.0
     # via pre-commit
 idna==3.7
@@ -285,12 +260,9 @@
     #   distributed
     #   ray
 multimethod==1.10
-<<<<<<< HEAD
+    # via -r requirements.in
 multipledispatch==0.6.0
     # via ibis-framework
-=======
-    # via -r requirements.in
->>>>>>> f6317d6c
 mypy==1.10.0
     # via -r requirements.in
 mypy-extensions==1.0.0
@@ -382,14 +354,10 @@
     #   virtualenv
 pluggy==1.5.0
     # via pytest
-<<<<<<< HEAD
-polars==1.2.1
+polars==1.4.1
+    # via -r requirements.in
 pooch==1.8.2
     # via ibis-framework
-=======
-polars==1.4.1
-    # via -r requirements.in
->>>>>>> f6317d6c
 pre-commit==3.5.0
     # via -r requirements.in
 prompt-toolkit==3.0.47
@@ -410,10 +378,7 @@
 py4j==0.10.9.7
     # via pyspark
 pyarrow==17.0.0
-<<<<<<< HEAD
-=======
-    # via -r requirements.in
->>>>>>> f6317d6c
+    # via -r requirements.in
 pydantic==2.8.2
     # via
     #   -r requirements.in
@@ -435,23 +400,16 @@
     # via geopandas
 pyproject-hooks==1.1.0
     # via build
-pyspark==3.5.1
-<<<<<<< HEAD
-pytest==8.3.1
-=======
+pyspark==3.5.2
     # via -r requirements.in
 pytest==8.3.2
->>>>>>> f6317d6c
     # via
     #   -r requirements.in
     #   pytest-asyncio
     #   pytest-cov
     #   pytest-xdist
 pytest-asyncio==0.23.8
-<<<<<<< HEAD
-=======
-    # via -r requirements.in
->>>>>>> f6317d6c
+    # via -r requirements.in
 pytest-cov==5.0.0
     # via -r requirements.in
 pytest-xdist==3.6.1
@@ -624,7 +582,7 @@
     #   distributed
     #   ipykernel
     #   jupyter-client
-tqdm==4.66.4
+tqdm==4.66.5
     # via pooch
 traitlets==5.14.3
     # via
@@ -687,15 +645,8 @@
     #   requests
     #   twine
     #   types-requests
-<<<<<<< HEAD
-uvicorn==0.30.3
-    # via fastapi
-uvloop==0.19.0
-    # via uvicorn
-=======
 uvicorn==0.30.5
     # via -r requirements.in
->>>>>>> f6317d6c
 validators==0.33.0
     # via frictionless
 virtualenv==20.26.3
@@ -706,21 +657,16 @@
 wcwidth==0.2.13
     # via prompt-toolkit
 wrapt==1.16.0
-<<<<<<< HEAD
-    # via astroid
-xdoctest==1.1.5
+    # via
+    #   -r requirements.in
+    #   astroid
+xdoctest==1.1.6
+    # via -r requirements.in
 xxhash==3.4.1
     # via pooch
-=======
-    # via
-    #   -r requirements.in
-    #   astroid
-xdoctest==1.1.6
-    # via -r requirements.in
->>>>>>> f6317d6c
 zict==3.0.0
     # via distributed
-zipp==3.19.2
+zipp==3.20.0
     # via
     #   importlib-metadata
     #   importlib-resources